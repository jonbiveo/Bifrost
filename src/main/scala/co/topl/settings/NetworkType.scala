--- conflicted
+++ resolved
@@ -1,48 +1,11 @@
 package co.topl.settings
 
-<<<<<<< HEAD
+import co.topl.attestation.AddressEncoder.NetworkPrefix
+
 /** Attributes of a network type such as its name and whether to start forging once it's ready
   * @param verboseName name of the network type
-  * @param startWithForging is true if the node should start forging when it's ready
+  * @param netPrefix byte that represents the network type
   */
-sealed abstract class NetworkType(val verboseName: String, val startWithForging: Boolean = false)
-
-object NetworkType {
-
-  lazy val all: Seq[NetworkType] = Seq(MainNet(), TestNet(), DevNet(), LocalNet(), PrivateNet())
-
-  def fromString(name: String): Option[NetworkType] = all.find(_.verboseName == name)
-
-  /** Creates a usable instance of the network type during application initialization
-    *
-    * @param net the specified network type from the command line
-    * @param opts runtime parameters used to control the behavior of the chosen entwork type
-    * @return NetworkType case class
-    */
-  def fillNetworkType(net: NetworkType, opts: RuntimeOpts): NetworkType = net match {
-    case MainNet(_)    => MainNet(opts)
-    case TestNet(_)    => TestNet(opts)
-    case DevNet(_)     => DevNet(opts)
-    case LocalNet(_)   => LocalNet(opts)
-    case PrivateNet(_) => PrivateNet(opts)
-  }
-
-  case class MainNet(opts: RuntimeOpts = RuntimeOpts.empty)
-      extends NetworkType("toplnet", startWithForging = opts.startWithForging)
-
-  case class TestNet(opts: RuntimeOpts = RuntimeOpts.empty)
-      extends NetworkType("valhalla", startWithForging = opts.startWithForging)
-
-  case class DevNet(opts: RuntimeOpts = RuntimeOpts.empty)
-      extends NetworkType("hel", startWithForging = opts.startWithForging)
-
-  case class LocalNet(opts: RuntimeOpts = RuntimeOpts.empty)
-      extends NetworkType("local", startWithForging = opts.startWithForging)
-  case class PrivateNet(opts: RuntimeOpts = RuntimeOpts.empty)
-      extends NetworkType("private", startWithForging = true)
-=======
-import co.topl.attestation.AddressEncoder.NetworkPrefix
-
 sealed abstract class NetworkType(val verboseName: String, val netPrefix: NetworkPrefix)
 
 object NetworkType {
@@ -66,5 +29,4 @@
 
   case object PrivateNet
     extends NetworkType("private", 64.toByte)
->>>>>>> 52497ab4
 }