import sbt._

object Dependencies {

  val akkaVersion = "2.6.18"
  val akkaHttpVersion = "10.2.9"
  val circeVersion = "0.14.2"
  val kamonVersion = "2.5.0"
  val graalVersion = "21.1.0"
  val simulacrumVersion = "1.0.1"
  val catsCoreVersion = "2.8.0"
  val catsEffectVersion = "3.3.0"

  val catsSlf4j =
    "org.typelevel" %% "log4cats-slf4j" % "2.1.1"

  val logging = Seq(
    "com.typesafe.scala-logging" %% "scala-logging"   % "3.9.5",
    "ch.qos.logback"              % "logback-classic" % "1.2.11",
    "ch.qos.logback"              % "logback-core"    % "1.2.11",
    "org.slf4j"                   % "slf4j-api"       % "1.7.36",
    catsSlf4j
  )

  val test = Seq(
<<<<<<< HEAD
    "org.scalatest"      %% "scalatest"         % "3.2.10"  % "test",
    "org.scalactic"      %% "scalactic"         % "3.2.10"  % "test",
    "org.scalacheck"     %% "scalacheck"        % "1.15.4"  % "test",
    "org.scalatestplus"  %% "scalacheck-1-14"   % "3.2.2.0" % "test",
    "com.spotify"         % "docker-client"     % "8.16.0"  % "test",
    "org.asynchttpclient" % "async-http-client" % "2.12.3"  % "test",
    "org.scalamock"      %% "scalamock"         % "5.1.0"   % "test",
    "com.ironcorelabs"   %% "cats-scalatest"    % "3.1.1"   % "test"
=======
    "org.scalatest"      %% "scalatest"                     % "3.2.12"  % "test",
    "org.scalactic"      %% "scalactic"                     % "3.2.12"  % "test",
    "org.scalacheck"     %% "scalacheck"                    % "1.15.4"  % "test",
    "org.scalatestplus"  %% "scalacheck-1-14"               % "3.2.2.0" % "test",
    "com.spotify"         % "docker-client"                 % "8.16.0"  % "test",
    "org.asynchttpclient" % "async-http-client"             % "2.12.3"  % "test",
    "org.scalamock"      %% "scalamock"                     % "5.2.0"   % "test",
    "com.ironcorelabs"   %% "cats-scalatest"                % "3.1.1"   % "test",
    "org.typelevel"      %% "cats-effect-testing-scalatest" % "1.3.0"   % "test"
>>>>>>> be5bc096
  )

  val it = Seq(
    "org.scalatest"     %% "scalatest"           % "3.2.6"         % "it",
    "com.spotify"        % "docker-client"       % "8.16.0"        % "it",
    "com.typesafe.akka" %% "akka-stream-testkit" % akkaVersion     % "it",
    "com.typesafe.akka" %% "akka-http-testkit"   % akkaHttpVersion % "it"
  )

  def akka(name: String): ModuleID =
    "com.typesafe.akka" %% s"akka-$name" % akkaVersion

  val allAkka = Seq(
    "com.typesafe.akka" %% "akka-actor"               % akkaVersion,
    "com.typesafe.akka" %% "akka-actor-typed"         % akkaVersion,
    "com.typesafe.akka" %% "akka-stream"              % akkaVersion,
    "com.typesafe.akka" %% "akka-stream-typed"        % akkaVersion,
    "com.typesafe.akka" %% "akka-http"                % akkaHttpVersion,
    "com.typesafe.akka" %% "akka-http-core"           % akkaHttpVersion,
    "com.typesafe.akka" %% "akka-discovery"           % akkaVersion,
    "com.typesafe.akka" %% "akka-slf4j"               % akkaVersion,
    "com.typesafe.akka" %% "akka-testkit"             % akkaVersion     % Test,
    "com.typesafe.akka" %% "akka-actor-testkit-typed" % akkaVersion     % Test,
    "com.typesafe.akka" %% "akka-stream-testkit"      % akkaVersion     % Test,
    "com.typesafe.akka" %% "akka-http-testkit"        % akkaHttpVersion % Test
  )

  val network = Seq(
    "org.bitlet"  % "weupnp"      % "0.1.4",
    "commons-net" % "commons-net" % "3.8.0"
  )

  val scalaCollectionCompat = Seq(
    "org.scala-lang.modules" %% "scala-collection-compat" % "2.8.0"
  )

  val circe = Seq(
    "io.circe" %% "circe-core"    % circeVersion,
    "io.circe" %% "circe-parser"  % circeVersion,
    "io.circe" %% "circe-generic" % circeVersion
  )

  val newType = Seq(
    "io.estatico" %% "newtype" % "0.4.4"
  )

  val guava = Seq(
    "com.google.guava" % "guava" % "31.0.1-jre"
  )

  val ficus = Seq(
    "com.iheart" %% "ficus" % "1.5.2"
  )

  val shapeless = Seq(
    "com.chuusai" %% "shapeless" % "2.3.8"
  )

  val monitoring = Seq(
    "io.kamon" %% "kamon-core"     % kamonVersion,
    "io.kamon" %% "kamon-bundle"   % kamonVersion % Runtime,
    "io.kamon" %% "kamon-influxdb" % kamonVersion % Runtime,
    "io.kamon" %% "kamon-zipkin"   % kamonVersion % Runtime
  )

  val graal = Seq(
    "org.graalvm.sdk"     % "graal-sdk"   % graalVersion,
    "org.graalvm.js"      % "js"          % graalVersion,
    "org.graalvm.truffle" % "truffle-api" % graalVersion
  )

  val cats = Seq(
    "org.typelevel" %% "cats-core" % catsCoreVersion,
    "org.typelevel" %% "mouse"     % "1.0.10"
  )

  val catsEffect = Seq(
    "org.typelevel" %% "cats-effect" % catsEffectVersion
  )

  val scalacache = Seq(
    "com.github.cb372" %% "scalacache-caffeine" % "1.0.0-M4"
  )

  val simulacrum = Seq(
    "org.typelevel" %% "simulacrum" % simulacrumVersion
  )

  val externalCrypto = Seq(
    "org.whispersystems" % "curve25519-java" % "0.5.0",
    "org.bouncycastle"   % "bcprov-jdk18on"  % "1.71"
  )

  val mongoDb: Seq[ModuleID] =
    Seq(
<<<<<<< HEAD
      "com.typesafe.akka"          %% "akka-cluster"       % akkaVersion,
      "com.typesafe.akka"          %% "akka-remote"        % akkaVersion,
      "com.typesafe"                % "config"             % "1.4.1",
      "com.lihaoyi"                %% "mainargs"           % "0.2.1",
      "net.jpountz.lz4"             % "lz4"                % "1.3.0",
      "com.github.julien-truffaut" %% "monocle-core"       % "3.0.0-M6",
      "com.github.julien-truffaut" %% "monocle-macro"      % "3.0.0-M6",
      "org.ethereum"                % "leveldbjni-all"     % "1.18.3",
      "org.iq80.leveldb"            % "leveldb"            % "0.12",
      "org.mongodb.scala"          %% "mongo-scala-driver" % "4.7.1"
    ) ++
    logging ++
    test ++
    it ++
    akka ++
    network ++
    circe ++
    misc ++
    monitoring
  }

  lazy val common: Seq[ModuleID] = {
=======
      "org.mongodb.scala" %% "mongo-scala-driver" % "4.7.0"
    )

  val levelDb = Seq(
    "org.ethereum"     % "leveldbjni-all" % "1.18.3",
    "org.iq80.leveldb" % "leveldb"        % "0.12"
  )

  val scodec = Seq(
    "org.scodec" %% "scodec-core" % "1.11.9",
    "org.scodec" %% "scodec-bits" % "1.1.34",
    "org.scodec" %% "scodec-cats" % "1.1.0"
  )

  val fleam = Seq(
    "com.nike.fleam" %% "fleam" % "7.0.0"
  )

  val mainargs = Seq(
    "com.lihaoyi" %% "mainargs" % "0.2.2"
  )

  val node: Seq[ModuleID] =
>>>>>>> be5bc096
    Seq(
      "com.typesafe.akka"          %% "akka-cluster"  % akkaVersion,
      "com.typesafe.akka"          %% "akka-remote"   % akkaVersion,
      "com.typesafe"                % "config"        % "1.4.2",
      "net.jpountz.lz4"             % "lz4"           % "1.3.0",
      "com.github.julien-truffaut" %% "monocle-core"  % "3.0.0-M6",
      "com.github.julien-truffaut" %% "monocle-macro" % "3.0.0-M6"
    ) ++
<<<<<<< HEAD
    logging ++
    circe ++
    test ++
    akka
  }
=======
    levelDb ++
    logging ++
    test ++
    mongoDb ++
    it ++
    allAkka ++
    network ++
    circe ++
    guava ++
    ficus ++
    shapeless ++
    newType ++
    monitoring ++
    mainargs
>>>>>>> be5bc096

  lazy val algebras =
    test ++
    catsEffect.map(_ % Test) ++
    Seq(catsSlf4j % Test)

  lazy val common: Seq[ModuleID] =
    Seq(
      "org.typelevel" %% "simulacrum" % simulacrumVersion
    ) ++
<<<<<<< HEAD
=======
    scalaCollectionCompat ++
    logging ++
    scodec ++
    circe ++
    simulacrum ++
    test ++
    mongoDb ++
    Seq(akka("actor-typed"))

  lazy val chainProgram: Seq[ModuleID] =
    scalaCollectionCompat ++
    circe ++
>>>>>>> be5bc096
    test ++
    graal

  lazy val brambl: Seq[ModuleID] =
    test ++ scodec ++ simulacrum

  lazy val akkaHttpRpc: Seq[ModuleID] =
    Seq(
      "de.heikoseeberger" %% "akka-http-circe" % "1.39.2",
      "io.circe"          %% "circe-optics"    % "0.14.1"
    ) ++
<<<<<<< HEAD
    circe ++
    akka ++
    test

  lazy val toplRpc: Seq[ModuleID] =
    Seq(
      "io.circe"               %% "circe-generic"           % circeVersion,
      "org.scala-lang.modules" %% "scala-collection-compat" % "2.6.0"
    ) ++
=======
    scalaCollectionCompat ++
    circe ++
    allAkka ++
    test

  lazy val toplRpc: Seq[ModuleID] =
    scalaCollectionCompat ++
    scodec ++
>>>>>>> be5bc096
    circe ++
    test

  lazy val gjallarhorn: Seq[ModuleID] =
    Seq(
      "com.typesafe.akka"     %% "akka-cluster" % akkaVersion,
      "com.typesafe.akka"     %% "akka-remote"  % akkaVersion,
      "com.github.pureconfig" %% "pureconfig"   % "0.16.0"
    ) ++
<<<<<<< HEAD
    akka ++
    test ++
    circe ++
    logging ++
    misc ++
=======
    allAkka ++
    test ++
    circe ++
    logging ++
    guava ++
    ficus ++
    shapeless ++
    newType ++
>>>>>>> be5bc096
    it

  lazy val benchmarking: Seq[ModuleID] = Seq()

  lazy val crypto: Seq[ModuleID] =
<<<<<<< HEAD
    Seq(
      "org.typelevel"     %% "simulacrum"      % simulacrumVersion,
      "org.typelevel"     %% "cats-core"       % "2.7.0",
      "org.bouncycastle"   % "bcprov-jdk15on"  % "1.70",
      "org.whispersystems" % "curve25519-java" % "0.5.0"
    ) ++
    misc ++
    test
=======
    scodec ++
    newType ++
    circe ++
    externalCrypto ++
    cats ++
    simulacrum ++
    cats ++
    test

  lazy val catsAkka: Seq[ModuleID] =
    cats ++ catsEffect ++ logging ++ Seq(akka("actor"), akka("actor-typed"), akka("stream"))

  lazy val models: Seq[ModuleID] =
    cats ++ simulacrum ++ newType ++ scodec

  lazy val consensus: Seq[ModuleID] =
    externalCrypto ++ Seq(akka("actor-typed")) ++ catsEffect ++ logging ++ scalacache

  lazy val minting: Seq[ModuleID] =
    Dependencies.test ++ Dependencies.catsEffect ++ Seq(Dependencies.akka("stream"))

  lazy val networking: Seq[ModuleID] =
    Dependencies.test ++ Dependencies.catsEffect ++ Seq(
      Dependencies.akka("stream"),
      Dependencies.akka("stream-testkit") % Test
    ) ++ fleam
>>>>>>> be5bc096

  lazy val demo: Seq[ModuleID] =
    Seq(akka("actor"), akka("actor-typed"), akka("stream")) ++ logging

  lazy val commonInterpreters =
    Dependencies.test ++
    Seq(
<<<<<<< HEAD
      "org.mongodb.scala" %% "mongo-scala-driver" % "4.7.1"
    )
=======
      akka("actor-typed"),
      akka("actor-testkit-typed") % Test,
      Dependencies.catsSlf4j      % "test"
    ) ++
    Dependencies.cats ++
    Dependencies.catsEffect ++
    Dependencies.scalacache
>>>>>>> be5bc096

  lazy val loadTesting: Seq[ModuleID] =
    Seq(
      "com.lihaoyi"    %% "mainargs" % "0.2.1",
      "com.nike.fleam" %% "fleam"    % "7.0.0"
    ) ++
<<<<<<< HEAD
    akka ++
    circe
  }
=======
    fleam ++
    allAkka ++
    circe ++
    mainargs
>>>>>>> be5bc096

  lazy val genus: Seq[ModuleID] =
    Seq(
      "com.lightbend.akka"   %% "akka-stream-alpakka-mongodb" % "3.0.4",
      "com.thesamet.scalapb" %% "scalapb-runtime"             % scalapb.compiler.Version.scalapbVersion % "protobuf"
    ) ++
    allAkka ++
    circe ++
    cats ++
    mainargs ++
    ficus ++
    test
}<|MERGE_RESOLUTION|>--- conflicted
+++ resolved
@@ -23,16 +23,6 @@
   )
 
   val test = Seq(
-<<<<<<< HEAD
-    "org.scalatest"      %% "scalatest"         % "3.2.10"  % "test",
-    "org.scalactic"      %% "scalactic"         % "3.2.10"  % "test",
-    "org.scalacheck"     %% "scalacheck"        % "1.15.4"  % "test",
-    "org.scalatestplus"  %% "scalacheck-1-14"   % "3.2.2.0" % "test",
-    "com.spotify"         % "docker-client"     % "8.16.0"  % "test",
-    "org.asynchttpclient" % "async-http-client" % "2.12.3"  % "test",
-    "org.scalamock"      %% "scalamock"         % "5.1.0"   % "test",
-    "com.ironcorelabs"   %% "cats-scalatest"    % "3.1.1"   % "test"
-=======
     "org.scalatest"      %% "scalatest"                     % "3.2.12"  % "test",
     "org.scalactic"      %% "scalactic"                     % "3.2.12"  % "test",
     "org.scalacheck"     %% "scalacheck"                    % "1.15.4"  % "test",
@@ -42,7 +32,6 @@
     "org.scalamock"      %% "scalamock"                     % "5.2.0"   % "test",
     "com.ironcorelabs"   %% "cats-scalatest"                % "3.1.1"   % "test",
     "org.typelevel"      %% "cats-effect-testing-scalatest" % "1.3.0"   % "test"
->>>>>>> be5bc096
   )
 
   val it = Seq(
@@ -138,31 +127,7 @@
 
   val mongoDb: Seq[ModuleID] =
     Seq(
-<<<<<<< HEAD
-      "com.typesafe.akka"          %% "akka-cluster"       % akkaVersion,
-      "com.typesafe.akka"          %% "akka-remote"        % akkaVersion,
-      "com.typesafe"                % "config"             % "1.4.1",
-      "com.lihaoyi"                %% "mainargs"           % "0.2.1",
-      "net.jpountz.lz4"             % "lz4"                % "1.3.0",
-      "com.github.julien-truffaut" %% "monocle-core"       % "3.0.0-M6",
-      "com.github.julien-truffaut" %% "monocle-macro"      % "3.0.0-M6",
-      "org.ethereum"                % "leveldbjni-all"     % "1.18.3",
-      "org.iq80.leveldb"            % "leveldb"            % "0.12",
-      "org.mongodb.scala"          %% "mongo-scala-driver" % "4.7.1"
-    ) ++
-    logging ++
-    test ++
-    it ++
-    akka ++
-    network ++
-    circe ++
-    misc ++
-    monitoring
-  }
-
-  lazy val common: Seq[ModuleID] = {
-=======
-      "org.mongodb.scala" %% "mongo-scala-driver" % "4.7.0"
+      "org.mongodb.scala" %% "mongo-scala-driver" % "4.7.1"
     )
 
   val levelDb = Seq(
@@ -185,7 +150,6 @@
   )
 
   val node: Seq[ModuleID] =
->>>>>>> be5bc096
     Seq(
       "com.typesafe.akka"          %% "akka-cluster"  % akkaVersion,
       "com.typesafe.akka"          %% "akka-remote"   % akkaVersion,
@@ -194,13 +158,6 @@
       "com.github.julien-truffaut" %% "monocle-core"  % "3.0.0-M6",
       "com.github.julien-truffaut" %% "monocle-macro" % "3.0.0-M6"
     ) ++
-<<<<<<< HEAD
-    logging ++
-    circe ++
-    test ++
-    akka
-  }
-=======
     levelDb ++
     logging ++
     test ++
@@ -215,7 +172,6 @@
     newType ++
     monitoring ++
     mainargs
->>>>>>> be5bc096
 
   lazy val algebras =
     test ++
@@ -226,8 +182,6 @@
     Seq(
       "org.typelevel" %% "simulacrum" % simulacrumVersion
     ) ++
-<<<<<<< HEAD
-=======
     scalaCollectionCompat ++
     logging ++
     scodec ++
@@ -240,7 +194,6 @@
   lazy val chainProgram: Seq[ModuleID] =
     scalaCollectionCompat ++
     circe ++
->>>>>>> be5bc096
     test ++
     graal
 
@@ -252,17 +205,6 @@
       "de.heikoseeberger" %% "akka-http-circe" % "1.39.2",
       "io.circe"          %% "circe-optics"    % "0.14.1"
     ) ++
-<<<<<<< HEAD
-    circe ++
-    akka ++
-    test
-
-  lazy val toplRpc: Seq[ModuleID] =
-    Seq(
-      "io.circe"               %% "circe-generic"           % circeVersion,
-      "org.scala-lang.modules" %% "scala-collection-compat" % "2.6.0"
-    ) ++
-=======
     scalaCollectionCompat ++
     circe ++
     allAkka ++
@@ -271,7 +213,6 @@
   lazy val toplRpc: Seq[ModuleID] =
     scalaCollectionCompat ++
     scodec ++
->>>>>>> be5bc096
     circe ++
     test
 
@@ -281,13 +222,6 @@
       "com.typesafe.akka"     %% "akka-remote"  % akkaVersion,
       "com.github.pureconfig" %% "pureconfig"   % "0.16.0"
     ) ++
-<<<<<<< HEAD
-    akka ++
-    test ++
-    circe ++
-    logging ++
-    misc ++
-=======
     allAkka ++
     test ++
     circe ++
@@ -296,22 +230,11 @@
     ficus ++
     shapeless ++
     newType ++
->>>>>>> be5bc096
     it
 
   lazy val benchmarking: Seq[ModuleID] = Seq()
 
   lazy val crypto: Seq[ModuleID] =
-<<<<<<< HEAD
-    Seq(
-      "org.typelevel"     %% "simulacrum"      % simulacrumVersion,
-      "org.typelevel"     %% "cats-core"       % "2.7.0",
-      "org.bouncycastle"   % "bcprov-jdk15on"  % "1.70",
-      "org.whispersystems" % "curve25519-java" % "0.5.0"
-    ) ++
-    misc ++
-    test
-=======
     scodec ++
     newType ++
     circe ++
@@ -338,7 +261,6 @@
       Dependencies.akka("stream"),
       Dependencies.akka("stream-testkit") % Test
     ) ++ fleam
->>>>>>> be5bc096
 
   lazy val demo: Seq[ModuleID] =
     Seq(akka("actor"), akka("actor-typed"), akka("stream")) ++ logging
@@ -346,10 +268,6 @@
   lazy val commonInterpreters =
     Dependencies.test ++
     Seq(
-<<<<<<< HEAD
-      "org.mongodb.scala" %% "mongo-scala-driver" % "4.7.1"
-    )
-=======
       akka("actor-typed"),
       akka("actor-testkit-typed") % Test,
       Dependencies.catsSlf4j      % "test"
@@ -357,23 +275,16 @@
     Dependencies.cats ++
     Dependencies.catsEffect ++
     Dependencies.scalacache
->>>>>>> be5bc096
 
   lazy val loadTesting: Seq[ModuleID] =
     Seq(
       "com.lihaoyi"    %% "mainargs" % "0.2.1",
       "com.nike.fleam" %% "fleam"    % "7.0.0"
     ) ++
-<<<<<<< HEAD
-    akka ++
-    circe
-  }
-=======
     fleam ++
     allAkka ++
     circe ++
     mainargs
->>>>>>> be5bc096
 
   lazy val genus: Seq[ModuleID] =
     Seq(
