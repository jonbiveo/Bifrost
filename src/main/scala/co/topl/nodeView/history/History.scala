--- conflicted
+++ resolved
@@ -6,11 +6,7 @@
 import co.topl.consensus
 import co.topl.consensus.{BlockValidator, DifficultyBlockValidator, SyntaxBlockValidator}
 import co.topl.modifier.NodeViewModifier.ModifierTypeId
-<<<<<<< HEAD
-import co.topl.modifier.block.{Block, Bloom}
-=======
-import co.topl.modifier.block.{ Block, BlockValidator, BloomFilter }
->>>>>>> 85b34530
+import co.topl.modifier.block.{Block, BloomFilter}
 import co.topl.modifier.transaction.Transaction
 import co.topl.modifier.{ModifierId, NodeViewModifier}
 import co.topl.network.message.BifrostSyncInfo
@@ -364,13 +360,8 @@
    * @param queryBloomTopics topics to search the the block bloom filter for
    * @return
    */
-<<<<<<< HEAD
   def bloomFilter(queryBloomTopics: IndexedSeq[Array[Byte]]): Seq[Transaction.TX] = {
-    val queryBloom: BitSet = Bloom.calcBloom(queryBloomTopics.head, queryBloomTopics.tail)
-=======
-  def bloomFilter(queryBloomTopics: IndexedSeq[Array[Byte]]): Seq[Transaction] = {
     val queryBloom: BitSet = BloomFilter.calcBloom(queryBloomTopics.head, queryBloomTopics.tail)
->>>>>>> 85b34530
     val f: BitSet => Boolean = {
       blockBloom =>
         val andRes = blockBloom & queryBloom
@@ -574,11 +565,7 @@
     * @param txId the modifier ID associated with the transaction
     * @return an optional transaction from a block
     */
-<<<<<<< HEAD
-  override def txById(txId: ModifierId): Option[Transaction.TX] = {
-=======
-  override def transactionById(txId: ModifierId): Option[Transaction] = {
->>>>>>> 85b34530
+  override def transactionById(txId: ModifierId): Option[Transaction.TX] = {
     storage.blockIdOf(txId).flatMap { id =>
       storage
         .modifierById(id)
