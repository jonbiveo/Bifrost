--- conflicted
+++ resolved
@@ -27,19 +27,12 @@
   type TransferTx = TransferTransaction[TokenValueHolder, _ <: Proposition]
 
   property("Randomly generated AssetTransfer Tx should be valid") {
-<<<<<<< HEAD
-    forAll(validAssetTransfer(keyRingCurve25519, genesisState, minting = true)) { tx =>
-=======
     forAll(validAssetTransferGen(keyRingCurve25519, keyRingEd25519, genesisState, minting = true)) { tx =>
->>>>>>> c283528d
       tx.syntacticValidation should beValid[TransferTx](tx)
     }
   }
 
   property("AssetTransfer with minting = true should fail if no PolyBoxes are provided") {
-<<<<<<< HEAD
-    val gen = validAssetTransfer(keyRingCurve25519, genesisState, fee = 0, minting = true).map { tx =>
-=======
     val genCurve25519 = validAssetTransferCurve25519Gen(keyRingCurve25519, genesisState, fee = 0, minting = true).map {
       tx =>
         val fromWithoutPolys: IndexedSeq[(Address, Box.Nonce)] = tx.from
@@ -67,7 +60,6 @@
     )
 
     val genEd25519 = validAssetTransferEd25519Gen(keyRingEd25519, genesisState, fee = 0, minting = true).map { tx =>
->>>>>>> c283528d
       val fromWithoutPolys: IndexedSeq[(Address, Box.Nonce)] = tx.from
         .map { case (address, nonce) =>
           val boxId = BoxId.idFromEviNonce(address.evidence, nonce)
@@ -79,15 +71,9 @@
         }
 
       val noPolyRawTx = tx.copy(from = fromWithoutPolys)
-<<<<<<< HEAD
-      val sender = keyRingCurve25519.addresses.head
-      noPolyRawTx.copy(attestation =
-        Transaction.updateAttestation(noPolyRawTx)(keyRingCurve25519.generateAttestation(sender))
-=======
       val sender = keyRingEd25519.addresses.head
       noPolyRawTx.copy(attestation =
         Transaction.updateAttestation(noPolyRawTx)(keyRingEd25519.generateAttestation(sender))
->>>>>>> c283528d
       )
     }
     forAll(genEd25519)(tx =>
@@ -110,11 +96,7 @@
   }
 
   property("Randomly generated ArbitTransfer Tx should be valid") {
-<<<<<<< HEAD
-    forAll(validArbitTransfer(keyRingCurve25519, genesisState)) { tx =>
-=======
     forAll(validArbitTransferGen(keyRingCurve25519, keyRingEd25519, genesisState)) { tx =>
->>>>>>> c283528d
       tx.syntacticValidation should beValid[TransferTx](tx)
     }
   }
@@ -129,13 +111,8 @@
   }
 
   property("ArbitTransfer should fail if no PolyBoxes are provided") {
-<<<<<<< HEAD
-    val gen =
-      validArbitTransfer(keyRingCurve25519, genesisState, fee = 0)
-=======
     val genCurve25519 =
       validArbitTransferCurve25519Gen(keyRingCurve25519, genesisState, fee = 0)
->>>>>>> c283528d
         .map { tx =>
           val fromWithoutPolys: IndexedSeq[(Address, Box.Nonce)] = tx.from
             .map { case (address, nonce) =>
@@ -189,11 +166,7 @@
 
   property("Transactions created on a specific network should not be accepted on any other network") {
     val otherNetworks = NetworkType.all.filterNot(_ == PrivateTestnet)
-<<<<<<< HEAD
-    forAll(validAssetTransfer(keyRingCurve25519, genesisState, minting = true)) { tx =>
-=======
     forAll(validAssetTransferGen(keyRingCurve25519, keyRingEd25519, genesisState, minting = true)) { tx =>
->>>>>>> c283528d
       otherNetworks.foreach { netType =>
         tx.syntacticValidation(netType.netPrefix) should haveInvalidC[SyntacticValidationFailure](
           MintingMissingIssuersSignature
@@ -204,11 +177,7 @@
   }
 
   property("Generated PolyTransfer Tx should be valid") {
-<<<<<<< HEAD
-    forAll(validPolyTransfer(keyRingCurve25519, genesisState)) { tx =>
-=======
     forAll(validPolyTransferGen(keyRingCurve25519, keyRingEd25519, genesisState)) { tx =>
->>>>>>> c283528d
       tx.syntacticValidation should beValid[TransferTx](tx)
     }
   }
@@ -222,23 +191,16 @@
   }
 
   property("Transaction with negative fee should be invalid") {
-<<<<<<< HEAD
-    forAll(validPolyTransfer(keyRingCurve25519, genesisState).map(tx => signTx(tx.copy(fee = -1)))) { tx =>
-=======
     forAll(validPolyTransferCurve25519Gen(keyRingCurve25519, genesisState).map(tx => signTx(tx.copy(fee = -1)))) { tx =>
       tx.syntacticValidation should haveInvalidC[SyntacticValidationFailure](NegativeFeeFailure)
     }
 
     forAll(validPolyTransferEd25519Gen(keyRingEd25519, genesisState).map(tx => signTx(tx.copy(fee = -1)))) { tx =>
->>>>>>> c283528d
       tx.syntacticValidation should haveInvalidC[SyntacticValidationFailure](NegativeFeeFailure)
     }
   }
 
   property("Transaction with negative timestamp should be invalid") {
-<<<<<<< HEAD
-    forAll(validPolyTransfer(keyRingCurve25519, genesisState).map(tx => signTx(tx.copy(timestamp = -1)))) { tx =>
-=======
     forAll(
       validPolyTransferCurve25519Gen(keyRingCurve25519, genesisState).map(tx => signTx(tx.copy(timestamp = -1)))
     ) { tx =>
@@ -246,16 +208,12 @@
     }
 
     forAll(validPolyTransferEd25519Gen(keyRingEd25519, genesisState).map(tx => signTx(tx.copy(timestamp = -1)))) { tx =>
->>>>>>> c283528d
       tx.syntacticValidation should haveInvalidC[SyntacticValidationFailure](InvalidTimestamp)
     }
   }
 
   property("Transaction with non-latin1 data should be invalid") {
     val data = "ˇ"
-<<<<<<< HEAD
-    forAll(validPolyTransfer(keyRingCurve25519, genesisState).map(tx => signTx(tx.copy(data = Some(data))))) { tx =>
-=======
 
     forAll(
       validPolyTransferCurve25519Gen(keyRingCurve25519, genesisState).map(tx => signTx(tx.copy(data = Some(data))))
@@ -266,7 +224,6 @@
     forAll(
       validPolyTransferEd25519Gen(keyRingEd25519, genesisState).map(tx => signTx(tx.copy(data = Some(data))))
     ) { tx =>
->>>>>>> c283528d
       tx.syntacticValidation should haveInvalidC[SyntacticValidationFailure](DataNotLatin1)
     }
   }
@@ -281,24 +238,12 @@
     }
 
     forAll(
-<<<<<<< HEAD
-      validPolyTransfer(keyRingCurve25519, genesisState).map(tx => signTx(tx.copy(data = Some(data))))
-=======
       validPolyTransferEd25519Gen(keyRingEd25519, genesisState).map(tx => signTx(tx.copy(data = Some(data))))
->>>>>>> c283528d
     ) { tx =>
       tx.syntacticValidation should haveInvalidC[SyntacticValidationFailure](DataTooLong)
     }
   }
 
-<<<<<<< HEAD
-  private def signTx(tx: PolyTransfer[PublicKeyPropositionCurve25519]): PolyTransfer[PublicKeyPropositionCurve25519] =
-    tx.copy(attestation =
-      Transaction.updateAttestation(tx)(keyRingCurve25519.generateAttestation(tx.from.map(_._1).toSet))
-    )
-
-  private def signTx(tx: ArbitTransfer[PublicKeyPropositionCurve25519]): ArbitTransfer[PublicKeyPropositionCurve25519] =
-=======
   private def signTx(
     tx: PolyTransfer[PublicKeyPropositionCurve25519]
   ): PolyTransfer[PublicKeyPropositionCurve25519] =
@@ -328,21 +273,14 @@
   private def signTx(
     tx: AssetTransfer[PublicKeyPropositionCurve25519]
   ): AssetTransfer[PublicKeyPropositionCurve25519] =
->>>>>>> c283528d
     tx.copy(attestation =
       Transaction.updateAttestation(tx)(keyRingCurve25519.generateAttestation(tx.from.map(_._1).toSet))
     )
 
-<<<<<<< HEAD
-  private def signTx(tx: AssetTransfer[PublicKeyPropositionCurve25519]): AssetTransfer[PublicKeyPropositionCurve25519] =
-    tx.copy(attestation =
-      Transaction.updateAttestation(tx)(keyRingCurve25519.generateAttestation(tx.from.map(_._1).toSet))
-=======
   private def signTx(
     tx: => AssetTransfer[PublicKeyPropositionEd25519]
   ): AssetTransfer[PublicKeyPropositionEd25519] =
     tx.copy(attestation =
       Transaction.updateAttestation(tx)(keyRingEd25519.generateAttestation(tx.from.map(_._1).toSet))
->>>>>>> c283528d
     )
 }