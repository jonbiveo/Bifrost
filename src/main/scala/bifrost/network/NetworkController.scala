--- conflicted
+++ resolved
@@ -115,14 +115,9 @@
         case None          => log.error(s"No handlers found for message $remote: " + spec.messageCode)
       }
 
-<<<<<<< HEAD
     // a message to be SENT to a remote peer
     case SendToNetwork(msg: Message[_], sendingStrategy) =>
-      filterConnections(sendingStrategy, msg.spec.protocolVersion).foreach {
-=======
-    case SendToNetwork(msg: message.Message[_], sendingStrategy) =>
       filterConnections(sendingStrategy, msg.spec.version).foreach {
->>>>>>> 32a3385c
         connectedPeer => connectedPeer.handlerRef ! msg
       }
   }
