import sbt.Keys.{homepage, organization}
import sbtassembly.MergeStrategy

val scala212 = "2.12.13"
val scala213 = "2.13.5"

<<<<<<< HEAD
inThisBuild(
  List(
    organization := "co.topl",
    scalaVersion := scala212,
    crossScalaVersions := Seq(scala212, scala213),
    Compile / run / mainClass := Some("co.topl.BifrostApp"),
    versionScheme := Some("early-semver"),
    dynverSeparator := "-",
    dynverSonatypeSnapshots := true,
    version := dynverGitDescribeOutput.value.mkVersion(versionFmt, fallbackVersion(dynverCurrentDate.value)),
    dynver := {
      val d = new java.util.Date
      sbtdynver.DynVer.getGitDescribeOutput(d).mkVersion(versionFmt, fallbackVersion(d))
    }
  )
)
=======
inThisBuild(List(
  organization := "co.topl",
  scalaVersion := scala212,
  crossScalaVersions := Seq(scala212, scala213),
  Compile / run / mainClass := Some("co.topl.BifrostApp"),
  versionScheme := Some("early-semver"),
  dynverSeparator := "-",
  dynverSonatypeSnapshots := true,
  version := dynverGitDescribeOutput.value.mkVersion(versionFmt, fallbackVersion(dynverCurrentDate.value)),
  dynver := {
    val d = new java.util.Date
    sbtdynver.DynVer.getGitDescribeOutput(d).mkVersion(versionFmt, fallbackVersion(d))
  },
  parallelExecution := false
))
>>>>>>> ed3261aa

lazy val commonSettings = Seq(
  sonatypeCredentialHost := "s01.oss.sonatype.org",
  scalacOptions ++= commonScalacOptions,
  semanticdbEnabled := true, // enable SemanticDB for Scalafix
  semanticdbVersion := scalafixSemanticdb.revision, // use Scalafix compatible version
  // wartremoverErrors := Warts.unsafe // settings for wartremover
  Compile / unmanagedSourceDirectories += {
    val sourceDir = (Compile / sourceDirectory).value
    CrossVersion.partialVersion(scalaVersion.value) match {
      case Some((2, n)) if n >= 13 => sourceDir / "scala-2.13+"
      case _                       => sourceDir / "scala-2.12-"
    }
  },
  Test / testOptions ++= Seq(
    Tests.Argument("-oD", "-u", "target/test-reports"),
    Tests.Argument(TestFrameworks.ScalaCheck, "-verbosity", "2"),
    Tests.Argument(TestFrameworks.ScalaTest, "-f", "sbttest.log", "-oDG")
  ),
  Test / parallelExecution := false,
  Test / logBuffered := false,
  classLoaderLayeringStrategy := ClassLoaderLayeringStrategy.Flat,
  Test / fork := false,
  Compile / run / fork := true,
  resolvers ++= Seq(
    "Typesafe Repository" at "https://repo.typesafe.com/typesafe/releases/",
    "Sonatype Staging" at "https://s01.oss.sonatype.org/content/repositories/staging",
    "Sonatype Snapshots" at "https://s01.oss.sonatype.org/content/repositories/snapshots/"
  )
)

lazy val publishSettings = Seq(
  homepage := Some(url("https://github.com/Topl/Bifrost")),
  licenses := Seq("MPL2.0" -> url("https://www.mozilla.org/en-US/MPL/2.0/")),
  Test / publishArtifact := false,
  pomIncludeRepository := { _ => false },
  usePgpKeyHex("CEE1DC9E7C8E9AF4441D5EB9E35E84257DCF8DCB"),
  pomExtra :=
    <developers>
      <developer>
        <id>scasplte2</id>
        <name>James Aman</name>
      </developer>
      <developer>
        <id>tuxman</id>
        <name>Nicholas Edmonds</name>
      </developer>
    </developers>
)

lazy val assemblySettings = Seq(
  assembly / mainClass := Some("co.topl.BifrostApp"),
  assembly / test := {},
  assemblyJarName := s"bifrost-${version.value}.jar",
  assembly / assemblyMergeStrategy ~= { old: ((String) => MergeStrategy) =>
    {
      case ps if ps.endsWith(".SF")  => MergeStrategy.discard
      case ps if ps.endsWith(".DSA") => MergeStrategy.discard
      case ps if ps.endsWith(".RSA") => MergeStrategy.discard
      case ps if ps.endsWith(".xml") => MergeStrategy.first
      case PathList(ps @ _*) if ps.last endsWith "module-info.class" =>
        MergeStrategy.discard // https://github.com/sbt/sbt-assembly/issues/370
      case PathList("module-info.java")  => MergeStrategy.discard
      case PathList("local.conf")        => MergeStrategy.discard
      case "META-INF/truffle/instrument" => MergeStrategy.concat
      case "META-INF/truffle/language"   => MergeStrategy.rename
      case x                             => old(x)
    }
  },
  assembly / assemblyExcludedJars := {
    val cp = (assembly / fullClasspath).value
    cp filter { el => el.data.getName == "ValkyrieInstrument-1.0.jar" }
  }
)

lazy val scalamacrosParadiseSettings =
  Seq(
    libraryDependencies ++= {
      CrossVersion.partialVersion(scalaVersion.value) match {
        case Some((2, v)) if v <= 12 =>
          Seq(
            compilerPlugin("org.scalamacros" % "paradise" % "2.1.1" cross CrossVersion.full)
          )
        case _ =>
          Nil
      }
    },
    scalacOptions ++= {
      CrossVersion.partialVersion(scalaVersion.value) match {
        case Some((2, v)) if v >= 13 =>
          Seq(
            "-Ymacro-annotations"
          )
        case _ =>
          Nil
      }
    }
  )

val akkaVersion = "2.6.14"
val akkaHttpVersion = "10.2.4"
val circeVersion = "0.13.0"
val kamonVersion = "2.1.17"
val graalVersion = "21.1.0"

val akkaDependencies = Seq(
  "com.typesafe.akka" %% "akka-actor"          % akkaVersion,
  "com.typesafe.akka" %% "akka-cluster"        % akkaVersion,
  "com.typesafe.akka" %% "akka-stream"         % akkaVersion,
  "com.typesafe.akka" %% "akka-http"           % akkaHttpVersion,
  "com.typesafe.akka" %% "akka-http-core"      % akkaHttpVersion,
  "com.typesafe.akka" %% "akka-remote"         % akkaVersion,
  "com.typesafe.akka" %% "akka-slf4j"          % akkaVersion,
  "com.typesafe.akka" %% "akka-stream-testkit" % akkaVersion     % Test,
  "com.typesafe.akka" %% "akka-http-testkit"   % akkaHttpVersion % Test
)

val networkDependencies = Seq(
  "org.bitlet"  % "weupnp"      % "0.1.4",
  "commons-net" % "commons-net" % "3.8.0"
)

val jsonDependencies = Seq(
  "io.circe" %% "circe-core"    % circeVersion,
  "io.circe" %% "circe-generic" % circeVersion,
  "io.circe" %% "circe-parser"  % circeVersion,
  "io.circe" %% "circe-literal" % circeVersion,
  "io.circe" %% "circe-optics"  % circeVersion
)

val akkaCirceDependencies = Seq(
  "de.heikoseeberger" %% "akka-http-circe" % "1.36.0"
)

val loggingDependencies = Seq(
  "com.typesafe.scala-logging" %% "scala-logging"   % "3.9.3",
  "ch.qos.logback"              % "logback-classic" % "1.2.3",
  "ch.qos.logback"              % "logback-core"    % "1.2.3",
  "org.slf4j"                   % "slf4j-api"       % "1.7.30"
)

val testingDependenciesTest = Seq(
  "org.scalatest"      %% "scalatest"         % "3.2.8"   % "test",
  "org.scalactic"      %% "scalactic"         % "3.2.8"   % "test",
  "org.scalacheck"     %% "scalacheck"        % "1.15.4"  % "test",
  "org.scalatestplus"  %% "scalacheck-1-14"   % "3.2.2.0" % "test",
  "com.spotify"         % "docker-client"     % "8.16.0"  % "test",
  "org.asynchttpclient" % "async-http-client" % "2.12.3"  % "test",
  "org.scalamock"      %% "scalamock"         % "5.1.0"   % "test",
  "com.ironcorelabs" %% "cats-scalatest" % "3.0.5" % "test"
)

val testingDependenciesIt = Seq(
  "org.scalatest"     %% "scalatest"           % "3.2.6"         % "it",
  "com.spotify"        % "docker-client"       % "8.16.0"        % "it",
  "com.typesafe.akka" %% "akka-stream-testkit" % akkaVersion     % "it",
  "com.typesafe.akka" %% "akka-http-testkit"   % akkaHttpVersion % "it"
)

val cryptoDependencies = Seq(
  "org.bouncycastle"   % "bcprov-jdk15on"  % "1.68",
  "org.whispersystems" % "curve25519-java" % "0.5.0"
)

val miscDependencies = Seq(
  "org.scorexfoundation"  %% "iodb"        % "0.3.2",
  "com.chuusai"           %% "shapeless"   % "2.3.5",
  "com.iheart"            %% "ficus"       % "1.5.0",
  "org.rudogma"           %% "supertagged" % "1.5",
<<<<<<< HEAD
  "io.estatico"           %% "newtype"     % "0.4.4",
  "com.joefkelley"        %% "argyle"      % "1.0.0",
  "org.scalanlp"          %% "breeze"      % "1.2",
=======
  "com.lihaoyi"           %% "mainargs"    % "0.2.1",
  "org.scalanlp"          %% "breeze"      % "1.1",
>>>>>>> ed3261aa
  "io.netty"               % "netty"       % "3.10.6.Final",
  "com.google.guava"       % "guava"       % "30.1.1-jre",
  "com.typesafe"           % "config"      % "1.4.1",
  "com.github.pureconfig" %% "pureconfig"  % "0.15.0",
  "org.typelevel"         %% "cats-core"   % "2.3.0",
  "org.typelevel"         %% "simulacrum"  % "1.0.0",
  compilerPlugin("org.scalamacros" % "paradise" % "2.1.1" cross CrossVersion.full)
)

val monitoringDependencies = Seq(
  "io.kamon" %% "kamon-bundle"   % kamonVersion,
  "io.kamon" %% "kamon-core"     % kamonVersion,
  "io.kamon" %% "kamon-influxdb" % kamonVersion,
  "io.kamon" %% "kamon-zipkin"   % kamonVersion
)

val graalDependencies = Seq(
  // https://mvnrepository.com/artifact/org.graalvm.sdk/graal-sdk
  // https://mvnrepository.com/artifact/org.graalvm.js/js
  // https://mvnrepository.com/artifact/org.graalvm.truffle/truffle-api
  "org.graalvm.sdk"     % "graal-sdk"   % graalVersion,
  "org.graalvm.js"      % "js"          % graalVersion,
  "org.graalvm.truffle" % "truffle-api" % graalVersion
)

val simulacrum = Seq(
  "org.typelevel" %% "simulacrum" % "1.0.0"
)

libraryDependencies ++= (akkaDependencies ++ networkDependencies ++ loggingDependencies
++ testingDependenciesTest ++ cryptoDependencies ++ miscDependencies ++ monitoringDependencies ++ graalDependencies)

lazy val commonScalacOptions = Seq(
  "-deprecation",
  "-feature",
  "-language:higherKinds",
  "-language:postfixOps",
  "-unchecked",
  "-Xlint:",
  "-Ywarn-unused:-implicits,-privates"
)

javaOptions ++= Seq(
  "-Xbootclasspath/a:ValkyrieInstrument-1.0.jar",
  // from https://groups.google.com/d/msg/akka-user/9s4Yl7aEz3E/zfxmdc0cGQAJ
  "-XX:+UseG1GC",
  "-XX:+UseNUMA",
  "-XX:+AlwaysPreTouch",
  "-XX:+PerfDisableSharedMem",
  "-XX:+ParallelRefProcEnabled",
  "-XX:+UseStringDeduplication",
  "-XX:+ExitOnOutOfMemoryError",
  "-Xss64m"
)

connectInput / run := true
outputStrategy := Some(StdoutOutput)

connectInput / run := true
outputStrategy := Some(StdoutOutput)

def versionFmt(out: sbtdynver.GitDescribeOutput): String = {
  val dirtySuffix = out.dirtySuffix.dropPlus.mkString("-", "")
  if (out.isCleanAfterTag) out.ref.dropPrefix + dirtySuffix // no commit info if clean after tag
  else out.ref.dropPrefix + out.commitSuffix.mkString("-", "-", "") + dirtySuffix
}

def fallbackVersion(d: java.util.Date): String = s"HEAD-${sbtdynver.DynVer timestamp d}"

lazy val bifrost = project
  .in(file("."))
  .settings(
    moduleName := "bifrost",
    commonSettings,
    publish / skip := true,
    crossScalaVersions := Nil
  )
  .configs(IntegrationTest)
  .aggregate(
    node,
    common,
    akkaHttpRpc,
    toplRpc,
    gjallarhorn,
    benchmarking,
    brambl,
    chainProgram,
    crypto
  )
  .dependsOn(
    node,
    common,
    gjallarhorn,
    benchmarking,
    crypto
  )

lazy val node = project
  .in(file("node"))
  .settings(
    name := "node",
    commonSettings,
    assemblySettings,
    Defaults.itSettings,
    publish / skip := true,
    buildInfoKeys := Seq[BuildInfoKey](name, version, scalaVersion, sbtVersion),
    buildInfoPackage := "co.topl.buildinfo.bifrost",
    Docker / packageName := "bifrost-node",
    dockerBaseImage := "ghcr.io/graalvm/graalvm-ce:java11-21.1.0",
    dockerExposedPorts := Seq(9084, 9085),
    dockerExposedVolumes += "/opt/docker/.bifrost",
    dockerLabels ++= Map(
      "bifrost.version" -> version.value
    ),
    libraryDependencies ++= (akkaDependencies ++ networkDependencies ++ jsonDependencies ++ loggingDependencies
    ++ testingDependenciesTest ++ cryptoDependencies ++ miscDependencies ++ monitoringDependencies ++ testingDependenciesIt)
  )
  .configs(IntegrationTest)
  .settings(
    IntegrationTest / parallelExecution := false
  )
  .dependsOn(common, toplRpc)
  .enablePlugins(BuildInfoPlugin, JavaAppPackaging, DockerPlugin)

lazy val common = project
  .in(file("common"))
  .settings(
    name := "common",
    commonSettings,
    publishSettings,
<<<<<<< HEAD
    libraryDependencies ++= akkaDependencies ++ loggingDependencies ++ jsonDependencies ++ cryptoDependencies ++ miscDependencies
  )
  .dependsOn(crypto)
=======
    libraryDependencies ++= akkaDependencies ++ loggingDependencies ++ jsonDependencies ++
      cryptoDependencies ++ simulacrum
  )
  .settings(scalamacrosParadiseSettings)
>>>>>>> ed3261aa

lazy val chainProgram = project
  .in(file("chain-program"))
  .settings(
    name := "chain-program",
    commonSettings,
    publish / skip := true,
    libraryDependencies ++= jsonDependencies ++ testingDependenciesTest ++ graalDependencies
  )
  .dependsOn(common)
  .disablePlugins(sbtassembly.AssemblyPlugin)

lazy val brambl = project
  .in(file("brambl"))
  .enablePlugins(BuildInfoPlugin)
  .settings(
    name := "brambl",
    commonSettings,
    publishSettings,
    libraryDependencies ++= jsonDependencies ++ akkaDependencies ++ akkaCirceDependencies ++ testingDependenciesTest,
    buildInfoKeys := Seq[BuildInfoKey](name, version, scalaVersion, sbtVersion),
    buildInfoPackage := "co.topl.buildinfo.brambl"
  )
  .dependsOn(akkaHttpRpc, toplRpc, common)

lazy val akkaHttpRpc = project
  .in(file("akka-http-rpc"))
  .enablePlugins(BuildInfoPlugin)
  .settings(
    name := "akka-http-rpc",
    commonSettings,
    publishSettings,
    libraryDependencies ++= jsonDependencies ++ akkaDependencies ++ akkaCirceDependencies ++ testingDependenciesTest,
    buildInfoKeys := Seq[BuildInfoKey](name, version, scalaVersion, sbtVersion),
    buildInfoPackage := "co.topl.buildinfo.akkahttprpc"
  )

lazy val toplRpc = project
  .in(file("topl-rpc"))
  .enablePlugins(BuildInfoPlugin)
  .settings(
    name := "topl-rpc",
    commonSettings,
    publishSettings,
    libraryDependencies ++= jsonDependencies ++ akkaDependencies ++ akkaCirceDependencies ++ testingDependenciesTest,
    buildInfoKeys := Seq[BuildInfoKey](name, version, scalaVersion, sbtVersion),
    buildInfoPackage := "co.topl.buildinfo.toplrpc"
  )
  .dependsOn(akkaHttpRpc, common)

lazy val gjallarhorn = project
  .in(file("gjallarhorn"))
  .settings(
    name := "gjallarhorn",
    commonSettings,
    publish / skip := true,
    Defaults.itSettings,
    libraryDependencies ++= akkaDependencies ++ testingDependenciesTest ++ cryptoDependencies ++ jsonDependencies
      ++ loggingDependencies ++ miscDependencies ++ testingDependenciesIt
  )
  .configs(IntegrationTest)
  .disablePlugins(sbtassembly.AssemblyPlugin)
  .dependsOn(crypto, common)

lazy val benchmarking = project
  .in(file("benchmark"))
  .settings(
    name := "benchmark",
    commonSettings,
    publish / skip := true
  )
  .dependsOn(node % "compile->compile;test->test")
  .enablePlugins(JmhPlugin)
  .disablePlugins(sbtassembly.AssemblyPlugin)

lazy val crypto = project
  .in(file("crypto"))
  .settings(
    name := "crypto",
    commonSettings,
    publishSettings,
    libraryDependencies ++= testingDependenciesTest ++ cryptoDependencies ++ miscDependencies,
    buildInfoKeys := Seq[BuildInfoKey](name, version, scalaVersion, sbtVersion),
    buildInfoPackage := "co.topl.buildinfo.crypto"
  )

addCommandAlias("checkPR", "; scalafixAll --check; scalafmtCheckAll; test")
addCommandAlias("preparePR", "; scalafixAll; scalafmtAll; test")<|MERGE_RESOLUTION|>--- conflicted
+++ resolved
@@ -4,24 +4,6 @@
 val scala212 = "2.12.13"
 val scala213 = "2.13.5"
 
-<<<<<<< HEAD
-inThisBuild(
-  List(
-    organization := "co.topl",
-    scalaVersion := scala212,
-    crossScalaVersions := Seq(scala212, scala213),
-    Compile / run / mainClass := Some("co.topl.BifrostApp"),
-    versionScheme := Some("early-semver"),
-    dynverSeparator := "-",
-    dynverSonatypeSnapshots := true,
-    version := dynverGitDescribeOutput.value.mkVersion(versionFmt, fallbackVersion(dynverCurrentDate.value)),
-    dynver := {
-      val d = new java.util.Date
-      sbtdynver.DynVer.getGitDescribeOutput(d).mkVersion(versionFmt, fallbackVersion(d))
-    }
-  )
-)
-=======
 inThisBuild(List(
   organization := "co.topl",
   scalaVersion := scala212,
@@ -37,7 +19,6 @@
   },
   parallelExecution := false
 ))
->>>>>>> ed3261aa
 
 lazy val commonSettings = Seq(
   sonatypeCredentialHost := "s01.oss.sonatype.org",
@@ -207,14 +188,9 @@
   "com.chuusai"           %% "shapeless"   % "2.3.5",
   "com.iheart"            %% "ficus"       % "1.5.0",
   "org.rudogma"           %% "supertagged" % "1.5",
-<<<<<<< HEAD
-  "io.estatico"           %% "newtype"     % "0.4.4",
-  "com.joefkelley"        %% "argyle"      % "1.0.0",
-  "org.scalanlp"          %% "breeze"      % "1.2",
-=======
   "com.lihaoyi"           %% "mainargs"    % "0.2.1",
   "org.scalanlp"          %% "breeze"      % "1.1",
->>>>>>> ed3261aa
+  "io.estatico"           %% "newtype"     % "0.4.4",
   "io.netty"               % "netty"       % "3.10.6.Final",
   "com.google.guava"       % "guava"       % "30.1.1-jre",
   "com.typesafe"           % "config"      % "1.4.1",
@@ -345,16 +321,10 @@
     name := "common",
     commonSettings,
     publishSettings,
-<<<<<<< HEAD
-    libraryDependencies ++= akkaDependencies ++ loggingDependencies ++ jsonDependencies ++ cryptoDependencies ++ miscDependencies
+    libraryDependencies ++= akkaDependencies ++ loggingDependencies ++ jsonDependencies ++ cryptoDependencies ++ miscDependencies ++ simulacrum
   )
   .dependsOn(crypto)
-=======
-    libraryDependencies ++= akkaDependencies ++ loggingDependencies ++ jsonDependencies ++
-      cryptoDependencies ++ simulacrum
-  )
   .settings(scalamacrosParadiseSettings)
->>>>>>> ed3261aa
 
 lazy val chainProgram = project
   .in(file("chain-program"))
