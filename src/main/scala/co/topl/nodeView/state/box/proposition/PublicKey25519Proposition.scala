--- conflicted
+++ resolved
@@ -1,17 +1,13 @@
 package co.topl.nodeView.state.box.proposition
 
 import co.topl.crypto.FastCryptographicHash._
-import co.topl.crypto.PrivateKey25519
+import co.topl.crypto.{FastCryptographicHash, PrivateKey25519}
 import co.topl.utils.serialization.BifrostSerializer
-<<<<<<< HEAD
 import io.circe.syntax.EncoderOps
-import io.circe.{ Decoder, Encoder, KeyDecoder, KeyEncoder }
-import scorex.crypto.encode.Base58
-=======
->>>>>>> aa1608ac
+import io.circe.{Decoder, Encoder, KeyDecoder, KeyEncoder}
+import scorex.util.encode.Base58
 import scorex.crypto.hash.Blake2b256
 import scorex.crypto.signatures.{Curve25519, PublicKey, Signature}
-import scorex.util.encode.Base58
 
 import scala.util.{Failure, Success, Try}
 
@@ -50,19 +46,10 @@
   val ChecksumLength: Int = 4
   val AddressLength: Int = 1 + Constants25519.PubKeyLength + ChecksumLength
 
-<<<<<<< HEAD
   def apply(id: String): PublicKey25519Proposition = {
     Base58.decode(id) match {
-      case Success(id) => new PublicKey25519Proposition(id)
+      case Success(id) => new PublicKey25519Proposition(PublicKey @@ id)
       case Failure(ex) => throw ex
-=======
-  def apply(id: String): Try[PublicKey25519Proposition] = {
-    Try {
-      Base58.decode(id) match {
-        case Success(id) => new PublicKey25519Proposition(PublicKey @@ id)
-        case Failure(ex) => throw ex
-      }
->>>>>>> aa1608ac
     }
   }
 
