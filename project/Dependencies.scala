--- conflicted
+++ resolved
@@ -16,26 +16,15 @@
 
   val logging = Seq(
     "com.typesafe.scala-logging" %% "scala-logging"   % "3.9.4",
-<<<<<<< HEAD
-    "ch.qos.logback"              % "logback-classic" % "1.2.7",
-    "ch.qos.logback"              % "logback-core"    % "1.2.7",
-    "org.slf4j"                   % "slf4j-api"       % "1.7.32",
-    catsSlf4j
-  )
-
-  val test = Seq(
-    "org.scalatest"      %% "scalatest"         % "3.2.10"  % "test",
-    "org.scalactic"      %% "scalactic"         % "3.2.10"  % "test",
-=======
     "ch.qos.logback"              % "logback-classic" % "1.2.11",
     "ch.qos.logback"              % "logback-core"    % "1.2.11",
-    "org.slf4j"                   % "slf4j-api"       % "1.7.36"
+    "org.slf4j"                   % "slf4j-api"       % "1.7.36",
+    catsSlf4j
   )
 
   val test = Seq(
     "org.scalatest"      %% "scalatest"         % "3.2.11"  % "test",
     "org.scalactic"      %% "scalactic"         % "3.2.11"  % "test",
->>>>>>> eadf11b6
     "org.scalacheck"     %% "scalacheck"        % "1.15.4"  % "test",
     "org.scalatestplus"  %% "scalacheck-1-14"   % "3.2.2.0" % "test",
     "com.spotify"         % "docker-client"     % "8.16.0"  % "test",
@@ -81,25 +70,17 @@
     "io.circe" %% "circe-generic" % circeVersion
   )
 
-<<<<<<< HEAD
   val newType = Seq(
     "io.estatico" %% "newtype" % "0.4.4"
   )
 
   val guava = Seq(
     "com.google.guava" % "guava" % "31.0.1-jre"
-=======
+  )
+
   val misc = Seq(
-    "com.chuusai"     %% "shapeless" % "2.3.8",
-    "com.iheart"      %% "ficus"     % "1.5.2",
-    "com.google.guava" % "guava"     % "31.1-jre",
-    "io.estatico"     %% "newtype"   % "0.4.4"
->>>>>>> eadf11b6
-  )
-
-  val misc = Seq(
-    "com.chuusai" %% "shapeless" % "2.3.7",
-    "com.iheart"  %% "ficus"     % "1.5.1"
+    "com.chuusai" %% "shapeless" % "2.3.8",
+    "com.iheart"  %% "ficus"     % "1.5.2"
   ) ++ guava ++ newType
 
   val monitoring = Seq(
@@ -116,12 +97,11 @@
   )
 
   val cats = Seq(
-<<<<<<< HEAD
-    "org.typelevel" %% "cats-core" % "2.3.1"
+    "org.typelevel" %% "cats-core" % catsCoreVersion
   )
 
   val catsEffect = Seq(
-    "org.typelevel" %% "cats-effect" % "3.2.8"
+    "org.typelevel" %% "cats-effect" % catsEffectVersion
   )
 
   val scalacache = Seq(
@@ -129,7 +109,7 @@
   )
 
   val simulacrum = Seq(
-    "org.typelevel" %% "simulacrum" % "1.0.1"
+    "org.typelevel" %% "simulacrum" % simulacrumVersion
   )
 
   val bouncyCastle = Seq(
@@ -147,11 +127,6 @@
 
   val scodecBits = Seq(
     "org.scodec" %% "scodec-bits" % "1.1.27"
-=======
-    "org.typelevel" %% "simulacrum"  % simulacrumVersion,
-    "org.typelevel" %% "cats-core"   % catsCoreVersion,
-    "org.typelevel" %% "cats-effect" % catsEffectVersion
->>>>>>> eadf11b6
   )
 
   val node: Seq[ModuleID] = {
@@ -163,22 +138,13 @@
       "net.jpountz.lz4"             % "lz4"                % "1.3.0",
       "com.github.julien-truffaut" %% "monocle-core"       % "3.0.0-M6",
       "com.github.julien-truffaut" %% "monocle-macro"      % "3.0.0-M6",
-      "org.ethereum"                % "leveldbjni-all"     % "1.18.3",
-      "org.iq80.leveldb"            % "leveldb"            % "0.12",
       "org.mongodb.scala"          %% "mongo-scala-driver" % "4.5.0"
     ) ++
-<<<<<<< HEAD
     levelDb ++
     logging ++
     test ++
     it ++
     allAkka ++
-=======
-    logging ++
-    test ++
-    it ++
-    akka ++
->>>>>>> eadf11b6
     network ++
     circe ++
     misc ++
@@ -195,19 +161,12 @@
       "org.scodec"             %% "scodec-bits"             % "1.1.30"
     ) ++
     logging ++
-<<<<<<< HEAD
     scodecBits ++
     circe ++
     simulacrum ++
     test ++
     tools ++
     Seq(akka("actor-typed"))
-=======
-    circe ++
-    test ++
-    akka
-  }
->>>>>>> eadf11b6
 
   lazy val chainProgram: Seq[ModuleID] =
     Seq(
@@ -229,11 +188,7 @@
       "org.scala-lang.modules" %% "scala-collection-compat" % "2.6.0"
     ) ++
     circe ++
-<<<<<<< HEAD
-    allAkka ++
-=======
-    akka ++
->>>>>>> eadf11b6
+    allAkka ++
     test
 
   lazy val toplRpc: Seq[ModuleID] =
@@ -250,11 +205,7 @@
       "com.typesafe.akka"     %% "akka-remote"  % akkaVersion,
       "com.github.pureconfig" %% "pureconfig"   % "0.16.0"
     ) ++
-<<<<<<< HEAD
-    allAkka ++
-=======
-    akka ++
->>>>>>> eadf11b6
+    allAkka ++
     test ++
     circe ++
     logging ++
@@ -268,13 +219,13 @@
       "org.bouncycastle"   % "bcprov-jdk15on"  % "1.70",
       "org.whispersystems" % "curve25519-java" % "0.5.0"
     ) ++
-<<<<<<< HEAD
     scodecBits ++
     misc ++
     circe ++
     bouncyCastle ++
     cats ++
     simulacrum ++
+    cats ++
     test
 
   lazy val models: Seq[ModuleID] =
@@ -294,11 +245,6 @@
       Dependencies.akka("actor-typed"),
       Dependencies.akka("actor-testkit-typed") % Test
     )
-=======
-    misc ++
-    cats ++
-    test
->>>>>>> eadf11b6
 
   lazy val tools: Seq[ModuleID] =
     Seq(
@@ -310,11 +256,7 @@
       "com.lihaoyi"    %% "mainargs" % "0.2.2",
       "com.nike.fleam" %% "fleam"    % "7.0.0"
     ) ++
-<<<<<<< HEAD
-    allAkka ++
-=======
-    akka ++
->>>>>>> eadf11b6
+    allAkka ++
     circe
   }
 
@@ -324,7 +266,7 @@
       "com.thesamet.scalapb" %% "scalapb-runtime"             % scalapb.compiler.Version.scalapbVersion % "protobuf",
       compilerPlugin("org.typelevel" % "kind-projector" % "0.13.2" cross CrossVersion.full)
     ) ++
-    akka ++
+    allAkka ++
     circe ++
     cats ++
     test
