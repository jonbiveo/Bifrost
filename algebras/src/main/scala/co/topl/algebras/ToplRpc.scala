--- conflicted
+++ resolved
@@ -1,20 +1,10 @@
 package co.topl.algebras
 
-<<<<<<< HEAD
-import akka.NotUsed
 import co.topl.models.{BlockHeaderV2, Transaction, TypedIdentifier}
 
 trait ToplRpc[F[_], Stream[_]] {
-  def broadcastTx(transaction: Transaction): F[Unit]
+  def broadcastTransaction(transaction: Transaction): F[Unit]
   def blockAdoptions(): F[Stream[TypedIdentifier]]
-
   def fetchHeader(id: TypedIdentifier): F[Option[BlockHeaderV2]]
-=======
-import co.topl.models.{Transaction, TypedIdentifier}
-
-trait ToplRpc[F[_]] {
-  def broadcastTransaction(transaction: Transaction): F[Unit]
-
   def currentMempool(): F[Set[TypedIdentifier]]
->>>>>>> 83f5c4e9
 }