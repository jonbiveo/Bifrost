package bifrost.modifier.transaction.bifrostTransaction

import bifrost.crypto.{ FastCryptographicHash, MultiSignature25519, PrivateKey25519, Signature25519 }
import bifrost.exceptions.TransactionValidationException
import bifrost.modifier.box._
import bifrost.modifier.box.proposition.{ ProofOfKnowledgeProposition, PublicKey25519Proposition }
import bifrost.modifier.transaction.bifrostTransaction.Transaction.Nonce
import bifrost.modifier.transaction.serialization.ProgramMethodExecutionSerializer
import bifrost.program.Program
import bifrost.state.{ ProgramBoxRegistry, ProgramId, State, StateReader }
import bifrost.utils.serialization.BifrostSerializer
import com.google.common.primitives.{ Bytes, Longs }
import io.circe.syntax._
<<<<<<< HEAD
import io.circe.{Decoder, HCursor, Json}
import scorex.crypto.hash.Digest32

import scala.util.Try

case class ProgramMethodExecution(state: Seq[StateBox],
                                  code: Seq[CodeBox],
                                  executionBox: ExecutionBox,
                                  methodName: String,
                                  methodParams: Json,
                                  owner: PublicKey25519Proposition,
                                  signatures: Map[PublicKey25519Proposition, Signature25519],
                                  preFeeBoxes: Map[PublicKey25519Proposition, IndexedSeq[(Nonce, Long)]],
                                  fees: Map[PublicKey25519Proposition, Long],
                                  timestamp: Long,
                                  data: String)
  extends ProgramTransaction {
=======
import io.circe.{ Decoder, HCursor, Json }
import scorex.crypto.encode.Base58

import scala.util.{ Failure, Success, Try }

case class ProgramMethodExecution ( executionBox: ExecutionBox,
                                    stateBoxes  : Seq[StateBox],
                                    codeBoxes   : Seq[CodeBox],
                                    methodName  : String,
                                    methodParams: Json,
                                    owner       : PublicKey25519Proposition,
                                    signatures  : Map[PublicKey25519Proposition, Signature25519],
                                    preFeeBoxes : Map[PublicKey25519Proposition, IndexedSeq[(Nonce, Long)]],
                                    fees        : Map[PublicKey25519Proposition, Long],
                                    timestamp   : Long,
                                    data        : String
                                  ) extends ProgramTransaction {
>>>>>>> 5867e128

  override type M = ProgramMethodExecution

  val proposition: PublicKey25519Proposition = executionBox.proposition

  // TODO Fix instantiation to handle runtime input and/or extract to a better location
//  val config  : Config      = ConfigFactory.load("application")
//  val settings: AppSettings = AppSettings.fromConfig(config)

  //TODO do not readOrGenerate programBoxRegistry here
  //ProgramBoxRegistry should be taken from nodeView at api level and passed as parameter to static function in companion object
  //Static function should extract necessary boxes and use those as methodParams to transaction class
  //See static create function in companion object below

//  val history: History            = History.readOrGenerate(settings)
//  val pbr    : ProgramBoxRegistry = ProgramBoxRegistry.readOrGenerate(settings, history.storage.storage).get

  //val uuidStateBoxes = executionBox.stateBoxUUIDs.map(v => programBoxRegistry.getBox(v).get.asInstanceOf[StateBox])

//  val codeBoxes: Seq[ProgramId] = executionBox.codeBoxIds

  //lazy val stateBoxIds: IndexedSeq[Array[Byte]] = IndexedSeq(state.head._1.id)

  lazy val boxIdsToOpen: IndexedSeq[Array[Byte]] = feeBoxIdKeyPairs.map(_._1)

<<<<<<< HEAD
  //TODO deprecate timestamp once fee boxes are included in nonce generation
  lazy val hashNoNonces: Digest32 = FastCryptographicHash(
    executionBox.id ++
      methodName.getBytes ++
      owner.pubKeyBytes ++
      methodParams.noSpaces.getBytes ++
      Longs.toByteArray(timestamp) ++
      fees.flatMap { case (prop, value) => prop.pubKeyBytes ++ Longs.toByteArray(value) }
  )

  override lazy val newBoxes: Traversable[Box] = {
//    val digest = FastCryptographicHash(MofNPropositionSerializer.toBytes(proposition) ++ hashNoNonces)
=======
  lazy val hashNoNonces: FastCryptographicHash.Digest =
    FastCryptographicHash(
      executionBox.id ++
        methodName.getBytes ++
        owner.pubKeyBytes ++
        methodParams.noSpaces.getBytes ++
        Longs.toByteArray(timestamp) ++
        fees.flatMap { case (prop, value) => prop.pubKeyBytes ++ Longs.toByteArray(value) }
    )

  override lazy val newBoxes: Traversable[ProgramBox] = {
    //    val digest = FastCryptographicHash(MofNPropositionSerializer.toBytes(proposition) ++ hashNoNonces)
>>>>>>> 5867e128
    val digest = FastCryptographicHash(proposition.pubKeyBytes ++ hashNoNonces)

    val nonce = ProgramTransaction.nonceFromDigest(digest)

    val programResult: Json =
        Program.execute(stateBoxes, codeBoxes, methodName)(owner)(methodParams.asObject.get) match {
          case Success(res) => res
          case Failure(ex)  => throw ex
        }

    // enforces that the only editable state box is the first state box
    val updatedStateBox: StateBox = StateBox(owner, nonce, stateBoxes.head.value, programResult)

    IndexedSeq(updatedStateBox)
  }

  lazy val json: Json = (
    commonJson.asObject.get.toMap ++ Map(
      "state" -> stateBoxes.map { _.json }.asJson,
      "code" -> codeBoxes.map { _.json }.asJson,
      "methodName" -> methodName.asJson,
      "methodParams" -> methodParams,
      "newBoxes" -> newBoxes.map { _.json }.toSeq.asJson
      )).asJson

  override lazy val serializer: BifrostSerializer[ProgramMethodExecution] = ProgramMethodExecutionSerializer

  override lazy val messageToSign: Array[Byte] = Bytes.concat(
    FastCryptographicHash(executionBox.bytes ++ hashNoNonces),
    data.getBytes
    )

//  def assetNonce ( prop: PublicKey25519Proposition, hashNoNonces: Array[Byte] ): Nonce = ProgramTransaction
//    .nonceFromDigest(
//      FastCryptographicHash("assetNonce".getBytes
//                              ++ prop.pubKeyBytes
//                              ++ hashNoNonces)
//      )

  override def toString: String = s"ProgramMethodExecution(${json.noSpaces})"
}

object ProgramMethodExecution {

  type SR = StateReader[Box]

  //YT NOTE - example of how to use static function to construct methodParams for PME tx

  //noinspection ScalaStyle
  def create ( state       : State,
               pbr         : ProgramBoxRegistry,
               programId   : ProgramId,
               methodName  : String,
               methodParams: Json,
               owner       : PublicKey25519Proposition,
               signatures  : Map[PublicKey25519Proposition, Signature25519],
               preFeeBoxes : Map[PublicKey25519Proposition, IndexedSeq[(Nonce, Long)]],
               fees        : Map[PublicKey25519Proposition, Long],
               timestamp   : Long,
               data        : String
             ): Try[ProgramMethodExecution] = Try {

    val execBox = state.getProgramBox[ExecutionBox](programId).get

    val stateBoxes: Seq[StateBox] = execBox.stateBoxIds.map(sb => state.getProgramBox[StateBox](sb).get)

    val codeBoxes: Seq[CodeBox]  = execBox.codeBoxIds.map(cb => state.getProgramBox[CodeBox](cb).get)

    ProgramMethodExecution(execBox, stateBoxes, codeBoxes, methodName, methodParams, owner, signatures, preFeeBoxes, fees, timestamp, data)
  }

  def syntacticValidate ( tx: ProgramMethodExecution, withSigs: Boolean = true ): Try[Unit] = Try {
    require(tx.signatures(tx.owner).isValid(tx.owner, tx.messageToSign)
            , "Either an invalid signature was submitted or the party listed was not part of the program.")
  }.flatMap(_ => ProgramTransaction.commonValidation(tx))

  def validatePrototype ( tx: ProgramMethodExecution ): Try[Unit] = syntacticValidate(tx, withSigs = false)

  def semanticValidate ( tx: ProgramMethodExecution, state: SR ): Try[Unit] = {
    // check that the transaction is correctly formed before checking state
    syntacticValidate(tx) match {
      case Failure(e) => throw e
      case _          => // continue processing
    }

    /* Program exists */
    if ( state.getBox(tx.executionBox.id).isEmpty ) {
      throw new TransactionValidationException(s"Program ${Base58.encode(tx.executionBox.id)} does not exist")
    }

    //TODO get execution box from box registry using UUID before using its actual id to get it from storage
    val executionBox: ExecutionBox = state.getBox(tx.executionBox.id).get.asInstanceOf[ExecutionBox]
    val programProposition: PublicKey25519Proposition = executionBox.proposition

    /* This person belongs to program */
    if ( !MultiSignature25519(tx.signatures.values.toSet).isValid(programProposition, tx.messageToSign) ) {
      throw new TransactionValidationException(s"Signature is invalid for ExecutionBox")
    }

    // make sure we are not attempting to change an already deployed program
    if ( tx.newBoxes.forall(curBox => state.getBox(curBox.id).isDefined) ) {
       throw new TransactionValidationException("ProgramCreation attempts to overwrite existing program")
    }

    // check that the provided signatures generate valid unlockers
    val unlockers = State.generateUnlockers(tx.boxIdsToOpen, tx.signatures.head._2)
    unlockers
      .foldLeft[Try[Unit]](Success(()))(( tryUnlock, unlocker ) => {
        tryUnlock
          .flatMap { _ =>
            state.getBox(unlocker.closedBoxId) match {
              case Some(box) if unlocker.boxKey.isValid(box.proposition, tx.messageToSign) =>
                Success(Unit)

              case _ =>
                Failure(new TransactionValidationException(s"Invalid transaction"))
            }
          }
      })
  }

  implicit val decodeProgramMethodExecution: Decoder[ProgramMethodExecution] =
    ( c: HCursor ) => for {
      stateBoxes <- c.downField("state").as[Seq[StateBox]]
      codeBoxes <- c.downField("code").as[Seq[CodeBox]]
      executionBox <- c.downField("executionBox").as[ExecutionBox]
      methodName <- c.downField("methodName").as[String]
      methodParams <- c.downField("methodParams").as[Json]
      rawOwner <- c.downField("owner").as[String]
      rawSignatures <- c.downField("signatures").as[Map[String, String]]
      rawPreFeeBoxes <- c.downField("preFeeBoxes").as[Map[String, IndexedSeq[(Long, Long)]]]
      rawFees <- c.downField("fees").as[Map[String, Long]]
      timestamp <- c.downField("timestamp").as[Long]
      data <- c.downField("data").as[String]
    } yield {
      val commonArgs = ProgramTransaction.commonDecode(rawOwner, rawSignatures, rawPreFeeBoxes, rawFees)
      ProgramMethodExecution(
        executionBox,
        stateBoxes,
        codeBoxes,
        methodName,
        methodParams,
        commonArgs._1,
        commonArgs._2,
        commonArgs._3,
        commonArgs._4,
        timestamp,
        data)
    }
}<|MERGE_RESOLUTION|>--- conflicted
+++ resolved
@@ -11,27 +11,9 @@
 import bifrost.utils.serialization.BifrostSerializer
 import com.google.common.primitives.{ Bytes, Longs }
 import io.circe.syntax._
-<<<<<<< HEAD
-import io.circe.{Decoder, HCursor, Json}
+import io.circe.{ Decoder, HCursor, Json }
+import scorex.util.encode.Base58
 import scorex.crypto.hash.Digest32
-
-import scala.util.Try
-
-case class ProgramMethodExecution(state: Seq[StateBox],
-                                  code: Seq[CodeBox],
-                                  executionBox: ExecutionBox,
-                                  methodName: String,
-                                  methodParams: Json,
-                                  owner: PublicKey25519Proposition,
-                                  signatures: Map[PublicKey25519Proposition, Signature25519],
-                                  preFeeBoxes: Map[PublicKey25519Proposition, IndexedSeq[(Nonce, Long)]],
-                                  fees: Map[PublicKey25519Proposition, Long],
-                                  timestamp: Long,
-                                  data: String)
-  extends ProgramTransaction {
-=======
-import io.circe.{ Decoder, HCursor, Json }
-import scorex.crypto.encode.Base58
 
 import scala.util.{ Failure, Success, Try }
 
@@ -47,7 +29,6 @@
                                     timestamp   : Long,
                                     data        : String
                                   ) extends ProgramTransaction {
->>>>>>> 5867e128
 
   override type M = ProgramMethodExecution
 
@@ -73,21 +54,7 @@
 
   lazy val boxIdsToOpen: IndexedSeq[Array[Byte]] = feeBoxIdKeyPairs.map(_._1)
 
-<<<<<<< HEAD
-  //TODO deprecate timestamp once fee boxes are included in nonce generation
-  lazy val hashNoNonces: Digest32 = FastCryptographicHash(
-    executionBox.id ++
-      methodName.getBytes ++
-      owner.pubKeyBytes ++
-      methodParams.noSpaces.getBytes ++
-      Longs.toByteArray(timestamp) ++
-      fees.flatMap { case (prop, value) => prop.pubKeyBytes ++ Longs.toByteArray(value) }
-  )
-
-  override lazy val newBoxes: Traversable[Box] = {
-//    val digest = FastCryptographicHash(MofNPropositionSerializer.toBytes(proposition) ++ hashNoNonces)
-=======
-  lazy val hashNoNonces: FastCryptographicHash.Digest =
+  lazy val hashNoNonces: Digest32 =
     FastCryptographicHash(
       executionBox.id ++
         methodName.getBytes ++
@@ -99,7 +66,6 @@
 
   override lazy val newBoxes: Traversable[ProgramBox] = {
     //    val digest = FastCryptographicHash(MofNPropositionSerializer.toBytes(proposition) ++ hashNoNonces)
->>>>>>> 5867e128
     val digest = FastCryptographicHash(proposition.pubKeyBytes ++ hashNoNonces)
 
     val nonce = ProgramTransaction.nonceFromDigest(digest)
