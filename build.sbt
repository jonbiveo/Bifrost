import sbt.Keys.organization
import sbtassembly.MergeStrategy

name := "project-bifrost"

lazy val commonSettings = Seq(
  scalaVersion := "2.12.1",
  organization := "co.topl",
  version := "0.1.0-alpha.1.0"
)

<<<<<<< HEAD
scalaVersion := "2.12.1"
organization := "co.topl"
version := "0.1.1-alpha"

mainClass in assembly := Some("bifrost.BifrostApp")
=======
mainClass in assembly := Some("bifrost.console.BifrostConsole")
>>>>>>> f744b466

val circeVersion = "0.7+"

val networkDependencies = Seq(
  "com.typesafe.akka" %% "akka-actor" % "2.4.17",
  "org.bitlet" % "weupnp" % "0.1.+",
  "commons-net" % "commons-net" % "3.+"
)

val apiDependencies = Seq(
  "io.circe" %% "circe-core" % circeVersion,
  "io.circe" %% "circe-generic" % circeVersion,
  "io.circe" %% "circe-parser" % circeVersion,
  "io.swagger" %% "swagger-scala-module" % "1.0.3",
  // "io.swagger" % "swagger-core" % "1.5.10",
  // "io.swagger" % "swagger-annotations" % "1.5.10",
  // "io.swagger" % "swagger-models" % "1.5.10",
  // "io.swagger" % "swagger-jaxrs" % "1.5.10",
  "com.github.swagger-akka-http" %% "swagger-akka-http" % "0.+",
  "com.typesafe.akka" %% "akka-http" % "10.+"
)

val loggingDependencies = Seq(
  "ch.qos.logback" % "logback-classic" % "1.+",
  "ch.qos.logback" % "logback-core" % "1.+",
  "com.typesafe.akka" % "akka-slf4j_2.12" % "2.4.17"
)

val testingDependencies = Seq(
  "com.typesafe.akka" %% "akka-testkit" % "2.4.17" % "test",
  "org.scalactic" %% "scalactic" % "3.0.+",
  "org.scalatest" %% "scalatest" % "3.0.+" % "test",
  "org.scalacheck" %% "scalacheck" % "1.13.+" % "test",
  "net.databinder.dispatch" %% "dispatch-core" % "+" % "test"
)

libraryDependencies ++= Seq(
  "com.chuusai" %% "shapeless" % "2.+",
  "org.consensusresearch" %% "scrypto" % "1.2.+",
  "io.circe" %% "circe-optics" % circeVersion
) ++ networkDependencies ++ apiDependencies ++ loggingDependencies ++ testingDependencies

libraryDependencies ++= Seq(
  "org.scorexfoundation" %% "iodb" % "0.3.+",
  "com.typesafe.akka" %% "akka-testkit" % "2.4.17" % "test",
  "com.typesafe.akka" %% "akka-http-testkit" % "10.0.7",
  "net.databinder.dispatch" %% "dispatch-core" % "+" % "test",
  "org.bouncycastle" % "bcprov-jdk15on" % "1.54"
)

libraryDependencies += "org.json4s" %% "json4s-native" % "3.5.2"

libraryDependencies += "com.trueaccord.scalapb" %% "scalapb-json4s" % "0.3.2"

val consoleDependencies = Seq(
  // https://mvnrepository.com/artifact/org.apache.httpcomponents/httpclient
  "org.apache.httpcomponents" % "httpclient" % "4.5.3",
  // https://mvnrepository.com/artifact/org.apache.httpcomponents/httpasyncclient
  "org.apache.httpcomponents" % "httpasyncclient" % "4.1.3",
  // https://mvnrepository.com/artifact/org.apache.commons/commons-pool2
  "org.apache.commons" % "commons-pool2" % "2.4.2"
)

libraryDependencies ++= consoleDependencies


libraryDependencies  ++= Seq(
  // Last snapshot
  "org.scalanlp" %% "breeze" % "latest.integration"
)

scalacOptions ++= Seq("-feature", "-deprecation")

javaOptions ++= Seq(
  "-server"
)

testOptions in Test += Tests.Argument("-oD", "-u", "target/test-reports")

//publishing settings

publishMavenStyle := true

publishArtifact in Test := false

fork := true

pomIncludeRepository := { _ => false }

homepage := Some(url("https://github.com/Topl/Project-Bifrost"))

credentials += Credentials(Path.userHome / ".ivy2" / ".credentials")

assemblyMergeStrategy in assembly ~= { old: ((String) => MergeStrategy) => {
    case ps if ps.endsWith(".SF") => MergeStrategy.discard
    case ps if ps.endsWith(".DSA") => MergeStrategy.discard
    case ps if ps.endsWith(".RSA") => MergeStrategy.discard
    case x => old(x)
  }
}

connectInput in run := true
outputStrategy := Some(StdoutOutput)

PB.targets in Compile := Seq(
  scalapb.gen() -> (sourceManaged in Compile).value
)

PB.pythonExe := "C:\\Python27\\python.exe"

lazy val bifrost = Project(id = "project-bifrost", base = file("."))
  .settings(commonSettings: _*)

lazy val contractModules = Project(id = "contract-modules", base = file("contract-modules"))
  .settings(commonSettings: _*)
  .enablePlugins(ScalaJSPlugin)
  .disablePlugins(sbtassembly.AssemblyPlugin)
<|MERGE_RESOLUTION|>--- conflicted
+++ resolved
@@ -9,15 +9,11 @@
   version := "0.1.0-alpha.1.0"
 )
 
-<<<<<<< HEAD
 scalaVersion := "2.12.1"
 organization := "co.topl"
 version := "0.1.1-alpha"
 
 mainClass in assembly := Some("bifrost.BifrostApp")
-=======
-mainClass in assembly := Some("bifrost.console.BifrostConsole")
->>>>>>> f744b466
 
 val circeVersion = "0.7+"
 
@@ -134,4 +130,4 @@
 lazy val contractModules = Project(id = "contract-modules", base = file("contract-modules"))
   .settings(commonSettings: _*)
   .enablePlugins(ScalaJSPlugin)
-  .disablePlugins(sbtassembly.AssemblyPlugin)
+  .disablePlugins(sbtassembly.AssemblyPlugin)