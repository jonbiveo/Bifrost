package co.topl.api.program

import akka.http.scaladsl.server.Route
import akka.http.scaladsl.testkit.ScalatestRouteTest
import akka.util.ByteString
import co.topl.http.api.routes.ProgramApiRoute
import co.topl.modifier.ModifierId
import co.topl.modifier.block.Block
import co.topl.modifier.transaction.Transaction
import co.topl.nodeView.state.box.ArbitBox
import io.circe.parser.parse
import org.scalatest.matchers.should.Matchers
import org.scalatest.wordspec.AnyWordSpec
<<<<<<< HEAD
import scorex.crypto.encode.Base58
=======
import scorex.util.encode.Base58
>>>>>>> aa1608ac

class CodeCreationSpec extends AnyWordSpec
  with Matchers
  with ScalatestRouteTest
  with ProgramMockState {

  val route: Route = ProgramApiRoute(settings.restApi, nodeViewHolderRef).route

  "CodeCreation" should {

    "Create new CodeBox in state" in {

      val requestBody = ByteString(
        s"""{
           |  "jsonrpc": "2.0",
           |  "id": "1",
           |  "method": "createCode",
           |  "params": [{
           |    "publicKey": "${publicKeys("investor")}",
           |    "code": "add = function(a,b) { return a + b }",
           |    "fee": 0,
           |    "data": ""
           |  }]
           |}
           |""".stripMargin)

      httpPOST(requestBody) ~> route ~> check {
        val res = parse(responseAs[String]).right.get

        println(s"$res")

        (res \\ "error").isEmpty shouldBe true
        (res \\ "result").head.asObject.isDefined shouldBe true

        val txHash = ((res \\ "result").head \\ "txHash").head.asString.get
        val txHashId = ModifierId(Base58.decode(txHash).get)
        val txInstance: Transaction = view().pool.modifierById(txHashId).get

        val history = view().history
        val tempBlock = Block.create(
          history.bestBlockId,
          System.currentTimeMillis(),
          Seq(txInstance),
          ArbitBox(prop, 0L, 10000L),
          signSk,
          settings.forgingSettings.version
        )

        view().state.applyModifier(tempBlock)
        view().pool.remove(txInstance)
      }
    }
  }
}<|MERGE_RESOLUTION|>--- conflicted
+++ resolved
@@ -11,11 +11,6 @@
 import io.circe.parser.parse
 import org.scalatest.matchers.should.Matchers
 import org.scalatest.wordspec.AnyWordSpec
-<<<<<<< HEAD
-import scorex.crypto.encode.Base58
-=======
-import scorex.util.encode.Base58
->>>>>>> aa1608ac
 
 class CodeCreationSpec extends AnyWordSpec
   with Matchers
@@ -51,7 +46,7 @@
         (res \\ "result").head.asObject.isDefined shouldBe true
 
         val txHash = ((res \\ "result").head \\ "txHash").head.asString.get
-        val txHashId = ModifierId(Base58.decode(txHash).get)
+        val txHashId = ModifierId(txHash)
         val txInstance: Transaction = view().pool.modifierById(txHashId).get
 
         val history = view().history
