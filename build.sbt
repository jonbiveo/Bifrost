import sbt.Keys.{homepage, organization, scmInfo}
import sbtassembly.MergeStrategy

lazy val commonSettings = Seq(
  scalaVersion := scala212,
  semanticdbEnabled := true, // enable SemanticDB for Scalafix
  semanticdbVersion := scalafixSemanticdb.revision, // use Scalafix compatible version
  organization := "co.topl",
  version := "1.3.4",
  homepage := Some(url("https://github.com/Topl/Bifrost")),
  licenses := Seq("MPL2.0" -> url("https://www.mozilla.org/en-US/MPL/2.0/")),
  publishMavenStyle := true,
  publishTo := Some("Sonatype Nexus" at "https://s01.oss.sonatype.org/service/local/staging/deploy/maven2"),
  // wartremoverErrors := Warts.unsafe // settings for wartremover
  Compile / unmanagedSourceDirectories += {
    val sourceDir = (sourceDirectory in Compile).value
    CrossVersion.partialVersion(scalaVersion.value) match {
      case Some((2, n)) if n >= 13 => sourceDir / "scala-2.13+"
      case _ => sourceDir / "scala-2.12-"
    }
  },
  scmInfo := Some(
    ScmInfo(
      url("https://github.com/Topl/Bifrost"),
      "scm:git:git@github.com:Topl/Bifrost.git"
    )
  ),
  pomExtra :=
    <developers>
      <developer>
        <id>scasplte2</id>
        <name>James Aman</name>
      </developer>
      <developer>
        <id>tuxman</id>
        <name>Nicholas Edmonds</name>
      </developer>
    </developers>

)

val scala212 = "2.12.13"
val scala213 = "2.13.4"

mainClass in assembly := Some("co.topl.BifrostApp")
test in assembly := {}

resolvers ++= Seq("Typesafe repository" at "https://repo.typesafe.com/typesafe/releases/",
  "Sonatype OSS Staging" at "https://s01.oss.sonatype.org/content/repositories/staging")

val akkaVersion = "2.6.13"
val akkaHttpVersion = "10.2.4"
val circeVersion = "0.13.0"
val kamonVersion = "2.1.13"
val graalVersion = "21.0.0.2"

val akkaDependencies = Seq(
  "com.typesafe.akka" %% "akka-actor"          % akkaVersion,
  "com.typesafe.akka" %% "akka-cluster"        % akkaVersion,
  "com.typesafe.akka" %% "akka-stream"         % akkaVersion,
  "com.typesafe.akka" %% "akka-http"           % akkaHttpVersion,
  "com.typesafe.akka" %% "akka-http-core"      % akkaHttpVersion,
  "com.typesafe.akka" %% "akka-remote"         % akkaVersion,
  "com.typesafe.akka" %% "akka-slf4j"          % akkaVersion,
  "com.typesafe.akka" %% "akka-stream-testkit" % akkaVersion     % Test,
  "com.typesafe.akka" %% "akka-http-testkit"   % akkaHttpVersion % Test
)

val networkDependencies = Seq(
  "org.bitlet"  % "weupnp"      % "0.1.4",
  "commons-net" % "commons-net" % "3.8.0"
)

val apiDependencies = Seq(
  "io.circe" %% "circe-core"    % circeVersion,
  "io.circe" %% "circe-generic" % circeVersion,
  "io.circe" %% "circe-parser"  % circeVersion,
  "io.circe" %% "circe-literal" % circeVersion,
  "io.circe" %% "circe-optics" % circeVersion
)

val akkaCirceDependencies = Seq(
  "de.heikoseeberger" %% "akka-http-circe" % "1.36.0"
)

val loggingDependencies = Seq(
  "com.typesafe.scala-logging" %% "scala-logging"   % "3.9.3",
  "ch.qos.logback"              % "logback-classic" % "1.2.3",
  "ch.qos.logback"              % "logback-core"    % "1.2.3",
  "org.slf4j"                   % "slf4j-api"       % "1.7.30"
)

val testingDependencies = Seq(
  "org.scalactic"      %% "scalactic"         % "3.2.6"   % Test,
  "org.scalatest"      %% "scalatest"         % "3.2.6"   % Test,
  "org.scalacheck"     %% "scalacheck"        % "1.15.3"  % Test,
  "org.scalatestplus"  %% "scalacheck-1-14"   % "3.2.2.0" % Test,
  "com.spotify"         % "docker-client"     % "8.16.0"  % Test,
  "org.asynchttpclient" % "async-http-client" % "2.12.3"  % Test
)

val cryptoDependencies = Seq(
  "org.scorexfoundation" %% "scrypto"         % "2.1.10",
  "org.bouncycastle"      % "bcprov-jdk15on"  % "1.68",
  "org.whispersystems"    % "curve25519-java" % "0.5.0"
)

val miscDependencies = Seq(
  "org.scorexfoundation"  %% "iodb"        % "0.3.2",
  "com.chuusai"           %% "shapeless"   % "2.3.3",
  "com.iheart"            %% "ficus"       % "1.5.0",
  "org.rudogma"           %% "supertagged" % "1.5",
  "com.joefkelley"        %% "argyle"      % "1.0.0",
  "org.scalanlp"          %% "breeze"      % "1.1",
  "io.netty"               % "netty"       % "3.10.6.Final",
  "com.google.guava"       % "guava"       % "30.1.1-jre",
  "com.typesafe"           % "config"      % "1.4.1",
  "com.github.pureconfig" %% "pureconfig"  % "0.14.1"
)

val monitoringDependencies = Seq(
  "io.kamon" %% "kamon-bundle"   % kamonVersion,
  "io.kamon" %% "kamon-core"     % kamonVersion,
  "io.kamon" %% "kamon-influxdb" % kamonVersion,
  "io.kamon" %% "kamon-zipkin"   % kamonVersion
)

val graalDependencies = Seq(
  // https://mvnrepository.com/artifact/org.graalvm.sdk/graal-sdk
  // https://mvnrepository.com/artifact/org.graalvm.js/js
  // https://mvnrepository.com/artifact/org.graalvm.truffle/truffle-api
  "org.graalvm.sdk"     % "graal-sdk"   % graalVersion,
  "org.graalvm.js"      % "js"          % graalVersion,
  "org.graalvm.truffle" % "truffle-api" % graalVersion
)

libraryDependencies ++= (akkaDependencies ++ networkDependencies ++ apiDependencies ++ loggingDependencies
++ testingDependencies ++ cryptoDependencies ++ miscDependencies ++ monitoringDependencies ++ graalDependencies)

scalacOptions ++= Seq(
  "-deprecation",
  "-feature",
  "-language:higherKinds",
  "-language:postfixOps",
  "-unchecked",
  "-Xfatal-warnings",
  "-Xlint:",
  "-Ywarn-unused:-implicits,-privates"
)

javaOptions ++= Seq(
  "-Xbootclasspath/a:ValkyrieInstrument-1.0.jar",
  // from https://groups.google.com/d/msg/akka-user/9s4Yl7aEz3E/zfxmdc0cGQAJ
  "-XX:+UseG1GC",
  "-XX:+UseNUMA",
  "-XX:+AlwaysPreTouch",
  "-XX:+PerfDisableSharedMem",
  "-XX:+ParallelRefProcEnabled",
  "-XX:+UseStringDeduplication",
  "-XX:+ExitOnOutOfMemoryError",
  "-Xss64m"
)

testOptions in Test += Tests.Argument("-oD", "-u", "target/test-reports")
testOptions in Test += Tests.Argument(TestFrameworks.ScalaCheck, "-verbosity", "2")

usePgpKeyHex("CEE1DC9E7C8E9AF4441D5EB9E35E84257DCF8DCB")

publishArtifact in Test := false

parallelExecution in Test := false

logBuffered in Test := false

testOptions in Test += Tests.Argument(TestFrameworks.ScalaTest, "-f", "sbttest.log", "-oDG")

classLoaderLayeringStrategy := ClassLoaderLayeringStrategy.Flat

Test / fork := false

Compile / run / fork := true

pomIncludeRepository := { _ => false }

assemblyJarName := s"bifrost-${version.value}.jar"

assemblyMergeStrategy in assembly ~= { old: ((String) => MergeStrategy) =>
  {
    case ps if ps.endsWith(".SF")  => MergeStrategy.discard
    case ps if ps.endsWith(".DSA") => MergeStrategy.discard
    case ps if ps.endsWith(".RSA") => MergeStrategy.discard
    case ps if ps.endsWith(".xml") => MergeStrategy.first
    case PathList(ps @ _*) if ps.last endsWith "module-info.class" =>
      MergeStrategy.discard // https://github.com/sbt/sbt-assembly/issues/370
    case PathList("module-info.java")  => MergeStrategy.discard
    case PathList("local.conf")        => MergeStrategy.discard
    case "META-INF/truffle/instrument" => MergeStrategy.concat
    case "META-INF/truffle/language"   => MergeStrategy.rename
    case x                             => old(x)
  }
}

assemblyExcludedJars in assembly := {
  val cp = (fullClasspath in assembly).value
  cp filter { el => el.data.getName == "ValkyrieInstrument-1.0.jar" }
}

connectInput in run := true
outputStrategy := Some(StdoutOutput)

connectInput in run := true
outputStrategy := Some(StdoutOutput)

lazy val akkaHttpRpc = Project(id = "akka-http-rpc", base = file("akka-http-rpc"))
  .settings(commonSettings: _*)
  .enablePlugins(BuildInfoPlugin)
  .settings(
    buildInfoKeys := Seq[BuildInfoKey](name, version, scalaVersion, sbtVersion),
    buildInfoPackage := "co.topl.buildinfo.akkahttprpc",
    libraryDependencies ++=
      apiDependencies ++
        akkaDependencies ++
        akkaCirceDependencies ++
        testingDependencies,
  )
  .disablePlugins(sbtassembly.AssemblyPlugin)

lazy val bifrost = Project(id = "bifrost", base = file("."))
  .enablePlugins(BuildInfoPlugin, JavaAppPackaging, DockerPlugin)
  .settings(
    commonSettings,
    name := "bifrost",
    buildInfoKeys := Seq[BuildInfoKey](name, version, scalaVersion, sbtVersion),
    buildInfoPackage := "co.topl.buildinfo.bifrost",
    dockerBaseImage := "ghcr.io/graalvm/graalvm-ce:java8-21.0.0",
    dockerExposedPorts := Seq(9084, 9085),
    dockerExposedVolumes += "/opt/docker/.bifrost",
    dockerLabels ++= Map(
      "bifrost.version" -> version.value
    )
  )
<<<<<<< HEAD
  .dependsOn(utils, akkaHttpRpc)
=======
  .dependsOn(utils, attestation, modifier)
>>>>>>> afc3f4ab

lazy val utils = Project(id = "utils", base = file("utils"))
  .settings(
    commonSettings,
    name := "utils",
    crossScalaVersions := Seq(scala212, scala213),
    libraryDependencies ++= akkaDependencies ++ loggingDependencies ++ apiDependencies ++ cryptoDependencies
  )

lazy val attestation = Project(id = "attestation", base = file("attestation"))
  .settings(
    commonSettings,
    name := "attestation",
    crossScalaVersions := Seq(scala212, scala213),
    libraryDependencies ++= akkaDependencies ++ loggingDependencies ++ apiDependencies ++ cryptoDependencies
  )
  .dependsOn(utils)

lazy val modifier = Project(id = "modifier", base = file("modifier"))
  .settings(
    commonSettings,
    name := "modifier",
    crossScalaVersions := Seq(scala212, scala213),
    libraryDependencies ++= akkaDependencies ++ loggingDependencies ++ apiDependencies ++ cryptoDependencies
  )
  .dependsOn(utils, attestation)

lazy val benchmarking = Project(id = "benchmark", base = file("benchmark"))
  .settings(commonSettings)
  .dependsOn(bifrost % "compile->compile;test->test")
  .enablePlugins(JmhPlugin)
  .disablePlugins(sbtassembly.AssemblyPlugin)

lazy val gjallarhorn = Project(id = "gjallarhorn", base = file("gjallarhorn"))
  .settings(
    commonSettings,
    libraryDependencies ++= akkaDependencies ++ testingDependencies ++ cryptoDependencies ++ apiDependencies
    ++ loggingDependencies ++ miscDependencies
  )
  .disablePlugins(sbtassembly.AssemblyPlugin)

lazy val it = Project(id = "it", base = file("it"))
  .settings(commonSettings)
  .dependsOn(bifrost % "compile->compile;test->test")
  .disablePlugins(sbtassembly.AssemblyPlugin)<|MERGE_RESOLUTION|>--- conflicted
+++ resolved
@@ -239,11 +239,7 @@
       "bifrost.version" -> version.value
     )
   )
-<<<<<<< HEAD
-  .dependsOn(utils, akkaHttpRpc)
-=======
-  .dependsOn(utils, attestation, modifier)
->>>>>>> afc3f4ab
+  .dependsOn(utils, attestation, modifier, akkaHttpRpc)
 
 lazy val utils = Project(id = "utils", base = file("utils"))
   .settings(
