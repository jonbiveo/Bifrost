--- conflicted
+++ resolved
@@ -6,11 +6,6 @@
 import co.topl.modifier.box.AssetCode
 import co.topl.utils.StringDataTypes.Base58Data
 import co.topl.utils.codecs.implicits.base58JsonDecoder
-<<<<<<< HEAD
-import co.topl.utils.encode.Base58
-import co.topl.utils.IdiomaticScalaTransition.implicits._
-=======
->>>>>>> cfb545d7
 import io.circe.Json
 import io.circe.parser.parse
 import io.circe.syntax._
@@ -22,17 +17,6 @@
 
   def testBroadcastTx(tx: Json): Unit = {
     val requestBody = ByteString(s"""
-<<<<<<< HEAD
-                                    |{
-                                    | "jsonrpc": "2.0",
-                                    | "id": "2",
-                                    | "method": "topl_broadcastTx",
-                                    | "params": [{
-                                    |   "tx": $tx
-                                    | }]
-                                    |}
-                                    |""".stripMargin)
-=======
       |{
       | "jsonrpc": "2.0",
       | "id": "2",
@@ -42,7 +26,6 @@
       | }]
       |}
       |""".stripMargin)
->>>>>>> cfb545d7
 
     httpPOST(requestBody) ~> route ~> check {
       val res = parse(responseAs[String]) match { case Right(re) => re; case Left(ex) => throw ex }
@@ -72,21 +55,21 @@
 
   def testCreateSignPolyTransfer(sender: Address, recipient: Address, senderPropType: String, amount: Int): Json = {
     val requestBody = ByteString(s"""
-                                    |{
-                                    | "jsonrpc": "2.0",
-                                    | "id": "2",
-                                    | "method": "topl_rawPolyTransfer",
-                                    | "params": [{
-                                    |   "propositionType": "$senderPropType",
-                                    |   "recipients": [["$recipient", "$amount"]],
-                                    |   "sender": ["$sender"],
-                                    |   "changeAddress": "$sender",
-                                    |   "consolidationAddress": "$sender",
-                                    |   "minting": "false",
-                                    |   "fee": "1",
-                                    |   "data": ""
-                                    | }]
-                                    |}
+      |{
+      | "jsonrpc": "2.0",
+      | "id": "2",
+      | "method": "topl_rawPolyTransfer",
+      | "params": [{
+      |   "propositionType": "$senderPropType",
+      |   "recipients": [["$recipient", "$amount"]],
+      |   "sender": ["$sender"],
+      |   "changeAddress": "$sender",
+      |   "consolidationAddress": "$sender",
+      |   "minting": "false",
+      |   "fee": "1",
+      |   "data": ""
+      | }]
+      |}
       """.stripMargin)
 
     httpPOST(requestBody) ~> route ~> check {
