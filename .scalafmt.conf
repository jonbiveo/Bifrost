--- conflicted
+++ resolved
@@ -1,8 +1,4 @@
-<<<<<<< HEAD
 version = "2.7.3"
-=======
-version = "2.7.2"
->>>>>>> 5d0412bf
 
 style = defaultWithAlign
 
