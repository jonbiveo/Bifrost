--- conflicted
+++ resolved
@@ -94,20 +94,14 @@
   ////////////////////////////////////////////////////////////////////////////////////
   //////////////////////////////// METHOD DEFINITIONS ////////////////////////////////
 
-<<<<<<< HEAD
-  def main(args: Array[String]): Unit = ParserForClass[StartupOpts].constructEither(args.toIndexedSeq) match {
-    case Right(parsedArgs) => new BifrostApp(parsedArgs)
-    case Left(e)           => throw new Exception(e)
-=======
   def main(args: Array[String]): Unit = args.headOption.getOrElse("") match {
     case "export" => Exporter.main(args.tail)
     case _        => startNode(args)
->>>>>>> 084a561c
   }
 
   private def startNode(args: Array[String]): Unit =
     ParserForClass[StartupOpts].constructEither(args.toIndexedSeq) match {
-      case Right(parsedArgs) => new BifrostApp(parsedArgs).run()
+      case Right(parsedArgs) => new BifrostApp(parsedArgs)
       case Left(e)           => throw new Exception(e)
     }
 
