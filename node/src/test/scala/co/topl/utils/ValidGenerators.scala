package co.topl.utils

import co.topl.attestation.PublicKeyPropositionCurve25519.evProducer
import co.topl.attestation.keyManagement.{KeyRing, KeyfileCurve25519, PrivateKeyCurve25519}
import co.topl.attestation.{Address, PublicKeyPropositionCurve25519}
import co.topl.consensus.genesis.PrivateGenesis
import co.topl.modifier.ModifierId
import co.topl.modifier.block.Block
import co.topl.modifier.box.Box.identifier
import co.topl.modifier.box.{AssetCode, AssetValue, SecurityRoot, SimpleValue, _}
import co.topl.modifier.transaction.Transaction.TX
import co.topl.modifier.transaction._
import co.topl.nodeView.history.History
import co.topl.nodeView.state.State
import co.topl.program.Program
import co.topl.settings.AppSettings
import io.circe.syntax.EncoderOps
import org.scalacheck.Gen
import scorex.crypto.hash.Blake2b256

import scala.util.{Failure, Random, Success}

trait ValidGenerators extends CoreGenerators {

  val keyRing: KeyRing[PrivateKeyCurve25519, KeyfileCurve25519] =
    KeyRing(settings.application.keyFileDir.get, KeyfileCurve25519)

<<<<<<< HEAD
  val genesisBlock: Block = PrivateGenesis(
    (_: Int, _: Option[String]) =>
      keyRing.generateNewKeyPairs(num = 3) match {
        case Success(keys) => keys.map(_.publicImage)
        case Failure(ex)   => throw ex
      },
    settings
  ).getGenesisBlock.get._1
=======
  keyRing.generateNewKeyPairs(num = 3) match {
    case Success(_) => ()
    case Failure(error) => throw error
  }

  val genesisBlock: Block = PrivateGenesis(keyRing.addresses, settings).getGenesisBlock.get._1
>>>>>>> 379bd745

  val genesisBlockId: ModifierId = genesisBlock.id

  val genesisState: State = genesisState(settings)

  lazy val validBifrostTransactionSeqGen: Gen[Seq[TX]] = for {
    seqLen <- positiveMediumIntGen
  } yield 0 until seqLen map { _ =>
    val g: Gen[TX] = sampleUntilNonEmpty(Gen.oneOf(transactionTypes))
    sampleUntilNonEmpty(g)
  }

  lazy val validProgramGen: Gen[Program] = for {
    producer         <- propositionGen
    investor         <- propositionGen
    hub              <- propositionGen
    executionBuilder <- validExecutionBuilderGen().map(_.json)
    id               <- genBytesList(Blake2b256.DigestSize)
  } yield Program(
    Map(
      "parties" -> Map(
        producer.toString -> "producer",
        investor.toString -> "investor",
        hub.toString      -> "hub"
      ).asJson,
      "executionBuilder" -> executionBuilder,
      "lastUpdated"      -> System.currentTimeMillis().asJson
    ).asJson,
    id
  )

  lazy val validPolyTransferGen: Gen[PolyTransfer[_]] = for {
    from        <- fromSeqGen
    to          <- toSeqGen
    attestation <- attestationGen
    key         <- publicKeyPropositionCurve25519Gen
    fee         <- positiveLongGen
    timestamp   <- positiveLongGen
    data        <- stringGen
  } yield {

    val tx = PolyTransfer(from, to, attestation, fee, timestamp, Some(data))
    val sig = key._1.sign(tx.messageToSign)
    tx.copy(attestation = Map(key._2 -> sig))
  }

  lazy val validArbitTransferGen: Gen[ArbitTransfer[_]] = for {
    from        <- fromSeqGen
    to          <- toSeqGen
    attestation <- attestationGen
    fee         <- positiveLongGen
    timestamp   <- positiveLongGen
    data        <- stringGen
  } yield ArbitTransfer(from, to, attestation, fee, timestamp, Some(data))

  lazy val validAssetTransferGen: Gen[AssetTransfer[_]] = for {
    from        <- fromSeqGen
    to          <- assetToSeqGen
    attestation <- attestationGen
    fee         <- positiveLongGen
    timestamp   <- positiveLongGen
    data        <- stringGen
  } yield AssetTransfer(from, to, attestation, fee, timestamp, Some(data), minting = true)

  def genesisState(settings: AppSettings, genesisBlockWithVersion: Block = genesisBlock): State = {
    History.readOrGenerate(settings).append(genesisBlock)
    State.genesisState(settings, Seq(genesisBlockWithVersion))
  }

  def validPolyTransfer(
    keyRing: KeyRing[PrivateKeyCurve25519, KeyfileCurve25519],
    state:   State,
    fee:     Long = 1L
  ): Gen[PolyTransfer[PublicKeyPropositionCurve25519]] = {

    val availablePolys = sumBoxes(collectBoxes(keyRing.addresses, state), "PolyBox")
    val (sender, poly) = availablePolys(Random.nextInt(availablePolys.length))
    val polyAmount = SimpleValue(Int128(sampleUntilNonEmpty(Gen.chooseNum(1L + fee, poly.longValue() - 1))) - fee)

    val recipients = {
      val address: Address = keyRing.addresses.filterNot(_ == sender).toSeq(Random.nextInt(keyRing.addresses.size - 1))
      IndexedSeq((address, polyAmount))
    }
    val rawTx = PolyTransfer
      .createRaw(
        state,
        recipients,
        IndexedSeq(sender),
        changeAddress = sender,
        fee,
        data = None
      )
      .get

    rawTx.copy(attestation = Transaction.updateAttestation(rawTx)(keyRing.generateAttestation(sender)))
  }

  def validArbitTransfer(
    keyRing: KeyRing[PrivateKeyCurve25519, KeyfileCurve25519],
    state:   State,
    fee:     Long = 1L
  ): Gen[ArbitTransfer[PublicKeyPropositionCurve25519]] = {

    val availableArbits = sumBoxes(collectBoxes(keyRing.addresses, state), "ArbitBox")
    val (sender, arbit) = availableArbits(Random.nextInt(availableArbits.length))
    val arbitAmount = SimpleValue(Int128(sampleUntilNonEmpty(Gen.chooseNum(1L + fee, arbit.longValue() - 1))) - fee)

    val recipients = {
      val address = keyRing.addresses.filterNot(_ == sender).toSeq(Random.nextInt(keyRing.addresses.size - 1))
      IndexedSeq((address, arbitAmount))
    }
    val rawTx = ArbitTransfer
      .createRaw(
        state,
        recipients,
        IndexedSeq(sender),
        changeAddress = sender,
        None,
        fee,
        data = None
      )
      .get

    rawTx.copy(attestation = Transaction.updateAttestation(rawTx)(keyRing.generateAttestation(sender)))
  }

  def validAssetTransfer(
    keyRing: KeyRing[PrivateKeyCurve25519, KeyfileCurve25519],
    state:   State,
    fee:     Long = 1L,
    minting: Boolean = false
  ): Gen[AssetTransfer[PublicKeyPropositionCurve25519]] = {
    val sender = keyRing.addresses.head
    val asset = AssetValue(1, AssetCode(1: Byte, sender, "test"), SecurityRoot.empty)
    val recipients = IndexedSeq((sender, asset))

    // todo: This should not be using the create raw function because we are testing too many things then!
    val rawTx = AssetTransfer
      .createRaw(
        state,
        recipients,
        IndexedSeq(sender),
        changeAddress = sender,
        None,
        fee,
        data = None,
        minting
      )
      .get

    rawTx.copy(attestation = Transaction.updateAttestation(rawTx)(keyRing.generateAttestation(sender)))
  }

  def collectBoxes(addresses: Set[Address], state: State): Seq[TokenBox[TokenValueHolder]] =
    addresses.flatMap(address => state.getTokenBoxes(address)).flatten.toSeq

  def sumBoxes(boxes: Seq[TokenBox[TokenValueHolder]], tokenType: String): Seq[(Address, Int128)] = {
    val boxesByOwner = boxes.groupBy(_.evidence)
    val ownerQuantities = boxesByOwner.map { case (evidence, boxes) =>
      Address(evidence) -> boxes
        .filter(identifier(_).typeString == tokenType)
        .map(_.value.quantity)
        .sum
    }.toSeq
    ownerQuantities.filter(_._2 > 0)
  }
}<|MERGE_RESOLUTION|>--- conflicted
+++ resolved
@@ -25,23 +25,12 @@
   val keyRing: KeyRing[PrivateKeyCurve25519, KeyfileCurve25519] =
     KeyRing(settings.application.keyFileDir.get, KeyfileCurve25519)
 
-<<<<<<< HEAD
-  val genesisBlock: Block = PrivateGenesis(
-    (_: Int, _: Option[String]) =>
-      keyRing.generateNewKeyPairs(num = 3) match {
-        case Success(keys) => keys.map(_.publicImage)
-        case Failure(ex)   => throw ex
-      },
-    settings
-  ).getGenesisBlock.get._1
-=======
   keyRing.generateNewKeyPairs(num = 3) match {
     case Success(_) => ()
     case Failure(error) => throw error
   }
 
   val genesisBlock: Block = PrivateGenesis(keyRing.addresses, settings).getGenesisBlock.get._1
->>>>>>> 379bd745
 
   val genesisBlockId: ModifierId = genesisBlock.id
 
