--- conflicted
+++ resolved
@@ -81,16 +81,7 @@
   "io.netty" % "netty" % "3.10.6.Final"
 ) ++ akkaDependencies ++ networkDependencies ++ apiDependencies ++ loggingDependencies ++ testingDependencies
 
-<<<<<<< HEAD
-libraryDependencies ++= Seq(
-  "org.scorexfoundation" %% "iodb" % "0.3.2",
-  "org.bouncycastle" % "bcprov-jdk15on" % "1.67",
-  "org.whispersystems" % "curve25519-java" % "0.5.0",
-)
-=======
-
 libraryDependencies ++= akkaDependencies ++ networkDependencies ++ apiDependencies ++ loggingDependencies ++ testingDependencies ++ cryptoDependencies ++ miscDependencies
->>>>>>> 701ab630
 
 // monitoring dependencies
 libraryDependencies ++= Seq(
