package co.topl.attestation.serialization

import co.topl.attestation.SignatureCurve25519
import co.topl.crypto.signatures.Signature
import co.topl.utils.serialization.{BifrostSerializer, Reader, Writer}

object SignatureCurve25519Serializer extends BifrostSerializer[SignatureCurve25519] {

  override def serialize(obj: SignatureCurve25519, w: Writer): Unit =
<<<<<<< HEAD
    w.putBytes(obj.sig.asBytes)
=======
    w.putBytes(obj.sigBytes.value)
>>>>>>> aa8a340e

  override def parse(r: Reader): SignatureCurve25519 = {
    val sigBytes = r.getBytes(SignatureCurve25519.signatureSize)
    SignatureCurve25519(Signature(sigBytes))
  }
}<|MERGE_RESOLUTION|>--- conflicted
+++ resolved
@@ -7,11 +7,7 @@
 object SignatureCurve25519Serializer extends BifrostSerializer[SignatureCurve25519] {
 
   override def serialize(obj: SignatureCurve25519, w: Writer): Unit =
-<<<<<<< HEAD
-    w.putBytes(obj.sig.asBytes)
-=======
     w.putBytes(obj.sigBytes.value)
->>>>>>> aa8a340e
 
   override def parse(r: Reader): SignatureCurve25519 = {
     val sigBytes = r.getBytes(SignatureCurve25519.signatureSize)
