--- conflicted
+++ resolved
@@ -135,24 +135,14 @@
   "org.slf4j"                   % "slf4j-api"       % "1.7.30"
 )
 
-<<<<<<< HEAD
-val testingDependenciesTest = Seq(
+val testingDependencies = Seq(
   "org.scalatest"      %% "scalatest"         % "3.2.6"   % "test",
   "org.scalactic"      %% "scalactic"         % "3.2.6"   % "test",
   "org.scalacheck"     %% "scalacheck"        % "1.15.3"  % "test",
   "org.scalatestplus"  %% "scalacheck-1-14"   % "3.2.2.0" % "test",
   "com.spotify"         % "docker-client"     % "8.16.0"  % "test",
-  "org.asynchttpclient" % "async-http-client" % "2.12.3"  % "test"
-=======
-val testingDependencies = Seq(
-  "org.scalatest"      %% "scalatest"         % "3.2.6"   % "it,test",
-  "org.scalactic"      %% "scalactic"         % "3.2.6"   % "test",
-  "org.scalacheck"     %% "scalacheck"        % "1.15.3"  % "test",
-  "org.scalatestplus"  %% "scalacheck-1-14"   % "3.2.2.0" % "test",
-  "com.spotify"         % "docker-client"     % "8.16.0"  % "it,test",
   "org.asynchttpclient" % "async-http-client" % "2.12.3"  % "test",
   "org.scalamock"      %% "scalamock"         % "5.1.0"   % "test"
->>>>>>> 379bd745
 )
 
 val testingDependenciesIt = Seq(
@@ -198,11 +188,7 @@
 )
 
 libraryDependencies ++= (akkaDependencies ++ networkDependencies ++ apiDependencies ++ loggingDependencies
-<<<<<<< HEAD
-++ testingDependenciesTest ++ cryptoDependencies ++ miscDependencies ++ monitoringDependencies ++ graalDependencies)
-=======
   ++ testingDependencies ++ cryptoDependencies ++ miscDependencies ++ monitoringDependencies ++ graalDependencies)
->>>>>>> 379bd745
 
 scalacOptions ++= Seq(
   "-deprecation",
@@ -247,9 +233,8 @@
     moduleName := "bifrost",
     commonSettings,
     publish / skip := true,
-    crossScalaVersions := Nil
-  )
-  .configs(IntegrationTest)
+    crossScalaVersions := Nil,
+  )
   .aggregate(
     node,
     common,
@@ -282,17 +267,14 @@
       "bifrost.version" -> version.value
     ),
     libraryDependencies ++= (akkaDependencies ++ networkDependencies ++ apiDependencies ++ loggingDependencies
-      ++ testingDependenciesTest ++ testingDependenciesIt ++ cryptoDependencies ++ miscDependencies
+      ++ testingDependencies ++ testingDependenciesIt ++ cryptoDependencies ++ miscDependencies
       ++ monitoringDependencies ++ graalDependencies)
   )
   .configs(IntegrationTest)
-<<<<<<< HEAD
+  .enablePlugins(BuildInfoPlugin, JavaAppPackaging, DockerPlugin)
   .settings(
     IntegrationTest / parallelExecution := false
   )
-=======
-  .enablePlugins(BuildInfoPlugin, JavaAppPackaging, DockerPlugin)
->>>>>>> 379bd745
   .dependsOn(common)
 
 lazy val common = project.in(file("common"))
@@ -309,7 +291,7 @@
     name := "brambl",
     commonSettings,
     publishSettings,
-    libraryDependencies ++= apiDependencies ++ akkaDependencies ++ akkaCirceDependencies ++ testingDependenciesTest,
+    libraryDependencies ++= apiDependencies ++ akkaDependencies ++ akkaCirceDependencies ++ testingDependencies,
     buildInfoKeys := Seq[BuildInfoKey](name, version, scalaVersion, sbtVersion),
     buildInfoPackage := "co.topl.buildinfo.brambl",
   )
@@ -321,7 +303,7 @@
     name := "akka-http-rpc",
     commonSettings,
     publishSettings,
-    libraryDependencies ++= apiDependencies ++ akkaDependencies ++ akkaCirceDependencies ++ testingDependenciesTest,
+    libraryDependencies ++= apiDependencies ++ akkaDependencies ++ akkaCirceDependencies ++ testingDependencies,
     buildInfoKeys := Seq[BuildInfoKey](name, version, scalaVersion, sbtVersion),
     buildInfoPackage := "co.topl.buildinfo.akkahttprpc",
   )
@@ -332,7 +314,7 @@
     name := "topl-rpc",
     commonSettings,
     publishSettings,
-    libraryDependencies ++= apiDependencies ++ akkaDependencies ++ akkaCirceDependencies ++ testingDependenciesTest,
+    libraryDependencies ++= apiDependencies ++ akkaDependencies ++ akkaCirceDependencies ++ testingDependencies,
     buildInfoKeys := Seq[BuildInfoKey](name, version, scalaVersion, sbtVersion),
     buildInfoPackage := "co.topl.buildinfo.toplrpc",
   )
@@ -344,13 +326,8 @@
     commonSettings,
     publish / skip := true,
     Defaults.itSettings,
-<<<<<<< HEAD
-    libraryDependencies ++= akkaDependencies ++ testingDependenciesTest ++ testingDependenciesIt ++ cryptoDependencies
+    libraryDependencies ++= akkaDependencies ++ testingDependencies ++ testingDependenciesIt ++ cryptoDependencies
       ++ apiDependencies ++ loggingDependencies ++ miscDependencies
-=======
-    libraryDependencies ++= akkaDependencies ++ testingDependencies ++ cryptoDependencies ++ apiDependencies
-      ++ loggingDependencies ++ miscDependencies
->>>>>>> 379bd745
   )
   .configs(IntegrationTest)
   .disablePlugins(sbtassembly.AssemblyPlugin)
