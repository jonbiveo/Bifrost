--- conflicted
+++ resolved
@@ -129,19 +129,15 @@
     "org.scodec" %% "scodec-bits" % "1.1.27"
   )
 
-<<<<<<< HEAD
   val fleam = Seq(
     "com.nike.fleam" %% "fleam" % "7.0.0"
   )
 
-  val node: Seq[ModuleID] = {
-=======
   val mainargs = Seq(
     "com.lihaoyi" %% "mainargs" % "0.2.2"
   )
 
   val node: Seq[ModuleID] =
->>>>>>> 5649f418
     Seq(
       "com.typesafe.akka"          %% "akka-cluster"       % akkaVersion,
       "com.typesafe.akka"          %% "akka-remote"        % akkaVersion,
@@ -283,11 +279,8 @@
 
   lazy val loadTesting: Seq[ModuleID] =
     Seq(
-<<<<<<< HEAD
       "com.lihaoyi" %% "mainargs" % "0.2.1"
-=======
       "com.nike.fleam" %% "fleam" % "7.0.0"
->>>>>>> 5649f418
     ) ++
     fleam ++
     allAkka ++
