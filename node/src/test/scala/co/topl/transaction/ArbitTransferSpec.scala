package co.topl.transaction

import co.topl.utils.{CoreGenerators, ValidGenerators}
import org.scalatest.matchers.should.Matchers
import org.scalatest.propspec.AnyPropSpec
import org.scalatestplus.scalacheck.{ScalaCheckDrivenPropertyChecks, ScalaCheckPropertyChecks}

class ArbitTransferSpec extends AnyPropSpec
  with ScalaCheckPropertyChecks
  with ScalaCheckDrivenPropertyChecks
  with Matchers
  with CoreGenerators
  with ValidGenerators {

  property("Randomly generated ArbitTransfer Tx should be valid") {
    forAll(validArbitTransferGen) { arbitTransfer =>
      //TODO: Jing - change this back to using syntacticValidate once attestation in validArbitTransferGen works
      arbitTransfer.rawValidate.isValid shouldBe true
    }
  }

  property("Attempting to validate a ArbitTransfer without valid signature should error") {
    // Create invalid PolyTransfer
    // send tx to state
<<<<<<< HEAD
    forAll(arbitTransferGen) { arbitTransfer =>
      arbitTransfer.syntacticValidate shouldBe 'invalid
=======
    forAll(arbitTransferGen) { arbitTransfer: ArbitTransfer[_] =>
      arbitTransfer.syntacticValidate.isValid shouldBe false
>>>>>>> 4f47b4de
    }
  }
}<|MERGE_RESOLUTION|>--- conflicted
+++ resolved
@@ -1,16 +1,18 @@
 package co.topl.transaction
 
+import co.topl.modifier.transaction.ArbitTransfer
 import co.topl.utils.{CoreGenerators, ValidGenerators}
 import org.scalatest.matchers.should.Matchers
 import org.scalatest.propspec.AnyPropSpec
 import org.scalatestplus.scalacheck.{ScalaCheckDrivenPropertyChecks, ScalaCheckPropertyChecks}
 
-class ArbitTransferSpec extends AnyPropSpec
-  with ScalaCheckPropertyChecks
-  with ScalaCheckDrivenPropertyChecks
-  with Matchers
-  with CoreGenerators
-  with ValidGenerators {
+class ArbitTransferSpec
+    extends AnyPropSpec
+    with ScalaCheckPropertyChecks
+    with ScalaCheckDrivenPropertyChecks
+    with Matchers
+    with CoreGenerators
+    with ValidGenerators {
 
   property("Randomly generated ArbitTransfer Tx should be valid") {
     forAll(validArbitTransferGen) { arbitTransfer =>
@@ -22,13 +24,8 @@
   property("Attempting to validate a ArbitTransfer without valid signature should error") {
     // Create invalid PolyTransfer
     // send tx to state
-<<<<<<< HEAD
-    forAll(arbitTransferGen) { arbitTransfer =>
-      arbitTransfer.syntacticValidate shouldBe 'invalid
-=======
     forAll(arbitTransferGen) { arbitTransfer: ArbitTransfer[_] =>
       arbitTransfer.syntacticValidate.isValid shouldBe false
->>>>>>> 4f47b4de
     }
   }
 }