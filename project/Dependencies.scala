--- conflicted
+++ resolved
@@ -155,16 +155,10 @@
 
   lazy val crypto: Seq[ModuleID] =
     Seq(
-<<<<<<< HEAD
-      "org.typelevel" %% "simulacrum"  % "1.0.0",
-      "org.typelevel" %% "cats-core"   % "2.3.0",
-      "org.scodec"    %% "scodec-bits" % "1.1.27"
-=======
       "org.typelevel" %% "simulacrum" % "1.0.0",
       "org.typelevel" %% "cats-core"  % "2.3.0",
       "org.bouncycastle"   % "bcprov-jdk15on"  % "1.68",
       "org.whispersystems" % "curve25519-java" % "0.5.0"
->>>>>>> 3c5169f5
     ) ++
     misc ++
     test
