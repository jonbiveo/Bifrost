package co.topl.consensus

import co.topl.consensus.ConsensusVariables.ConsensusParams
import co.topl.modifier.ModifierId
import co.topl.modifier.block.Block
import co.topl.nodeView.history.History
import co.topl.nodeView.state.{MockState, State}
import co.topl.utils.GeneratorOps.GeneratorOps
import co.topl.utils.{DiskKeyFileTestHelper, GenesisBlockGenerators, NodeGenerators}

class BlockVersionTests extends MockState with NodeGenerators with DiskKeyFileTestHelper with GenesisBlockGenerators {

  /** Generate a history and state with a genesis block of the oldest version in the configuration */
  var fstVersion: Byte = _
  var genesisBlockOldestVersion: Block = _
  var history: History = _
  var state: State = _

  override def beforeAll(): Unit = {
    super.beforeAll()
    fstVersion = nxtLeaderElection.protocolMngr.applicable.map(_.blockVersion).min.get
    genesisBlockOldestVersion = genesisBlockGen(keyRingCurve25519).sampleFirst().copy(version = fstVersion)
    history = generateHistory(genesisBlockOldestVersion)
    state = createState(genesisBlockOldestVersion)
  }

  property(
    "Applying different blocks in different versions according to the test.conf should yield blocks " +
    "with intended versions"
  ) {

    /**
     * Apply enough blocks to history and state so there will be blocks of all possible versions
     * Don't make a test.conf that has a version with a really large startBlock
     */
    val blocksToAppend: Int = nxtLeaderElection.protocolMngr.applicable.maxBy(_.startBlock).startBlock.toInt
    val blocksCount: Int = blocksToAppend + 1 // with genesis block

    for (_ <- 1 to blocksToAppend) {
      val oneBlock: Block = blockCurve25519Gen
        .sampleFirst()
        .copy(
          parentId = history.bestBlockId,
          transactions = Seq(),
          version = nxtLeaderElection.protocolMngr.blockVersion(history.height + 1)
        )
      history = history
        .append(oneBlock, ConsensusParams(10000000, history.bestBlock.difficulty, 0L, history.bestBlock.height))
        .get
        ._1
      state = state.applyModifier(oneBlock).get
    }

    var currentId: ModifierId = history.storage.bestBlockId
    for (height <- blocksCount to 1 by -1) {
      val currentBlock: Block = history.storage.modifierById(currentId).get
      currentId = currentBlock.parentId
<<<<<<< HEAD
      // log.debug(s"${Console.MAGENTA}${currentBlock.json}${Console.RESET}")
      val versionConf = nxtLeaderElection.protocolMngr
=======
      log.debug(s"${Console.MAGENTA}$currentBlock${Console.RESET}")
      val versionConf = protocolMngr
>>>>>>> 33f23992
        .current(height)
        .getOrElse(throw new Error("Unable to find applicable protocol rules"))
        .blockVersion
        .get
      versionConf == currentBlock.version shouldBe true
    }
  }

  property("Applying genesis block to history/state with different available versions should be successful") {
    for (version <- nxtLeaderElection.protocolMngr.applicable.map(_.blockVersion.get)) {
      val genesisBlockWithVersion: Block = genesisBlockGen(keyRingCurve25519).sampleFirst().copy(version = version)
      history = generateHistory(genesisBlockWithVersion)
      history.modifierById(genesisBlockWithVersion.id).isDefined shouldBe true
      state = createState(genesisBlockWithVersion)
      state.version == genesisBlockWithVersion.id shouldBe true
    }
  }
}<|MERGE_RESOLUTION|>--- conflicted
+++ resolved
@@ -55,13 +55,8 @@
     for (height <- blocksCount to 1 by -1) {
       val currentBlock: Block = history.storage.modifierById(currentId).get
       currentId = currentBlock.parentId
-<<<<<<< HEAD
-      // log.debug(s"${Console.MAGENTA}${currentBlock.json}${Console.RESET}")
+      log.debug(s"${Console.MAGENTA}$currentBlock${Console.RESET}")
       val versionConf = nxtLeaderElection.protocolMngr
-=======
-      log.debug(s"${Console.MAGENTA}$currentBlock${Console.RESET}")
-      val versionConf = protocolMngr
->>>>>>> 33f23992
         .current(height)
         .getOrElse(throw new Error("Unable to find applicable protocol rules"))
         .blockVersion
