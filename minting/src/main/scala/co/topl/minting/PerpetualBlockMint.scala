--- conflicted
+++ resolved
@@ -9,16 +9,12 @@
 import co.topl.algebras.{ClockAlgebra, Store}
 import co.topl.catsakka._
 import co.topl.consensus.algebras.LocalChainAlgebra
-<<<<<<< HEAD
-import co.topl.ledger.algebras.{BodySemanticValidationAlgebra, BodySyntaxValidationAlgebra, MempoolAlgebra}
-=======
 import co.topl.ledger.algebras.{
   BodyAuthorizationValidationAlgebra,
   BodySemanticValidationAlgebra,
   BodySyntaxValidationAlgebra,
   MempoolAlgebra
 }
->>>>>>> 5ecd33a6
 import co.topl.minting.algebras.{BlockMintAlgebra, PerpetualBlockMintAlgebra}
 import co.topl.models.{BlockHeaderV2, BlockV2, Slot, Transaction, TypedIdentifier}
 import co.topl.typeclasses.implicits._
@@ -33,16 +29,6 @@
   object InAkkaStream {
 
     def make[F[_]: Sync: FToFuture: MonadThrow](
-<<<<<<< HEAD
-      clock:                  ClockAlgebra[F],
-      blockMint:              BlockMintAlgebra[F],
-      localChain:             LocalChainAlgebra[F],
-      mempool:                MempoolAlgebra[F],
-      headerStore:            Store[F, TypedIdentifier, BlockHeaderV2],
-      fetchTransaction:       TypedIdentifier => F[Transaction],
-      bodySyntaxValidation:   BodySyntaxValidationAlgebra[F],
-      bodySemanticValidation: BodySemanticValidationAlgebra[F]
-=======
       clock:                       ClockAlgebra[F],
       blockMint:                   BlockMintAlgebra[F],
       localChain:                  LocalChainAlgebra[F],
@@ -52,7 +38,6 @@
       bodySyntaxValidation:        BodySyntaxValidationAlgebra[F],
       bodySemanticValidation:      BodySemanticValidationAlgebra[F],
       bodyAuthorizationValidation: BodyAuthorizationValidationAlgebra[F]
->>>>>>> 5ecd33a6
     ): F[PerpetualBlockMintAlgebra[F]] =
       Sync[F].delay(
         new PerpetualBlockMintAlgebra[F] {
@@ -91,12 +76,9 @@
                   .flatMapF(_ =>
                     bodySemanticValidation.validate(canonicalHeadSlotData.slotId.blockId)(body).map(_.toOption)
                   )
-<<<<<<< HEAD
-=======
                   .flatMapF(_ =>
                     bodyAuthorizationValidation.validate(canonicalHeadSlotData.slotId.blockId)(body).map(_.toOption)
                   )
->>>>>>> 5ecd33a6
                   .fold(selected)(_ => fullBody)
               }
               newBlockOpt <- blockMint.attemptMint(parent, selectedTransactions, slot)
