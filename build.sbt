import sbt.Keys.{homepage, organization}
import sbtassembly.MergeStrategy

val scala212 = "2.12.13"
val scala213 = "2.13.5"

inThisBuild(List(
  organization := "co.topl",
  scalaVersion := scala212,
  crossScalaVersions := Seq(scala212, scala213),
  versionScheme := Some("early-semver"),
  dynverSeparator := "-",
  dynverSonatypeSnapshots := true,
  version := dynverGitDescribeOutput.value.mkVersion(versionFmt, fallbackVersion(dynverCurrentDate.value)),
  dynver := {
    val d = new java.util.Date
    sbtdynver.DynVer.getGitDescribeOutput(d).mkVersion(versionFmt, fallbackVersion(d))
  }
))

lazy val commonSettings = Seq(
  sonatypeCredentialHost := "s01.oss.sonatype.org",
  semanticdbEnabled := true, // enable SemanticDB for Scalafix
  semanticdbVersion := scalafixSemanticdb.revision, // use Scalafix compatible version
  // wartremoverErrors := Warts.unsafe // settings for wartremover
  Compile / unmanagedSourceDirectories += {
    val sourceDir = (Compile / sourceDirectory).value
    CrossVersion.partialVersion(scalaVersion.value) match {
      case Some((2, n)) if n >= 13 => sourceDir / "scala-2.13+"
      case _ => sourceDir / "scala-2.12-"
    }
  },
  Test / testOptions ++= Seq(
    Tests.Argument("-oD", "-u", "target/test-reports"),
    Tests.Argument(TestFrameworks.ScalaCheck, "-verbosity", "2"),
    Tests.Argument(TestFrameworks.ScalaTest, "-f", "sbttest.log", "-oDG")
  ),
  Test / parallelExecution := false,
  Test / logBuffered := false,
  classLoaderLayeringStrategy := ClassLoaderLayeringStrategy.Flat,
  Test / fork := false,
  Compile / run / fork := true,
  resolvers ++= Seq(
    "Typesafe Repository" at "https://repo.typesafe.com/typesafe/releases/",
    "Sonatype Staging" at "https://s01.oss.sonatype.org/content/repositories/staging",
    "Sonatype Snapshots" at "https://s01.oss.sonatype.org/content/repositories/snapshots/"
  )
)

lazy val publishSettings = Seq(
  homepage := Some(url("https://github.com/Topl/Bifrost")),
  licenses := Seq("MPL2.0" -> url("https://www.mozilla.org/en-US/MPL/2.0/")),
  Test / publishArtifact := false,
  pomIncludeRepository := { _ => false },
  usePgpKeyHex("CEE1DC9E7C8E9AF4441D5EB9E35E84257DCF8DCB"),
  pomExtra :=
    <developers>
      <developer>
        <id>scasplte2</id>
        <name>James Aman</name>
      </developer>
      <developer>
        <id>tuxman</id>
        <name>Nicholas Edmonds</name>
      </developer>
    </developers>
)

lazy val assemblySettings = Seq(
  assembly / mainClass := Some("co.topl.BifrostApp"),
  assembly / test := {},
  assemblyJarName := s"bifrost-${version.value}.jar",
  assembly / assemblyMergeStrategy ~= { old: ((String) => MergeStrategy) => {
      case ps if ps.endsWith(".SF")  => MergeStrategy.discard
      case ps if ps.endsWith(".DSA") => MergeStrategy.discard
      case ps if ps.endsWith(".RSA") => MergeStrategy.discard
      case ps if ps.endsWith(".xml") => MergeStrategy.first
      case PathList(ps @ _*) if ps.last endsWith "module-info.class" =>
        MergeStrategy.discard // https://github.com/sbt/sbt-assembly/issues/370
      case PathList("module-info.java")  => MergeStrategy.discard
      case PathList("local.conf")        => MergeStrategy.discard
      case "META-INF/truffle/instrument" => MergeStrategy.concat
      case "META-INF/truffle/language"   => MergeStrategy.rename
      case x                             => old(x)
    }
  },
  assembly / assemblyExcludedJars := {
    val cp = (assembly / fullClasspath).value
    cp filter { el => el.data.getName == "ValkyrieInstrument-1.0.jar" }
  }
)

val akkaVersion = "2.6.13"
val akkaHttpVersion = "10.2.4"
val circeVersion = "0.13.0"
val kamonVersion = "2.1.13"
val graalVersion = "21.0.0.2"

val akkaDependencies = Seq(
  "com.typesafe.akka" %% "akka-actor"          % akkaVersion,
  "com.typesafe.akka" %% "akka-cluster"        % akkaVersion,
  "com.typesafe.akka" %% "akka-stream"         % akkaVersion,
  "com.typesafe.akka" %% "akka-http"           % akkaHttpVersion,
  "com.typesafe.akka" %% "akka-http-core"      % akkaHttpVersion,
  "com.typesafe.akka" %% "akka-remote"         % akkaVersion,
  "com.typesafe.akka" %% "akka-slf4j"          % akkaVersion,
  "com.typesafe.akka" %% "akka-stream-testkit" % akkaVersion     % Test,
  "com.typesafe.akka" %% "akka-http-testkit"   % akkaHttpVersion % Test
)

val networkDependencies = Seq(
  "org.bitlet"  % "weupnp"      % "0.1.4",
  "commons-net" % "commons-net" % "3.8.0"
)

val apiDependencies = Seq(
  "io.circe" %% "circe-core"    % circeVersion,
  "io.circe" %% "circe-generic" % circeVersion,
  "io.circe" %% "circe-parser"  % circeVersion,
  "io.circe" %% "circe-literal" % circeVersion,
  "io.circe" %% "circe-optics" % circeVersion
)

val akkaCirceDependencies = Seq(
  "de.heikoseeberger" %% "akka-http-circe" % "1.36.0"
)

val loggingDependencies = Seq(
  "com.typesafe.scala-logging" %% "scala-logging"   % "3.9.3",
  "ch.qos.logback"              % "logback-classic" % "1.2.3",
  "ch.qos.logback"              % "logback-core"    % "1.2.3",
  "org.slf4j"                   % "slf4j-api"       % "1.7.30"
)

val testingDependenciesTest = Seq(
  "org.scalatest"      %% "scalatest"         % "3.2.6"   % "test",
  "org.scalactic"      %% "scalactic"         % "3.2.6"   % "test",
  "org.scalacheck"     %% "scalacheck"        % "1.15.3"  % "test",
  "org.scalatestplus"  %% "scalacheck-1-14"   % "3.2.2.0" % "test",
  "com.spotify"         % "docker-client"     % "8.16.0"  % "test",
  "org.asynchttpclient" % "async-http-client" % "2.12.3"  % "test"
)

val testingDependenciesIt = Seq(
  "org.scalatest"      %% "scalatest"         % "3.2.6"   % "it",
  "com.spotify"         % "docker-client"     % "8.16.0"  % "it",
  "com.typesafe.akka" %% "akka-stream-testkit" % akkaVersion     % "it",
  "com.typesafe.akka" %% "akka-http-testkit"   % akkaHttpVersion % "it"
)

val cryptoDependencies = Seq(
  "org.scorexfoundation" %% "scrypto"         % "2.1.10",
  "org.bouncycastle"      % "bcprov-jdk15on"  % "1.68",
  "org.whispersystems"    % "curve25519-java" % "0.5.0"
)

val miscDependencies = Seq(
  "org.scorexfoundation"  %% "iodb"        % "0.3.2",
  "com.chuusai"           %% "shapeless"   % "2.3.3",
  "com.iheart"            %% "ficus"       % "1.5.0",
  "org.rudogma"           %% "supertagged" % "1.5",
  "com.joefkelley"        %% "argyle"      % "1.0.0",
  "org.scalanlp"          %% "breeze"      % "1.1",
  "io.netty"               % "netty"       % "3.10.6.Final",
  "com.google.guava"       % "guava"       % "30.1.1-jre",
  "com.typesafe"           % "config"      % "1.4.1",
  "com.github.pureconfig" %% "pureconfig"  % "0.14.1"
)

val monitoringDependencies = Seq(
  "io.kamon" %% "kamon-bundle"   % kamonVersion,
  "io.kamon" %% "kamon-core"     % kamonVersion,
  "io.kamon" %% "kamon-influxdb" % kamonVersion,
  "io.kamon" %% "kamon-zipkin"   % kamonVersion
)

val graalDependencies = Seq(
  // https://mvnrepository.com/artifact/org.graalvm.sdk/graal-sdk
  // https://mvnrepository.com/artifact/org.graalvm.js/js
  // https://mvnrepository.com/artifact/org.graalvm.truffle/truffle-api
  "org.graalvm.sdk"     % "graal-sdk"   % graalVersion,
  "org.graalvm.js"      % "js"          % graalVersion,
  "org.graalvm.truffle" % "truffle-api" % graalVersion
)

libraryDependencies ++= (akkaDependencies ++ networkDependencies ++ apiDependencies ++ loggingDependencies
++ testingDependenciesTest ++ cryptoDependencies ++ miscDependencies ++ monitoringDependencies ++ graalDependencies)

scalacOptions ++= Seq(
  "-deprecation",
  "-feature",
  "-language:higherKinds",
  "-language:postfixOps",
  "-unchecked",
  "-Xfatal-warnings",
  "-Xlint:",
  "-Ywarn-unused:-implicits,-privates"
)

javaOptions ++= Seq(
  "-Xbootclasspath/a:ValkyrieInstrument-1.0.jar",
  // from https://groups.google.com/d/msg/akka-user/9s4Yl7aEz3E/zfxmdc0cGQAJ
  "-XX:+UseG1GC",
  "-XX:+UseNUMA",
  "-XX:+AlwaysPreTouch",
  "-XX:+PerfDisableSharedMem",
  "-XX:+ParallelRefProcEnabled",
  "-XX:+UseStringDeduplication",
  "-XX:+ExitOnOutOfMemoryError",
  "-Xss64m"
)

connectInput / run := true
outputStrategy := Some(StdoutOutput)

connectInput / run := true
outputStrategy := Some(StdoutOutput)

def versionFmt(out: sbtdynver.GitDescribeOutput): String = {
  val dirtySuffix = out.dirtySuffix.dropPlus.mkString("-", "")
  if (out.isCleanAfterTag) out.ref.dropPrefix + dirtySuffix // no commit info if clean after tag
  else out.ref.dropPrefix + out.commitSuffix.mkString("-", "-", "") + dirtySuffix
}

def fallbackVersion(d: java.util.Date): String = s"HEAD-${sbtdynver.DynVer timestamp d}"

lazy val bifrost = project.in(file("."))
  .settings(
    moduleName := "bifrost",
    commonSettings,
    publish / skip := true,
    crossScalaVersions := Nil
  )
  .aggregate(
    node,
    common,
    akkaHttpRpc,
    toplRpc,
    gjallarhorn,
    benchmarking
  )

<<<<<<< HEAD
lazy val akkaHttpRpc = Project(id = "akka-http-rpc", base = file("akka-http-rpc"))
  .settings(commonSettings: _*)
  .enablePlugins(BuildInfoPlugin)
  .settings(
    buildInfoKeys := Seq[BuildInfoKey](name, version, scalaVersion, sbtVersion),
    buildInfoPackage := "co.topl.buildinfo.akkahttprpc",
    libraryDependencies ++=
      apiDependencies ++
        akkaDependencies ++
        akkaCirceDependencies ++
        testingDependencies,
  )
  .disablePlugins(sbtassembly.AssemblyPlugin)

lazy val toplRpc = Project(id = "topl-rpc", base = file("topl-rpc"))
  .settings(commonSettings: _*)
  .enablePlugins(BuildInfoPlugin)
  .settings(
    buildInfoKeys := Seq[BuildInfoKey](name, version, scalaVersion, sbtVersion),
    buildInfoPackage := "co.topl.buildinfo.toplrpc",
    libraryDependencies ++=
      apiDependencies ++
        akkaDependencies ++
        akkaCirceDependencies ++
        testingDependencies,
  )
  .disablePlugins(sbtassembly.AssemblyPlugin)
  .dependsOn(akkaHttpRpc, attestation, modifier)

lazy val bifrost = Project(id = "bifrost", base = file("."))
  .enablePlugins(BuildInfoPlugin, JavaAppPackaging, DockerPlugin)
=======
lazy val node = project.in(file("node"))
>>>>>>> ed925d69
  .settings(
    name := "node",
    commonSettings,
    assemblySettings,
    publish / skip := true,
    Defaults.itSettings,
    buildInfoKeys := Seq[BuildInfoKey](name, version, scalaVersion, sbtVersion),
    buildInfoPackage := "co.topl.buildinfo.bifrost",
<<<<<<< HEAD
    dockerBaseImage := "ghcr.io/graalvm/graalvm-ce:java11-21.0.0",
=======
    Docker / packageName := "bifrost-node",
    dockerBaseImage := "ghcr.io/graalvm/graalvm-ce:java8-21.0.0",
>>>>>>> ed925d69
    dockerExposedPorts := Seq(9084, 9085),
    dockerExposedVolumes += "/opt/docker/.bifrost",
    dockerLabels ++= Map(
      "bifrost.version" -> version.value
    ),
    libraryDependencies ++= (akkaDependencies ++ networkDependencies ++ apiDependencies ++ loggingDependencies
      ++ testingDependenciesTest ++ testingDependenciesIt ++ cryptoDependencies ++ miscDependencies
      ++ monitoringDependencies ++ graalDependencies)
  )
  .enablePlugins(BuildInfoPlugin, JavaAppPackaging, DockerPlugin)
  .configs(IntegrationTest)
  .settings(
    IntegrationTest / parallelExecution := false
  )
<<<<<<< HEAD
  .dependsOn(utils, attestation, modifier, akkaHttpRpc, toplRpc)
  .aggregate(utils, attestation, modifier, akkaHttpRpc, toplRpc)
=======
  .dependsOn(common)
>>>>>>> ed925d69

lazy val common = project.in(file("common"))
  .settings(
    name := "common",
    commonSettings,
    publishSettings,
    libraryDependencies ++= akkaDependencies ++ loggingDependencies ++ apiDependencies ++ cryptoDependencies
  )

lazy val akkaHttpRpc = project.in(file("akka-http-rpc"))
  .enablePlugins(BuildInfoPlugin)
  .settings(
    name := "akka-http-rpc",
    commonSettings,
    publishSettings,
    libraryDependencies ++= apiDependencies ++ akkaDependencies ++ akkaCirceDependencies ++ testingDependenciesTest,
    buildInfoKeys := Seq[BuildInfoKey](name, version, scalaVersion, sbtVersion),
    buildInfoPackage := "co.topl.buildinfo.akkahttprpc",
  )

lazy val toplRpc = project.in(file("topl-rpc"))
  .enablePlugins(BuildInfoPlugin)
  .settings(
    name := "topl-rpc",
    commonSettings,
    publishSettings,
    libraryDependencies ++= apiDependencies ++ akkaDependencies ++ akkaCirceDependencies ++ testingDependenciesTest,
    buildInfoKeys := Seq[BuildInfoKey](name, version, scalaVersion, sbtVersion),
    buildInfoPackage := "co.topl.buildinfo.toplrpc",
  )
  .dependsOn(akkaHttpRpc, common)

lazy val gjallarhorn = project.in(file("gjallarhorn"))
  .settings(
    name := "gjallarhorn",
    commonSettings,
    publish / skip := true,
    Defaults.itSettings,
    libraryDependencies ++= akkaDependencies ++ testingDependenciesTest ++ testingDependenciesIt ++ cryptoDependencies
      ++ apiDependencies ++ loggingDependencies ++ miscDependencies
  )
  .configs(IntegrationTest)
  .disablePlugins(sbtassembly.AssemblyPlugin)

lazy val benchmarking = project.in(file("benchmark"))
  .settings(
    name := "benchmark",
    commonSettings,
    publish / skip := true
  )
  .dependsOn(node % "compile->compile;test->test")
  .enablePlugins(JmhPlugin)
  .disablePlugins(sbtassembly.AssemblyPlugin)<|MERGE_RESOLUTION|>--- conflicted
+++ resolved
@@ -240,41 +240,7 @@
     benchmarking
   )
 
-<<<<<<< HEAD
-lazy val akkaHttpRpc = Project(id = "akka-http-rpc", base = file("akka-http-rpc"))
-  .settings(commonSettings: _*)
-  .enablePlugins(BuildInfoPlugin)
-  .settings(
-    buildInfoKeys := Seq[BuildInfoKey](name, version, scalaVersion, sbtVersion),
-    buildInfoPackage := "co.topl.buildinfo.akkahttprpc",
-    libraryDependencies ++=
-      apiDependencies ++
-        akkaDependencies ++
-        akkaCirceDependencies ++
-        testingDependencies,
-  )
-  .disablePlugins(sbtassembly.AssemblyPlugin)
-
-lazy val toplRpc = Project(id = "topl-rpc", base = file("topl-rpc"))
-  .settings(commonSettings: _*)
-  .enablePlugins(BuildInfoPlugin)
-  .settings(
-    buildInfoKeys := Seq[BuildInfoKey](name, version, scalaVersion, sbtVersion),
-    buildInfoPackage := "co.topl.buildinfo.toplrpc",
-    libraryDependencies ++=
-      apiDependencies ++
-        akkaDependencies ++
-        akkaCirceDependencies ++
-        testingDependencies,
-  )
-  .disablePlugins(sbtassembly.AssemblyPlugin)
-  .dependsOn(akkaHttpRpc, attestation, modifier)
-
-lazy val bifrost = Project(id = "bifrost", base = file("."))
-  .enablePlugins(BuildInfoPlugin, JavaAppPackaging, DockerPlugin)
-=======
 lazy val node = project.in(file("node"))
->>>>>>> ed925d69
   .settings(
     name := "node",
     commonSettings,
@@ -283,12 +249,8 @@
     Defaults.itSettings,
     buildInfoKeys := Seq[BuildInfoKey](name, version, scalaVersion, sbtVersion),
     buildInfoPackage := "co.topl.buildinfo.bifrost",
-<<<<<<< HEAD
-    dockerBaseImage := "ghcr.io/graalvm/graalvm-ce:java11-21.0.0",
-=======
     Docker / packageName := "bifrost-node",
     dockerBaseImage := "ghcr.io/graalvm/graalvm-ce:java8-21.0.0",
->>>>>>> ed925d69
     dockerExposedPorts := Seq(9084, 9085),
     dockerExposedVolumes += "/opt/docker/.bifrost",
     dockerLabels ++= Map(
@@ -303,12 +265,7 @@
   .settings(
     IntegrationTest / parallelExecution := false
   )
-<<<<<<< HEAD
-  .dependsOn(utils, attestation, modifier, akkaHttpRpc, toplRpc)
-  .aggregate(utils, attestation, modifier, akkaHttpRpc, toplRpc)
-=======
   .dependsOn(common)
->>>>>>> ed925d69
 
 lazy val common = project.in(file("common"))
   .settings(
