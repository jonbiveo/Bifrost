package co.topl.demo

import akka.actor.typed.ActorSystem
import akka.actor.typed.scaladsl.Behaviors
import akka.stream.scaladsl.{Flow, Keep, Source}
import akka.util.{ByteString, Timeout}
<<<<<<< HEAD
import cats.data.{Chain, OptionT}
=======
import cats.data.{Store => _, _}
>>>>>>> d9688b7d
import cats.effect.implicits._
import cats.effect.kernel.Sync
import cats.effect.unsafe.{IORuntime, IORuntimeConfig}
import cats.effect.{Async, ExitCode, IO, IOApp}
import cats.implicits._
import co.topl.algebras.ClockAlgebra.implicits.ClockOps
import co.topl.algebras._
import co.topl.blockchain.Blockchain
import co.topl.catsakka._
import co.topl.codecs.bytes.tetra.instances._
import co.topl.codecs.bytes.typeclasses.implicits._
import co.topl.consensus.LeaderElectionValidation.VrfConfig
import co.topl.consensus._
import co.topl.consensus.algebras.{EtaCalculationAlgebra, LeaderElectionValidationAlgebra, LocalChainAlgebra}
import co.topl.crypto.hash.{Blake2b256, Blake2b512}
import co.topl.crypto.signing.{Ed25519, Ed25519VRF, KesProduct}
import co.topl.interpreters._
import co.topl.ledger.algebras.{BodySemanticValidationAlgebra, BodySyntaxValidationAlgebra, MempoolAlgebra}
import co.topl.ledger.interpreters._
import co.topl.minting._
import co.topl.minting.algebras.PerpetualBlockMintAlgebra
import co.topl.models._
import co.topl.models.utility.HasLength.instances._
import co.topl.models.utility.Lengths._
import co.topl.models.utility._
import co.topl.networking.p2p.{DisconnectedPeer, LocalPeer, Locations, SimulatedGeospatialDelayFlow}
import co.topl.numerics.{ExpInterpreter, Log1pInterpreter}
import co.topl.typeclasses._
import co.topl.typeclasses.implicits._
import org.typelevel.log4cats.Logger
import org.typelevel.log4cats.slf4j.Slf4jLogger

import java.net.InetSocketAddress
import java.nio.file.{Files, Paths}
import java.security.SecureRandom
import java.time.Instant
import java.util.UUID
import scala.concurrent.Future
import scala.concurrent.duration._
import scala.util.Random

/**
 * Runs multiple independent DemoProgram instances, each with their own storage
 * and networking.  The instances share the same JVM, but they still communicate
 * over TCP and they each bind to an independent port on localhost.
 */
object TetraSuperDemo extends IOApp {

  // Configuration Data
  implicit private val vrfConfig =
    VrfConfig(lddCutoff = 80, precision = 40, baselineDifficulty = Ratio(1, 20), amplitude = Ratio(2, 5))

  private val OperationalPeriodLength = 180L
  private val OperationalPeriodsPerEpoch = 3L
  private val ChainSelectionKLookback = 180L
  private val EpochLength = ChainSelectionKLookback * 3
  private val SlotDuration = 200.milli

  require(
    EpochLength % OperationalPeriodLength === 0L,
    "EpochLength must be evenly divisible by OperationalPeriodLength"
  )

  private val ChainSelectionSWindow = 200L

  private val KesKeyHeight = (9, 9)

  private def computeStakers(count: Int, random: Random) = List.tabulate(count) { idx =>
    implicit val ed25519Vrf: Ed25519VRF = Ed25519VRF.precomputed()
    implicit val ed25519: Ed25519 = new Ed25519
    implicit val kesProduct: KesProduct = new KesProduct
    val seed = Sized.strictUnsafe[Bytes, Lengths.`32`.type](Bytes(random.nextBytes(32)))

    val (_, poolVK) = new Ed25519().createKeyPair(seed)

    val (stakerVrfKey, _) =
      ed25519Vrf.createKeyPair(seed)

    val (kesKey, _) =
      kesProduct.createKeyPair(seed = seed.data, height = KesKeyHeight, 0)

    val stakerRegistration: Box.Values.Registrations.Operator =
      Box.Values.Registrations.Operator(
        vrfCommitment = kesProduct.sign(
          kesKey,
          new Blake2b256().hash(ed25519Vrf.getVerificationKey(stakerVrfKey).immutableBytes, poolVK.bytes.data).data
        )
      )

    Staker(Ratio(1, count), stakerVrfKey, kesKey, stakerRegistration, StakingAddresses.Operator(poolVK))
  }

  private val genesisTransaction =
    Transaction(
      inputs = Chain.empty,
      outputs = Chain(
        Transaction.Output(
          FullAddress(
            NetworkPrefix(1),
            Propositions.Contextual.HeightLock(1L).spendingAddress,
            StakingAddresses.Operator(VerificationKeys.Ed25519(Sized.strictUnsafe(Bytes.fill(32)(0: Byte)))),
            Proofs.Knowledge.Ed25519(Sized.strictUnsafe(Bytes.fill(64)(0: Byte)))
          ),
          Box.Values.Poly(Sized.maxUnsafe(BigInt(10_000L))),
          minting = true
        )
      ),
      chronology = Transaction.Chronology(0L, 0L, Long.MaxValue),
      None
    )

  private val genesis =
    BlockGenesis(List(genesisTransaction)).value

  // Actor system initialization

  implicit private val system: ActorSystem[_] =
    ActorSystem(Behaviors.empty, "TetraDemo")

  override val runtime: IORuntime = AkkaCatsRuntime(system).runtime
  override val runtimeConfig: IORuntimeConfig = AkkaCatsRuntime(system).ioRuntimeConfig

  // Interpreter initialization

  type F[A] = IO[A]

  private def makeClock(genesisTimestamp: Instant): ClockAlgebra[F] =
    SchedulerClock.Eval.make(SlotDuration, EpochLength, genesisTimestamp)

  implicit private val timeout: Timeout = Timeout(20.seconds)

  private def state(stakers: List[Staker]): F[ConsensusStateReader[F]] =
    NodeViewHolder.StaticData.make[F](
      stakers.map(staker => staker.address -> staker.relativeStake).toMap,
      stakers.map(staker => staker.address -> staker.registration).toMap
    )

  private val statsDir = Paths.get(".bifrost", "stats")
  Files.createDirectories(statsDir)

  private def statsInterpreter =
    StatsInterpreter.Eval.make[F](statsDir)

  // Program definition

  private val loggerColors = List(
    Console.MAGENTA,
    Console.BLUE,
    Console.YELLOW,
    Console.GREEN,
    Console.CYAN,
    Console.RED,
    Console.MAGENTA_B,
    Console.BLUE_B,
    Console.YELLOW_B,
    Console.GREEN_B,
    Console.CYAN_B,
    Console.RED_B
  )

  def run(args: List[String]): IO[ExitCode] = {
    for {
      random <- new Random(0L).pure[F]
      genesisTimestamp = Instant.now().plusSeconds(10)
      localPeers = List(
        (LocalPeer(parseAddress(port = 9090), Locations.NorthPole), "North1", parseAddress(port = 8090)),
        (LocalPeer(parseAddress(port = 9091), Locations.SouthPole), "South1", parseAddress(port = 8091)),
        (LocalPeer(parseAddress(port = 9092), Locations.AustinTxUSA), "Austin", parseAddress(port = 8092))
      )
      configurations = List(
        (
          localPeers(0)._1,
          Source(Nil: List[DisconnectedPeer]),
          true,
          localPeers(0)._2,
          localPeers(0)._3
        ),
        (
          localPeers(1)._1,
          Source(Nil: List[DisconnectedPeer]),
          true,
          localPeers(1)._2,
          localPeers(1)._3
        ),
        (
          localPeers(2)._1,
          Source
            .future(akka.pattern.after(3.seconds)(Future.unit))
            .flatMapConcat(_ =>
              Source(
                List(
                  DisconnectedPeer.tupled(LocalPeer.unapply(localPeers(0)._1).get),
                  DisconnectedPeer.tupled(LocalPeer.unapply(localPeers(1)._1).get)
                )
              )
            ),
          true,
          localPeers(2)._2,
          localPeers(2)._3
        )
      ).zipWithIndex
      stakers = computeStakers(3, random)
      _ <- configurations.parTraverse {
        case ((localPeer, remotes, stakingEnabled, stakerName, rpcAddress), stakerIndex) =>
          runInstance(
            localPeer,
            remotes,
            stakers,
            stakerName,
            stakerIndex,
            stakingEnabled,
            genesisTimestamp,
            rpcAddress.getHostName,
            rpcAddress.getPort
          )
      }
    } yield ()
  }
    .guarantee(
      Sync[F].delay(system.terminate()).flatMap(_ => Async[F].fromFuture(system.whenTerminated.pure[F])).void
    )
    .as(ExitCode.Success)

  private def runInstance(
    localPeer:        LocalPeer,
    remotes:          Source[DisconnectedPeer, _],
    stakers:          List[Staker],
    stakerName:       String,
    stakerIndex:      Int,
    stakingEnabled:   Boolean,
    genesisTimestamp: Instant,
    rpcHost:          String,
    rpcPort:          Int
  ) =
    Sync[F].defer(
      for {
        blake2b256Resource <- ActorPoolUnsafeResource.Eval.make[F, Blake2b256](new Blake2b256, _ => ())
        blake2b512Resource <- ActorPoolUnsafeResource.Eval.make[F, Blake2b512](new Blake2b512, _ => ())
        ed25519VRFResource <- ActorPoolUnsafeResource.Eval.make[F, Ed25519VRF](Ed25519VRF.precomputed(), _ => ())
        kesProductResource <- ActorPoolUnsafeResource.Eval.make[F, KesProduct](new KesProduct, _ => ())
        ed25519Resource    <- ActorPoolUnsafeResource.Eval.make[F, Ed25519](new Ed25519, _ => ())
        loggerColor = loggerColors(stakerIndex).toString
        implicit0(logger: Logger[F]) = Slf4jLogger
          .getLoggerFromName[F](s"node.${loggerColor}$stakerName${Console.RESET}")
          .withModifiedString(str => s"$loggerColor$str${Console.RESET}")
        _ <- Logger[F].info(
          show"Initializing node with genesis block id=${genesis.headerV2.id.asTypedBytes}" +
          show" and transactionIds=${genesis.blockBodyV2}"
        )
        slotDataStore    <- RefStore.Eval.make[F, TypedIdentifier, SlotData]()
        blockHeaderStore <- RefStore.Eval.make[F, TypedIdentifier, BlockHeaderV2]()
        blockBodyStore   <- RefStore.Eval.make[F, TypedIdentifier, BlockBodyV2]()
        transactionStore <- RefStore.Eval.make[F, TypedIdentifier, Transaction]()
<<<<<<< HEAD
        _                <- transactionStore.put(genesisTransaction.id, genesisTransaction)
=======
        boxStateStore    <- RefStore.Eval.make[F, TypedIdentifier, NonEmptySet[Short]]()
        _                <- slotDataStore.put(genesis.headerV2.id, genesis.headerV2.slotData(Ed25519VRF.precomputed()))
>>>>>>> d9688b7d
        _                <- blockHeaderStore.put(genesis.headerV2.id, genesis.headerV2)
        _                <- blockBodyStore.put(genesis.headerV2.id, genesis.blockBodyV2)
        _                <- transactionStore.put(genesisTransaction.id, genesisTransaction)
        _                <- boxStateStore.put(genesisTransaction.id, NonEmptySet.one(0: Short))
        blockIdTree      <- BlockIdTree.make[F]
        _                <- blockIdTree.associate(genesis.headerV2.id, genesis.headerV2.parentHeaderId)
        blockHeightTreeStore        <- RefStore.Eval.make[F, Long, TypedIdentifier]()
        _                           <- blockHeightTreeStore.put(0, genesis.headerV2.parentHeaderId)
        blockHeightTreeUnapplyStore <- RefStore.Eval.make[F, TypedIdentifier, Long]()
        blockHeightTree <- BlockHeightTree
          .make[F](
            blockHeightTreeStore,
            genesis.headerV2.parentHeaderId,
            slotDataStore,
            blockHeightTreeUnapplyStore,
            blockIdTree
          )
        clock = makeClock(genesisTimestamp)
        etaCalculation <- EtaCalculation.Eval.make(
          slotDataStore.getOrRaise,
          clock,
          genesis.headerV2.eligibilityCertificate.eta,
          blake2b256Resource,
          blake2b512Resource
        )
        exp         <- ExpInterpreter.make[F](10000, 38)
        log1p       <- Log1pInterpreter.make[F](10000, 8)
        log1pCached <- Log1pInterpreter.makeCached[F](log1p)
        leaderElectionThreshold = LeaderElectionValidation.Eval.make[F](vrfConfig, blake2b512Resource, exp, log1pCached)
        consensusState <- state(stakers)
        underlyingHeaderValidation <- BlockHeaderValidation.Eval.make[F](
          etaCalculation,
          VrfRelativeStakeValidationLookup.Eval.make(consensusState, clock),
          leaderElectionThreshold,
          RegistrationLookup.Eval.make(consensusState, clock),
          ed25519VRFResource,
          kesProductResource,
          ed25519Resource,
          blake2b256Resource
        )
        cachedHeaderValidation <- BlockHeaderValidation.WithCache.make[F](underlyingHeaderValidation, blockHeaderStore)
        localChain <- LocalChain.Eval.make(
          genesis.headerV2.slotData(Ed25519VRF.precomputed()),
          ChainSelection
            .orderT[F](slotDataStore.getOrRaise, blake2b512Resource, ChainSelectionKLookback, ChainSelectionSWindow)
        )
        mempool <- Mempool.make[F](
          genesis.headerV2.id.asTypedBytes.pure[F],
          blockBodyStore.getOrRaise,
          transactionStore.getOrRaise,
          blockIdTree,
          clock,
          id => Logger[F].info(show"Expiring transaction id=$id"),
          Long.MaxValue,
          1000L
        )
        implicit0(networkRandom: Random) = new Random(new SecureRandom())
        boxState <- BoxState.make(
          genesis.headerV2.id.asTypedBytes.pure[F],
          blockBodyStore.getOrRaise,
          transactionStore.getOrRaise,
          blockIdTree,
          boxStateStore.pure[F]
        )
        transactionSyntaxValidation   <- TransactionSyntaxValidation.make[F]
        transactionSemanticValidation <- TransactionSemanticValidation.make[F](transactionStore.getOrRaise, boxState)
        bodySyntaxValidation <- BodySyntaxValidation.make[F](transactionStore.getOrRaise, transactionSyntaxValidation)
        bodySemanticValidation <- BodySemanticValidation.make[F](
          transactionStore.getOrRaise,
          boxState,
          boxState => TransactionSemanticValidation.make[F](transactionStore.getOrRaise, boxState)
        )
        mintOpt <- OptionT
          .whenF(stakingEnabled)(
            DemoUtils.createMint[F](
              genesis,
              stakers(stakerIndex),
              clock,
              etaCalculation,
              leaderElectionThreshold,
              localChain,
              mempool,
              blockHeaderStore,
              transactionStore.getOrRaise,
              bodySyntaxValidation,
              bodySemanticValidation,
              consensusState,
              ed25519VRFResource,
              kesProductResource,
              ed25519Resource,
              statsInterpreter,
              OperationalPeriodLength
            )
          )
          .value
        _ <- Blockchain
          .run[F](
            mintOpt,
            slotDataStore,
            blockHeaderStore,
            blockBodyStore,
            transactionStore,
            localChain,
            blockIdTree,
            blockHeightTree,
            cachedHeaderValidation,
            transactionSyntaxValidation,
            transactionSemanticValidation,
            bodySyntaxValidation,
            bodySemanticValidation,
            mempool,
            ed25519VRFResource,
            localPeer,
            remotes.concat(Source.never),
            (peer, flow) => {
              val delayer =
                SimulatedGeospatialDelayFlow(
                  localPeer.coordinate,
                  peer.coordinate,
                  durationPerKilometer = 1.micros,
                  durationPerByte = 1.micros,
                  noise = 1.micros
                )
              Flow[ByteString].via(delayer).viaMat(flow)(Keep.right).via(delayer)
            },
            rpcHost,
            rpcPort
          )
      } yield ()
    )

  private def parseAddress(host: String = "localhost", port: Int) =
    InetSocketAddress.createUnresolved(host, port)
}<|MERGE_RESOLUTION|>--- conflicted
+++ resolved
@@ -4,11 +4,7 @@
 import akka.actor.typed.scaladsl.Behaviors
 import akka.stream.scaladsl.{Flow, Keep, Source}
 import akka.util.{ByteString, Timeout}
-<<<<<<< HEAD
-import cats.data.{Chain, OptionT}
-=======
 import cats.data.{Store => _, _}
->>>>>>> d9688b7d
 import cats.effect.implicits._
 import cats.effect.kernel.Sync
 import cats.effect.unsafe.{IORuntime, IORuntimeConfig}
@@ -262,12 +258,8 @@
         blockHeaderStore <- RefStore.Eval.make[F, TypedIdentifier, BlockHeaderV2]()
         blockBodyStore   <- RefStore.Eval.make[F, TypedIdentifier, BlockBodyV2]()
         transactionStore <- RefStore.Eval.make[F, TypedIdentifier, Transaction]()
-<<<<<<< HEAD
-        _                <- transactionStore.put(genesisTransaction.id, genesisTransaction)
-=======
         boxStateStore    <- RefStore.Eval.make[F, TypedIdentifier, NonEmptySet[Short]]()
         _                <- slotDataStore.put(genesis.headerV2.id, genesis.headerV2.slotData(Ed25519VRF.precomputed()))
->>>>>>> d9688b7d
         _                <- blockHeaderStore.put(genesis.headerV2.id, genesis.headerV2)
         _                <- blockBodyStore.put(genesis.headerV2.id, genesis.blockBodyV2)
         _                <- transactionStore.put(genesisTransaction.id, genesisTransaction)
