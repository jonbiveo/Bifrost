--- conflicted
+++ resolved
@@ -44,8 +44,6 @@
   val kes: KeyEvolvingSignatureScheme = new KeyEvolvingSignatureScheme
 
   val maxKeyTimeSteps: Int = kes.maxSymmetricKeyTimeSteps
-<<<<<<< HEAD
-=======
 
   def newFromSeed(seed: Array[Byte], offset: Long, signer: Array[Byte] => Signature): SymmetricKey = {
     val kd = kes.generateProductKeyData(seed, offset)
@@ -55,7 +53,6 @@
   }
 
   import ProductPrivateKey.serializer
->>>>>>> 9fe2258b
 
   def deserializeSymmetricKey(bytes: Array[Byte]): SymmetricKey = {
     val byteStream = new ProductPrivateKey.ByteStream(bytes, None)
