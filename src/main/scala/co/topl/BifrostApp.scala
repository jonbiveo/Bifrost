--- conflicted
+++ resolved
@@ -40,11 +40,7 @@
 
   // Setup settings file to be passed into the application
   private val settings: AppSettings = AppSettings.read(startupOpts)
-<<<<<<< HEAD
-  log.debug(s"Starting application with settings \n${settings}")
-=======
   log.debug(s"Starting application with settings \n$settings")
->>>>>>> a66e404d
 
   // check for gateway device and setup port forwarding
   private val upnpGateway: Option[Gateway] = if (settings.network.upnpEnabled) upnp.Gateway(settings.network) else None
