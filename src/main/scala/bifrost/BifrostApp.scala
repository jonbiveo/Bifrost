package bifrost

import java.lang.management.ManagementFactory

import akka.actor.{ActorRef, ActorSystem, PoisonPill}
import akka.http.scaladsl.Http
import akka.io.Tcp
import akka.pattern.ask
import akka.stream.ActorMaterializer
import akka.util.Timeout
import bifrost.consensus.ForgerRef
import bifrost.crypto.PrivateKey25519
import bifrost.history.History
import bifrost.http.HttpService
import bifrost.http.api.ApiRoute
import bifrost.http.api.routes._
import bifrost.mempool.MemPool
import bifrost.modifier.block.Block
import bifrost.modifier.box.Box
import bifrost.modifier.box.proposition.ProofOfKnowledgeProposition
import bifrost.modifier.transaction.bifrostTransaction.Transaction
import bifrost.network._
import bifrost.network.message._
import bifrost.nodeView.{NodeViewHolder, NodeViewHolderRef}
import bifrost.settings.{AppSettings, BifrostContext, NetworkType, StartupOpts}
import bifrost.utils.Logging
import com.sun.management.{HotSpotDiagnosticMXBean, VMOption}
import com.typesafe.config.{Config, ConfigFactory}
import kamon.Kamon

import scala.concurrent.duration._
import scala.concurrent.{Await, ExecutionContext, Future}
import scala.util.{Failure, Success}

class BifrostApp(startupOpts: StartupOpts) extends Logging with Runnable {

  // todo: JAA - 2020.08.27 - We aren't using these anywhere currently. We could use an dependency injection pattern
  // todo:       and try to have this be where we define concrete type for the application, or we could remove.
  type P = ProofOfKnowledgeProposition[PrivateKey25519]
  type BX = Box
  type TX = Transaction
  type PMOD = Block
  type NVHT = NodeViewHolder

  // Setup settings file to be passed into the application
  private val settings: AppSettings = AppSettings.read(startupOpts)
  log.debug(s"Starting application with settings \n$settings")

  // Setup name limit defined in application.conf
  private val conf: Config = ConfigFactory.load("application")
  private val ApplicationNameLimit: Int = conf.getInt("app.applicationNameLimit")

  // check for gateway device and setup port forwarding
  private val upnpGateway: Option[upnp.Gateway] = if (settings.network.upnpEnabled) upnp.Gateway(settings.network) else None

  /* ----------------- *//* ----------------- *//* ----------------- *//* ----------------- *//* ----------------- *//* ----------------- */
  // Setup the execution environment for running the application
  protected implicit lazy val actorSystem: ActorSystem = ActorSystem(settings.network.agentName)
  private implicit val timeout: Timeout = Timeout(settings.network.controllerTimeout.getOrElse(5 seconds))
  implicit val executionContext: ExecutionContext = actorSystem.dispatcher

  // save environment into a variable for reference throughout the application
  protected val bifrostContext = new BifrostContext(settings, upnpGateway)

  /* ----------------- *//* ----------------- *//* ----------------- *//* ----------------- *//* ----------------- *//* ----------------- */
  // Create Bifrost singleton actors
  private val peerManagerRef: ActorRef = peer.PeerManagerRef("peerManager", settings.network, bifrostContext)

  private val networkControllerRef: ActorRef = NetworkControllerRef("networkController", settings.network, peerManagerRef, bifrostContext)

  private val peerSynchronizer: ActorRef = peer.PeerSynchronizerRef("PeerSynchronizer", networkControllerRef, peerManagerRef, settings.network, bifrostContext)

  private val nodeViewHolderRef: ActorRef = NodeViewHolderRef("nodeViewHolder", settings, bifrostContext)

  private val forgerRef: ActorRef = ForgerRef("forger", nodeViewHolderRef, settings.forgingSettings, bifrostContext)

  private val nodeViewSynchronizer: ActorRef = NodeViewSynchronizerRef[Transaction, BifrostSyncInfo, Block, History, MemPool](
      "nodeViewSynchronizer", networkControllerRef, nodeViewHolderRef, settings.network, bifrostContext)

  // Sequence of actors for cleanly shutting now the application
  private val actorsToStop: Seq[ActorRef] = Seq(
    peerManagerRef,
    networkControllerRef,
    peerSynchronizer,
    nodeViewSynchronizer,
    forgerRef,
    nodeViewHolderRef
  )

  // hook for initiating the shutdown procedure
  sys.addShutdownHook(BifrostApp.shutdown(actorSystem, actorsToStop))

  /* ----------------- *//* ----------------- *//* ----------------- *//* ----------------- *//* ----------------- *//* ----------------- */
  // Create and register controllers for API routes
  private val apiRoutes: Seq[ApiRoute] = Seq(
    UtilsApiRoute(settings.restApi),
    AssetApiRoute(settings.restApi, nodeViewHolderRef),
    DebugApiRoute(settings.restApi, nodeViewHolderRef),
    WalletApiRoute(settings.restApi, nodeViewHolderRef),
    ProgramApiRoute(settings.restApi, nodeViewHolderRef),
    NodeViewApiRoute(settings.restApi, nodeViewHolderRef)
  )

  private val httpService = HttpService(apiRoutes)

  /* ----------------- *//* ----------------- *//* ----------------- *//* ----------------- *//* ----------------- *//* ----------------- */
  // Am I running on a JDK that supports JVMCI?
  val vm_version: String = System.getProperty("java.vm.version")
  System.out.printf("java.vm.version = %s%n", vm_version)

  // Is JVMCI enabled?
  val bean: HotSpotDiagnosticMXBean = ManagementFactory.getPlatformMXBean(classOf[HotSpotDiagnosticMXBean])
  val enableJVMCI: VMOption = bean.getVMOption("EnableJVMCI")
  System.out.println(enableJVMCI)

  // Is the system using the JVMCI compiler for normal compilations?
  val useJVMCICompiler: VMOption = bean.getVMOption("UseJVMCICompiler")
  System.out.println(useJVMCICompiler)

  // What compiler is selected?
  val compiler: String = System.getProperty("jvmci.Compiler")
  System.out.printf("jvmci.Compiler = %s%n", compiler)

  /* ----------------- *//* ----------------- *//* ----------------- *//* ----------------- *//* ----------------- *//* ----------------- */
  ////////////////////////////////////////////////////////////////////////////////////
  //////////////////////////////// METHOD DEFINITIONS ////////////////////////////////
  def run(): Unit = {
    require(settings.network.agentName.length <= ApplicationNameLimit)

    log.debug(s"Available processors: ${Runtime.getRuntime.availableProcessors}")
    log.debug(s"Max memory available: ${Runtime.getRuntime.maxMemory}")
    log.debug(s"RPC is allowed at: ${settings.restApi.bindAddress}")

<<<<<<< HEAD
    val httpHost = "0.0.0.0"
    val httpPort = settings.rpcPort
=======
    implicit val materializer: ActorMaterializer = ActorMaterializer()
    val httpHost = settings.restApi.bindAddress.toString.split(":").head
    val httpPort = settings.restApi.bindAddress.getPort
>>>>>>> 5867e128

    def failedP2P(): Unit = {
      log.error(s"${Console.RED}Unable to bind to the P2P port. Terminating application!${Console.RESET}")
      BifrostApp.shutdown(actorSystem, actorsToStop)
    }

    // trigger the P2P network bind and check that the protocol bound successfully. Terminate the application on failure
    (networkControllerRef ? NetworkController.ReceivableMessages.BindP2P).onComplete {
      case Success(bindResponse: Future[Any]) =>
        bindResponse.onComplete({
          case Success(Tcp.Bound(addr)) =>
            log.info(s"${Console.YELLOW}P2P protocol bound to ${addr}${Console.RESET}")
            networkControllerRef ! NetworkController.ReceivableMessages.BecomeOperational

          case Success(_) | Failure(_) => failedP2P()
        })
      case Success(_) | Failure(_) => failedP2P()
    }

    // trigger the HTTP server bind and check that the bind is successful. Terminate the application on failure
    Http().newServerAt(httpHost, httpPort).bind(httpService.compositeRoute).onComplete {
      case Success(serverBinding) =>
        log.info(s"${Console.YELLOW}HTTP server bound to ${serverBinding.localAddress}${Console.RESET}")

      case Failure(ex) =>
        log.error(s"${Console.YELLOW}Failed to bind to $httpHost:$httpPort. Terminating application!${Console.RESET}", ex)
        BifrostApp.shutdown(actorSystem, actorsToStop)
    }

  }
}

// This is the primary application object and is the entry point for Bifrost to begin execution
object BifrostApp extends Logging {
  // check if Kamon instrumentation should be started.
  // DO NOT MOVE!! This must happen before anything else!
  private val conf: Config = ConfigFactory.load("application")
  if (conf.getBoolean("kamon.enable")) Kamon.init()

  import com.joefkelley.argyle._ // import for parsing command line arguments

  // parse command line arguments
  val argParser: Arg[StartupOpts] = (
    optional[String]("--config", "-c") and
      optionalOneOf[NetworkType](NetworkType.all.map(x => s"--${x.verboseName}" -> x): _*)
    ).to[StartupOpts]

  ////////////////////////////////////////////////////////////////////////////////////
  //////////////////////////////// METHOD DEFINITIONS ////////////////////////////////
  def main(args: Array[String]): Unit =
    argParser.parse(args) match {
      case Success(argsParsed) => new BifrostApp(argsParsed).run()
      case Failure(e) => throw e
    }

  def forceStopApplication(code: Int = 1): Nothing = sys.exit(code)

  def shutdown(system: ActorSystem, actors: Seq[ActorRef]): Unit = {
    log.warn("Terminating Actors")
    actors.foreach { a => a ! PoisonPill }
    log.warn("Terminating ActorSystem")
    val termination = system.terminate()
    Await.result(termination, 60.seconds)
    log.warn("Application has been terminated.")
  }
}<|MERGE_RESOLUTION|>--- conflicted
+++ resolved
@@ -131,14 +131,8 @@
     log.debug(s"Max memory available: ${Runtime.getRuntime.maxMemory}")
     log.debug(s"RPC is allowed at: ${settings.restApi.bindAddress}")
 
-<<<<<<< HEAD
-    val httpHost = "0.0.0.0"
-    val httpPort = settings.rpcPort
-=======
-    implicit val materializer: ActorMaterializer = ActorMaterializer()
     val httpHost = settings.restApi.bindAddress.toString.split(":").head
     val httpPort = settings.restApi.bindAddress.getPort
->>>>>>> 5867e128
 
     def failedP2P(): Unit = {
       log.error(s"${Console.RED}Unable to bind to the P2P port. Terminating application!${Console.RESET}")
