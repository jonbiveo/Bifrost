--- conflicted
+++ resolved
@@ -1,34 +1,6 @@
 // Comment to get more information during initialization
 logLevel := Level.Error
 
-<<<<<<< HEAD
-
-addSbtPlugin("com.eed3si9n" % "sbt-assembly" % "0.15.0")
-
-addSbtPlugin("org.scalastyle" %% "scalastyle-sbt-plugin" % "1.0.0")
-
-addSbtPlugin("org.scoverage" % "sbt-scoverage" % "1.6.1")
-
-addSbtPlugin("com.github.sbt" % "sbt-release" % "1.0.15")
-
-addSbtPlugin("net.virtual-void" % "sbt-dependency-graph" % "0.9.2")
-
-addSbtPlugin("io.kamon" % "sbt-kanela-runner" % "2.0.10")
-
-addSbtPlugin("com.github.cb372" % "sbt-explicit-dependencies" % "0.2.16")
-
-addSbtPlugin("pl.project13.scala" % "sbt-jmh" % "0.4.0")
-
-addSbtPlugin("org.scalameta" % "sbt-scalafmt" % "2.4.2")
-
-addSbtPlugin("ch.epfl.scala" % "sbt-scalafix" % "0.9.27")
-
-addSbtPlugin("org.wartremover" % "sbt-wartremover" % "2.4.13")
-
-addSbtPlugin("com.typesafe.sbt" % "sbt-native-packager" % "1.8.1")
-
-addSbtPlugin("com.eed3si9n" % "sbt-buildinfo" % "0.10.0")
-=======
 Seq(
   "com.eed3si9n"       % "sbt-assembly"              % "0.15.0",
   "org.scalastyle"    %% "scalastyle-sbt-plugin"     % "1.0.0",
@@ -45,5 +17,4 @@
   "com.eed3si9n"       % "sbt-buildinfo"             % "0.10.0",
   "org.xerial.sbt"     % "sbt-sonatype"              % "3.9.7",
   "com.github.sbt"     % "sbt-pgp"                   % "2.1.2"
-).map(addSbtPlugin)
->>>>>>> afc3f4ab
+).map(addSbtPlugin)