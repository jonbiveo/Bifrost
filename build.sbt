import sbt.Keys.organization
import sbtassembly.MergeStrategy

name := "bifrost"

lazy val commonSettings = Seq(
  scalaVersion := "2.12.12",
  semanticdbEnabled := true, // enable SemanticDB for Scalafix
  semanticdbVersion := scalafixSemanticdb.revision, // use Scalafix compatible version
  organization := "co.topl",
  version := "1.1.0"
//  wartremoverErrors := Warts.unsafe // settings for wartremover
)

scalaVersion := "2.12.12"
organization := "co.topl"
version := "1.1.0"

mainClass in assembly := Some("co.topl.BifrostApp")
test in assembly := {}

// The Typesafe repository
resolvers += "Typesafe repository" at "https://repo.typesafe.com/typesafe/releases/"

val akkaVersion = "2.6.10"
val akkaHttpVersion = "10.2.1"
val circeVersion = "0.13.0"
val graalVersion = "19.3.1"

val akkaDependencies = Seq(
  "com.typesafe.akka" %% "akka-actor"          % akkaVersion,
  "com.typesafe.akka" %% "akka-stream"         % akkaVersion,
  "com.typesafe.akka" %% "akka-http"           % akkaHttpVersion,
  "com.typesafe.akka" %% "akka-http-core"      % akkaHttpVersion,
  "com.typesafe.akka" %% "akka-remote"         % akkaVersion,
  "com.typesafe.akka" %% "akka-slf4j"          % akkaVersion,
  "com.typesafe.akka" %% "akka-stream-testkit" % akkaVersion     % Test,
  "com.typesafe.akka" %% "akka-http-testkit"   % akkaHttpVersion % Test
)

val networkDependencies = Seq(
  "org.bitlet"  % "weupnp"      % "0.1.4",
  "commons-net" % "commons-net" % "3.7.2"
)

val apiDependencies = Seq(
  "io.circe" %% "circe-core"    % circeVersion,
  "io.circe" %% "circe-generic" % circeVersion,
  "io.circe" %% "circe-parser"  % circeVersion,
  "io.circe" %% "circe-literal" % circeVersion
)

val loggingDependencies = Seq(
  "com.typesafe.scala-logging" %% "scala-logging"   % "3.9.2",
  "ch.qos.logback"              % "logback-classic" % "1.2.3",
  "ch.qos.logback"              % "logback-core"    % "1.2.3",
  "org.slf4j"                   % "slf4j-api"       % "1.7.30"
)

val testingDependencies = Seq(
  "org.scalactic"      %% "scalactic"         % "3.2.3"   % Test,
  "org.scalatest"      %% "scalatest"         % "3.2.3"   % Test,
  "org.scalacheck"     %% "scalacheck"        % "1.15.1"  % Test,
  "org.scalatestplus"  %% "scalacheck-1-14"   % "3.2.2.0" % Test,
  "com.spotify"         % "docker-client"     % "8.16.0"  % Test,
  "org.asynchttpclient" % "async-http-client" % "2.12.1"  % Test
)

val cryptoDependencies = Seq(
<<<<<<< HEAD
  "org.scorexfoundation" %% "scrypto"         % "2.1.9",
  "org.bouncycastle"      % "bcprov-jdk15on"  % "1.67",
  "org.whispersystems"    % "curve25519-java" % "0.5.0"
=======
  "org.scorexfoundation" %% "scrypto" % "2.1.10",
  "org.bouncycastle" % "bcprov-jdk15on" % "1.67",
  "org.whispersystems" % "curve25519-java" % "0.5.0"
>>>>>>> f055419b
)

val miscDependencies = Seq(
  "org.scorexfoundation" %% "iodb"        % "0.3.2",
  "com.chuusai"          %% "shapeless"   % "2.3.3",
  "com.google.guava"      % "guava"       % "30.0-jre",
  "com.iheart"           %% "ficus"       % "1.5.0",
  "org.rudogma"          %% "supertagged" % "1.5",
  "com.joefkelley"       %% "argyle"      % "1.0.0",
  "io.netty"              % "netty"       % "3.10.6.Final"
) ++ akkaDependencies ++ networkDependencies ++ apiDependencies ++ loggingDependencies ++ testingDependencies

libraryDependencies ++= akkaDependencies ++ networkDependencies ++ apiDependencies ++ loggingDependencies ++ testingDependencies ++ cryptoDependencies ++ miscDependencies

// monitoring dependencies
libraryDependencies ++= Seq(
  "io.kamon" %% "kamon-bundle"   % "2.1.8",
  "io.kamon" %% "kamon-core"     % "2.1.8",
  "io.kamon" %% "kamon-influxdb" % "2.1.8",
  "io.kamon" %% "kamon-zipkin"   % "2.1.8"
)

// https://mvnrepository.com/artifact/org.graalvm.sdk/graal-sdk
libraryDependencies += "org.graalvm.sdk" % "graal-sdk" % graalVersion

// https://mvnrepository.com/artifact/org.graalvm.js/js
libraryDependencies += "org.graalvm.js" % "js" % graalVersion

// https://mvnrepository.com/artifact/org.graalvm.truffle/truffle-api
libraryDependencies += "org.graalvm.truffle" % "truffle-api" % graalVersion

<<<<<<< HEAD
libraryDependencies ++= Seq(
  "org.scalanlp"         %% "breeze"        % "1.1",
  "com.google.protobuf"   % "protobuf-java" % "3.13.0",
  "com.thesamet.scalapb" %% "lenses"        % "0.10.8",
  "com.typesafe"          % "config"        % "1.4.1"
=======
libraryDependencies  ++= Seq(
  "org.scalanlp" %% "breeze" % "1.1",
  "com.typesafe" % "config" % "1.4.1"
>>>>>>> f055419b
)

scalacOptions ++= Seq(
  "-deprecation",
  "-feature",
  "-language:higherKinds",
  "-language:postfixOps",
  "-unchecked",
  "-Xfatal-warnings",
  "-Xlint:",
  "-Ywarn-unused:-implicits,-privates"
)

javaOptions ++= Seq(
  "-Xbootclasspath/a:ValkyrieInstrument-1.0.jar",
  // from https://groups.google.com/d/msg/akka-user/9s4Yl7aEz3E/zfxmdc0cGQAJ
  "-XX:+UseG1GC",
  "-XX:+UseNUMA",
  "-XX:+AlwaysPreTouch",
  "-XX:+PerfDisableSharedMem",
  "-XX:+ParallelRefProcEnabled",
  "-XX:+UseStringDeduplication",
  "-XX:+ExitOnOutOfMemoryError",
  "-Xss64m"
)

testOptions in Test += Tests.Argument("-oD", "-u", "target/test-reports")
testOptions in Test += Tests.Argument(TestFrameworks.ScalaCheck, "-verbosity", "2")

//publishing settings

publishMavenStyle := true

publishArtifact in Test := false

parallelExecution in Test := false

logBuffered in Test := false

testOptions in Test += Tests.Argument(
  TestFrameworks.ScalaTest,
  "-f",
  "sbttest.log",
  "-oDG"
)

classLoaderLayeringStrategy := ClassLoaderLayeringStrategy.Flat

Test / fork := false

Compile / run / fork := true

pomIncludeRepository := { _ => false }

homepage := Some(url("https://github.com/Topl/Bifrost"))

assemblyJarName := s"bifrost-${version.value}.jar"

assemblyMergeStrategy in assembly ~= { old: ((String) => MergeStrategy) =>
  {
    case ps if ps.endsWith(".SF") => MergeStrategy.discard
    case ps if ps.endsWith(".DSA") => MergeStrategy.discard
    case ps if ps.endsWith(".RSA") => MergeStrategy.discard
    case ps if ps.endsWith(".xml") => MergeStrategy.first
    // https://github.com/sbt/sbt-assembly/issues/370
    case PathList("module-info.class") => MergeStrategy.discard
    case PathList("module-info.java") => MergeStrategy.discard
    case "META-INF/truffle/instrument" => MergeStrategy.concat
    case "META-INF/truffle/language" => MergeStrategy.rename
    case x => old(x)
  }
}

assemblyExcludedJars in assembly := {
  val cp = (fullClasspath in assembly).value
  cp filter { el ⇒
    (el.data.getName == "ValkyrieInstrument-1.0.jar")
  }
}

connectInput in run := true
outputStrategy := Some(StdoutOutput)

connectInput in run := true
outputStrategy := Some(StdoutOutput)

lazy val bifrost = Project(id = "bifrost", base = file("."))
  .settings(commonSettings: _*)

lazy val benchmarking = Project(id = "benchmark", base = file("benchmark"))
  .settings(commonSettings: _*)
  .dependsOn(bifrost % "compile->compile;test->test")
  .enablePlugins(JmhPlugin)
  .disablePlugins(sbtassembly.AssemblyPlugin)

lazy val gjallarhorn = Project(id = "gjallarhorn", base = file("gjallarhorn"))
  .settings(
    commonSettings,
    libraryDependencies ++= akkaDependencies ++ testingDependencies ++ cryptoDependencies ++ apiDependencies ++ loggingDependencies ++ miscDependencies
  )
  .disablePlugins(sbtassembly.AssemblyPlugin)

lazy val it = Project(id = "it", base = file("it"))
  .settings(commonSettings: _*)
  .dependsOn(bifrost % "compile->compile;test->test")
  .disablePlugins(sbtassembly.AssemblyPlugin)<|MERGE_RESOLUTION|>--- conflicted
+++ resolved
@@ -67,15 +67,9 @@
 )
 
 val cryptoDependencies = Seq(
-<<<<<<< HEAD
-  "org.scorexfoundation" %% "scrypto"         % "2.1.9",
-  "org.bouncycastle"      % "bcprov-jdk15on"  % "1.67",
-  "org.whispersystems"    % "curve25519-java" % "0.5.0"
-=======
   "org.scorexfoundation" %% "scrypto" % "2.1.10",
   "org.bouncycastle" % "bcprov-jdk15on" % "1.67",
   "org.whispersystems" % "curve25519-java" % "0.5.0"
->>>>>>> f055419b
 )
 
 val miscDependencies = Seq(
@@ -107,17 +101,9 @@
 // https://mvnrepository.com/artifact/org.graalvm.truffle/truffle-api
 libraryDependencies += "org.graalvm.truffle" % "truffle-api" % graalVersion
 
-<<<<<<< HEAD
-libraryDependencies ++= Seq(
-  "org.scalanlp"         %% "breeze"        % "1.1",
-  "com.google.protobuf"   % "protobuf-java" % "3.13.0",
-  "com.thesamet.scalapb" %% "lenses"        % "0.10.8",
-  "com.typesafe"          % "config"        % "1.4.1"
-=======
 libraryDependencies  ++= Seq(
   "org.scalanlp" %% "breeze" % "1.1",
   "com.typesafe" % "config" % "1.4.1"
->>>>>>> f055419b
 )
 
 scalacOptions ++= Seq(
