--- conflicted
+++ resolved
@@ -83,21 +83,12 @@
     * Check balances of specified keys.
     *
     * #### Notes
-<<<<<<< HEAD
-    *    - Requires the Token Box Registry to be active
-    *      ---
-    *      #### Params
-    *      | Fields                  	| Data type 	| Required / Optional 	| Description                                                            	  |
-    *      |-------------------------	|-----------	|---------------------	|------------------------------------------------------------------------	  |
-    *      | publicKeys               | String[]   	| Required            	| Public keys whose balances are to be retrieved                            	|
-=======
     * - Requires the Token Box Registry to be active
     *
     * #### Params
     * | Fields    | Data type | Required / Optional | Description                                  |
     * |-----------|-----------|---------------------|----------------------------------------------|
     * | addresses | [String]  | Required            | Addresses whose balances are to be retrieved |
->>>>>>> 1dfb5d4e
     *
     * @param params input parameters as specified above
     * @param id     request identifier
