--- conflicted
+++ resolved
@@ -1,8 +1,4 @@
-<<<<<<< HEAD
 version = "3.0.3"
-=======
-version = "3.0.2"
->>>>>>> 1d3f7f1e
 
 style = defaultWithAlign
 
