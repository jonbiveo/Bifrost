package co.topl.nodeView.history

import co.topl.consensus.consensusHelper.setProtocolMngr
import co.topl.modifier.block.Block
<<<<<<< HEAD
import co.topl.nodeView.{CacheLayerKeyValueStore, LSMKeyValueStore}
import co.topl.utils.NodeGenerators
import io.iohk.iodb.ByteArrayWrapper
=======
import co.topl.utils.{CommonGenerators, NodeGenerators}
import org.scalatest.DoNotDiscover
>>>>>>> 8f71b65c
import org.scalatest.matchers.should.Matchers
import org.scalatest.propspec.AnyPropSpec
import org.scalatestplus.scalacheck.ScalaCheckPropertyChecks

@DoNotDiscover
class StorageCacheSpec
    extends AnyPropSpec
    with ScalaCheckPropertyChecks
    with Matchers
    with CommonGenerators
    with NodeGenerators {

  var history: History = _

  override def beforeAll(): Unit = {
    super.beforeAll()

    /* Initialize protocolMngr */
    setProtocolMngr(settings)

    history = generateHistory()
  }

  property("The genesis block is stored in cache") {
<<<<<<< HEAD
    val genesisBlockId = ByteArrayWrapper(Array.fill(32)(-1: Byte))

    history.storage.keyValueStore
      .asInstanceOf[CacheLayerKeyValueStore]
      .cache
      .getIfPresent(genesisBlockId) shouldEqual history.storage.keyValueStore.get(genesisBlockId)
  }

  property("Cache should invalidate all entry when it's rolled back in storage") {
    val bestBlockIdKey = ByteArrayWrapper(Array.fill(32)(-1: Byte))
=======
    val genesisBlockId = genesisBlock.parentId

    println(s"${genesisBlockId}")
    println(s"${history.storage.modifierById(genesisBlockId)}")

    history.storage.blockCache.getIfPresent(genesisBlockId) shouldEqual
    history.storage.modifierById(genesisBlockId).get.bytes
  }

  property("Cache should invalidate all entry when it's rolled back in storage") {
    val bestBlockIdKey = genesisBlock.parentId
>>>>>>> 8f71b65c

    /* Append a new block, make sure it is updated in cache, then drop it */
    val fstBlock: Block = blockCurve25519Gen.sample.get.copy(parentId = history.bestBlockId)
    history = history.append(fstBlock).get._1

    history.storage.keyValueStore
      .asInstanceOf[CacheLayerKeyValueStore]
      .cache
      .getIfPresent(bestBlockIdKey) should not be null

    history = history.drop(fstBlock.id)

    /* After dropping the new block, the best block should be its parent block, the genesis block */
    /* The block Id for best block in cache should be invalidated */
    history.storage.keyValueStore.asInstanceOf[CacheLayerKeyValueStore].cache.asMap().size() shouldBe 0

    /* Append multiple times */
    forAll(blockCurve25519Gen) { blockTemp =>
      val block: Block = blockTemp.copy(parentId = history.bestBlockId)

      history = history.append(block).get._1
    }

    /* Drop all new blocks */
    var continue = true
    while (continue) {
      val height = history.height
      if (height <= 2) continue = false
      history = history.drop(history.bestBlockId)
    }
    /* Same checks as above */
    val cache =
      history.storage.keyValueStore.asInstanceOf[CacheLayerKeyValueStore].cache

    cache.asMap().size() shouldBe 0

    /* Maybe also check other entries like blockScore */
  }

  property("The new block updated is stored in cache") {

    forAll(blockCurve25519Gen) { blockTemp =>
      val block: Block = blockTemp.copy(parentId = history.bestBlockId)

      history = history.append(block).get._1
<<<<<<< HEAD
      history.storage.keyValueStore
        .asInstanceOf[CacheLayerKeyValueStore]
        .cache
        .getIfPresent(ByteArrayWrapper(block.id.getIdBytes)) shouldEqual
      history.storage.keyValueStore.get(ByteArrayWrapper(block.id.getIdBytes))
=======
      history.storage.blockCache.getIfPresent(block.id.getIdBytes) shouldEqual
      history.storage.storage.get(block.id.getIdBytes)
>>>>>>> 8f71b65c
    }
  }

  /* -----This test need to be done with smaller cacheSize or it will take very long to append enough entries----- */
  /* --------This test is commented out, change cacheSize in test.conf if we need to test this again------- */
  /*
  private val cacheSize: Int = settings.cacheSize

  property("Appending more entries than the maximum cache size will drop a portion of existing cache") {

    /* Append one block */
    val fstBlock: Block = BlockGen.sample.get.copy(parentId = history.bestBlockId)
    history = history.append(fstBlock).get._1

    history.storage.blockCache.getIfPresent((fstBlock.id.hashBytes)) should not be null

    /* Append a number of new blocks, so that we store more entries than the cache size limit */
    /* Assuming an average new block creates more than 50 entries */
    val numOfBlocks:Int = cacheSize / 50
    (1 to numOfBlocks) foreach { _ =>
      val oneBlock:Block = BlockGen.sample.get.copy(parentId = history.bestBlockId)
      history = history.append(oneBlock).get._1
    }

    history.storage.blockCache.getIfPresent((fstBlock.id.hashBytes)) shouldBe null
  }
   */

  property("blockLoader should correctly return a block from storage not found in cache") {
    val block: Block = blockCurve25519Gen.sample.get.copy(parentId = history.bestBlockId)
    history = history.append(block).get._1

    history.storage.keyValueStore.asInstanceOf[CacheLayerKeyValueStore].cache.invalidateAll()
    history.modifierById(block.id).get should not be None
  }

  override def generateHistory(genesisBlock: Block): History = {
    import io.iohk.iodb.LSMStore

    import java.io.File
    import scala.concurrent.duration._
    import scala.util.Random
    val dataDir = s"/tmp/bifrost/test-data/test-${Random.nextInt(10000000)}"

    val iFile = new File(s"$dataDir/blocks")
    iFile.mkdirs()
    val blockStorage = new LSMStore(iFile)
    val storage =
      new Storage(new CacheLayerKeyValueStore(new LSMKeyValueStore(blockStorage), 10.minutes, 20000), keySize = 32)
    //we don't care about validation here
    val validators = Seq()

    var history = new History(storage, BlockProcessor(1024), validators)

    history = history.append(genesisBlock).get._1
    assert(history.modifierById(genesisBlock.id).isDefined)
    history
  }
}<|MERGE_RESOLUTION|>--- conflicted
+++ resolved
@@ -1,26 +1,15 @@
 package co.topl.nodeView.history
 
 import co.topl.consensus.consensusHelper.setProtocolMngr
+import co.topl.db.LDBVersionedStore
 import co.topl.modifier.block.Block
-<<<<<<< HEAD
-import co.topl.nodeView.{CacheLayerKeyValueStore, LSMKeyValueStore}
+import co.topl.nodeView.{CacheLayerKeyValueStore, LDBKeyValueStore}
 import co.topl.utils.NodeGenerators
-import io.iohk.iodb.ByteArrayWrapper
-=======
-import co.topl.utils.{CommonGenerators, NodeGenerators}
-import org.scalatest.DoNotDiscover
->>>>>>> 8f71b65c
 import org.scalatest.matchers.should.Matchers
 import org.scalatest.propspec.AnyPropSpec
-import org.scalatestplus.scalacheck.ScalaCheckPropertyChecks
+import org.scalatestplus.scalacheck.ScalaCheckDrivenPropertyChecks
 
-@DoNotDiscover
-class StorageCacheSpec
-    extends AnyPropSpec
-    with ScalaCheckPropertyChecks
-    with Matchers
-    with CommonGenerators
-    with NodeGenerators {
+class StorageCacheSpec extends AnyPropSpec with ScalaCheckDrivenPropertyChecks with Matchers with NodeGenerators {
 
   var history: History = _
 
@@ -34,8 +23,7 @@
   }
 
   property("The genesis block is stored in cache") {
-<<<<<<< HEAD
-    val genesisBlockId = ByteArrayWrapper(Array.fill(32)(-1: Byte))
+    val genesisBlockId = Array.fill(32)(-1: Byte)
 
     history.storage.keyValueStore
       .asInstanceOf[CacheLayerKeyValueStore]
@@ -44,20 +32,7 @@
   }
 
   property("Cache should invalidate all entry when it's rolled back in storage") {
-    val bestBlockIdKey = ByteArrayWrapper(Array.fill(32)(-1: Byte))
-=======
-    val genesisBlockId = genesisBlock.parentId
-
-    println(s"${genesisBlockId}")
-    println(s"${history.storage.modifierById(genesisBlockId)}")
-
-    history.storage.blockCache.getIfPresent(genesisBlockId) shouldEqual
-    history.storage.modifierById(genesisBlockId).get.bytes
-  }
-
-  property("Cache should invalidate all entry when it's rolled back in storage") {
-    val bestBlockIdKey = genesisBlock.parentId
->>>>>>> 8f71b65c
+    val bestBlockIdKey = Array.fill(32)(-1: Byte)
 
     /* Append a new block, make sure it is updated in cache, then drop it */
     val fstBlock: Block = blockCurve25519Gen.sample.get.copy(parentId = history.bestBlockId)
@@ -103,16 +78,11 @@
       val block: Block = blockTemp.copy(parentId = history.bestBlockId)
 
       history = history.append(block).get._1
-<<<<<<< HEAD
       history.storage.keyValueStore
         .asInstanceOf[CacheLayerKeyValueStore]
         .cache
-        .getIfPresent(ByteArrayWrapper(block.id.getIdBytes)) shouldEqual
-      history.storage.keyValueStore.get(ByteArrayWrapper(block.id.getIdBytes))
-=======
-      history.storage.blockCache.getIfPresent(block.id.getIdBytes) shouldEqual
-      history.storage.storage.get(block.id.getIdBytes)
->>>>>>> 8f71b65c
+        .getIfPresent(block.id.getIdBytes) shouldEqual
+      history.storage.keyValueStore.get(block.id.getIdBytes)
     }
   }
 
@@ -127,7 +97,7 @@
     val fstBlock: Block = BlockGen.sample.get.copy(parentId = history.bestBlockId)
     history = history.append(fstBlock).get._1
 
-    history.storage.blockCache.getIfPresent((fstBlock.id.hashBytes)) should not be null
+    history.storage.blockCache.getIfPresent(ByteArrayWrapper(fstBlock.id.hashBytes)) should not be null
 
     /* Append a number of new blocks, so that we store more entries than the cache size limit */
     /* Assuming an average new block creates more than 50 entries */
@@ -137,7 +107,7 @@
       history = history.append(oneBlock).get._1
     }
 
-    history.storage.blockCache.getIfPresent((fstBlock.id.hashBytes)) shouldBe null
+    history.storage.blockCache.getIfPresent(ByteArrayWrapper(fstBlock.id.hashBytes)) shouldBe null
   }
    */
 
@@ -150,8 +120,6 @@
   }
 
   override def generateHistory(genesisBlock: Block): History = {
-    import io.iohk.iodb.LSMStore
-
     import java.io.File
     import scala.concurrent.duration._
     import scala.util.Random
@@ -159,9 +127,9 @@
 
     val iFile = new File(s"$dataDir/blocks")
     iFile.mkdirs()
-    val blockStorage = new LSMStore(iFile)
+    val blockStorage = new LDBVersionedStore(iFile, 100)
     val storage =
-      new Storage(new CacheLayerKeyValueStore(new LSMKeyValueStore(blockStorage), 10.minutes, 20000), keySize = 32)
+      new Storage(new CacheLayerKeyValueStore(new LDBKeyValueStore(blockStorage), 10.minutes, 20000), keySize = 32)
     //we don't care about validation here
     val validators = Seq()
 
