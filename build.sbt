import sbt.Keys.organization
import sbtassembly.MergeStrategy

name := "bifrost"

lazy val commonSettings = Seq(
  scalaVersion := "2.12.12",
  semanticdbEnabled := true, // enable SemanticDB for Scalafix
  semanticdbVersion := scalafixSemanticdb.revision, // use Scalafix compatible version
  organization := "co.topl",
  version := "1.3.0",
//  wartremoverErrors := Warts.unsafe // settings for wartremover
)

scalaVersion := "2.12.12"
organization := "co.topl"
version := "1.3.0"

mainClass in assembly := Some("co.topl.BifrostApp")
test in assembly := {}

// The Typesafe repository
resolvers += "Typesafe repository" at "https://repo.typesafe.com/typesafe/releases/"

val akkaVersion = "2.6.10"
val akkaHttpVersion = "10.2.1"
val circeVersion = "0.13.0"
val kamonVersion = "2.1.12"
val graalVersion = "21.0.0"

val akkaDependencies = Seq(
  "com.typesafe.akka" %% "akka-actor" % akkaVersion,
  "com.typesafe.akka" %% "akka-stream" % akkaVersion,
  "com.typesafe.akka" %% "akka-http" % akkaHttpVersion,
  "com.typesafe.akka" %% "akka-http-core" % akkaHttpVersion,
  "com.typesafe.akka" %% "akka-remote" % akkaVersion,
  "com.typesafe.akka" %% "akka-slf4j" % akkaVersion,
  "com.typesafe.akka" %% "akka-stream-testkit" % akkaVersion % Test,
  "com.typesafe.akka" %% "akka-http-testkit" % akkaHttpVersion % Test,
)

val networkDependencies = Seq(
  "org.bitlet" % "weupnp" % "0.1.4",
<<<<<<< HEAD
  "commons-net" % "commons-net" % "3.8.0"
=======
  "commons-net" % "commons-net" % "3.7.2"
>>>>>>> ae7bcc43
)

val apiDependencies = Seq(
  "io.circe" %% "circe-core" % circeVersion,
  "io.circe" %% "circe-generic" % circeVersion,
  "io.circe" %% "circe-parser" % circeVersion,
  "io.circe" %% "circe-literal" % circeVersion
)

val loggingDependencies = Seq(
  "com.typesafe.scala-logging" %% "scala-logging" % "3.9.2",
  "ch.qos.logback" % "logback-classic" % "1.2.3",
  "ch.qos.logback" % "logback-core" % "1.2.3",
  "org.slf4j" % "slf4j-api" % "1.7.30"
)

val testingDependencies = Seq(
  "org.scalactic" %% "scalactic" % "3.2.5" % Test,
  "org.scalatest" %% "scalatest" % "3.2.3" % Test,
  "org.scalacheck" %% "scalacheck" % "1.15.2" % Test,
  "org.scalatestplus" %% "scalacheck-1-14" % "3.2.2.0" % Test,
  "com.spotify" % "docker-client" % "8.16.0" % Test,
  "org.asynchttpclient" % "async-http-client" % "2.12.2" % Test
)

val cryptoDependencies = Seq(
  "org.scorexfoundation" %% "scrypto" % "2.1.10",
  "org.bouncycastle" % "bcprov-jdk15on" % "1.68",
  "org.whispersystems" % "curve25519-java" % "0.5.0"
)

val miscDependencies = Seq(
  "org.scorexfoundation" %% "iodb" % "0.3.2",
  "com.chuusai" %% "shapeless" % "2.3.3",
  "com.google.guava" % "guava" % "30.1-jre",
  "com.iheart" %% "ficus" % "1.5.0",
  "org.rudogma" %% "supertagged" % "1.5",
  "com.joefkelley" %% "argyle" % "1.0.0",
  "io.netty" % "netty" % "3.10.6.Final"
) ++ akkaDependencies ++ networkDependencies ++ apiDependencies ++ loggingDependencies ++ testingDependencies

libraryDependencies ++= akkaDependencies ++ networkDependencies ++ apiDependencies ++ loggingDependencies ++ testingDependencies ++ cryptoDependencies ++ miscDependencies

// monitoring dependencies
libraryDependencies ++= Seq(
  "io.kamon" %% "kamon-bundle" % kamonVersion,
  "io.kamon" %% "kamon-core" % kamonVersion,
  "io.kamon" %% "kamon-influxdb" % kamonVersion,
  "io.kamon" %% "kamon-zipkin" % kamonVersion
)

// https://mvnrepository.com/artifact/org.graalvm.sdk/graal-sdk
libraryDependencies += "org.graalvm.sdk" % "graal-sdk" % graalVersion

// https://mvnrepository.com/artifact/org.graalvm.js/js
libraryDependencies += "org.graalvm.js" % "js" % graalVersion

// https://mvnrepository.com/artifact/org.graalvm.truffle/truffle-api
libraryDependencies += "org.graalvm.truffle" % "truffle-api" % graalVersion

libraryDependencies  ++= Seq(
  "org.scalanlp" %% "breeze" % "1.1",
  "com.typesafe" % "config" % "1.4.1"
)

scalacOptions ++= Seq(
  "-deprecation",
  "-feature",
  "-language:higherKinds",
  "-language:postfixOps",
  "-unchecked",
  "-Xfatal-warnings",
  "-Xlint:",
  "-Ywarn-unused:-implicits,-privates"
)

javaOptions ++= Seq(
  "-Xbootclasspath/a:ValkyrieInstrument-1.0.jar",
  // from https://groups.google.com/d/msg/akka-user/9s4Yl7aEz3E/zfxmdc0cGQAJ
  "-XX:+UseG1GC",
  "-XX:+UseNUMA",
  "-XX:+AlwaysPreTouch",
  "-XX:+PerfDisableSharedMem",
  "-XX:+ParallelRefProcEnabled",
  "-XX:+UseStringDeduplication",
  "-XX:+ExitOnOutOfMemoryError",
  "-Xss64m"
)

testOptions in Test += Tests.Argument("-oD", "-u", "target/test-reports")
testOptions in Test += Tests.Argument(TestFrameworks.ScalaCheck, "-verbosity", "2")

//publishing settings

publishMavenStyle := true

publishArtifact in Test := false

parallelExecution in Test := false

logBuffered in Test := false

testOptions in Test += Tests.Argument(TestFrameworks.ScalaTest, "-f", "sbttest.log", "-oDG")

classLoaderLayeringStrategy := ClassLoaderLayeringStrategy.Flat

Test / fork := false

Compile / run / fork := true

pomIncludeRepository := { _ => false }

homepage := Some(url("https://github.com/Topl/Bifrost"))

assemblyJarName := s"bifrost-${version.value}.jar"

assemblyMergeStrategy in assembly ~= { old: ((String) => MergeStrategy) => {
    case ps if ps.endsWith(".SF")      => MergeStrategy.discard
    case ps if ps.endsWith(".DSA")     => MergeStrategy.discard
    case ps if ps.endsWith(".RSA")     => MergeStrategy.discard
    case ps if ps.endsWith(".xml")     => MergeStrategy.first
    // https://github.com/sbt/sbt-assembly/issues/370
    case PathList("module-info.class") => MergeStrategy.discard
    case PathList("module-info.java")  => MergeStrategy.discard
    case "META-INF/truffle/instrument" => MergeStrategy.concat
    case "META-INF/truffle/language"   => MergeStrategy.rename
    case x => old(x)
  }
}

assemblyExcludedJars in assembly := {
  val cp = (fullClasspath in assembly).value
  cp filter { el ⇒
    (el.data.getName == "ValkyrieInstrument-1.0.jar")
  }
}

connectInput in run := true
outputStrategy := Some(StdoutOutput)

connectInput in run := true
outputStrategy := Some(StdoutOutput)

lazy val bifrost = Project(id = "bifrost", base = file("."))
  .settings(commonSettings: _*)

lazy val benchmarking = Project(id = "benchmark", base = file("benchmark"))
  .settings(commonSettings: _*)
  .dependsOn(bifrost % "compile->compile;test->test")
  .enablePlugins(JmhPlugin)
  .disablePlugins(sbtassembly.AssemblyPlugin)

lazy val gjallarhorn = Project(id = "gjallarhorn", base = file("gjallarhorn"))
  .settings(
    commonSettings,
    libraryDependencies ++=akkaDependencies ++ testingDependencies ++ cryptoDependencies ++ apiDependencies ++ loggingDependencies ++ miscDependencies
  )
  .disablePlugins(sbtassembly.AssemblyPlugin)

lazy val it = Project(id = "it", base = file("it"))
  .settings(commonSettings: _*)
  .dependsOn(bifrost % "compile->compile;test->test")
  .disablePlugins(sbtassembly.AssemblyPlugin)<|MERGE_RESOLUTION|>--- conflicted
+++ resolved
@@ -41,11 +41,7 @@
 
 val networkDependencies = Seq(
   "org.bitlet" % "weupnp" % "0.1.4",
-<<<<<<< HEAD
   "commons-net" % "commons-net" % "3.8.0"
-=======
-  "commons-net" % "commons-net" % "3.7.2"
->>>>>>> ae7bcc43
 )
 
 val apiDependencies = Seq(
