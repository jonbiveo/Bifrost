package bifrost.api

import akka.actor.{ActorRef, PoisonPill}
import akka.http.scaladsl.model.headers.RawHeader
import akka.http.scaladsl.model.{HttpEntity, HttpMethods, HttpRequest, MediaTypes}
import akka.http.scaladsl.server.Route
import akka.http.scaladsl.testkit.ScalatestRouteTest
import akka.pattern.ask
import akka.util.{ByteString, Timeout}
import bifrost.BifrostGenerators
import bifrost.crypto.{PrivateKey25519, Signature25519}
import bifrost.history.History
import bifrost.http.api.routes.{AssetApiRoute, WalletApiRoute}
import bifrost.mempool.MemPool
import bifrost.modifier.ModifierId
import bifrost.modifier.block.Block
import bifrost.modifier.box.proposition.PublicKey25519Proposition
import bifrost.modifier.box.{ArbitBox, AssetBox}
import bifrost.modifier.transaction.bifrostTransaction.{AssetCreation, AssetTransfer, Transaction}
import bifrost.nodeView.GenericNodeViewHolder.ReceivableMessages.GetDataFromCurrentView
import bifrost.nodeView.{CurrentView, NodeViewHolderRef}
import bifrost.settings.BifrostContext
import bifrost.state.State
import bifrost.wallet.Wallet
import io.circe.Json
import io.circe.parser.parse
import io.circe.syntax._
import scorex.util.encode.Base58
import scorex.crypto.signatures.{Curve25519, PublicKey, Signature}

import scala.concurrent.Await
import scala.concurrent.duration._
import scala.reflect.io.Path
import scala.util.Try
import org.scalatest.matchers.should.Matchers
import org.scalatest.wordspec.AnyWordSpec

/**
  * Created by cykoz on 7/3/2017.
  */
class AssetRPCSpec extends AnyWordSpec
  with Matchers
  with ScalatestRouteTest
  with BifrostGenerators {

  val path: Path = Path("/tmp/bifrost/test-data")
  Try(path.deleteRecursively())

  /* ----------------- *//* ----------------- *//* ----------------- *//* ----------------- *//* ----------------- *//* ----------------- */
  // save environment into a variable for reference throughout the application
  protected val bifrostContext = new BifrostContext(settings, None)

  // Create Bifrost singleton actors
  private val nodeViewHolderRef: ActorRef = NodeViewHolderRef("nodeViewHolder", settings, bifrostContext)
  /* ----------------- *//* ----------------- *//* ----------------- *//* ----------------- *//* ----------------- *//* ----------------- */

  // setup route for testing
  val route: Route = AssetApiRoute(settings.restApi, nodeViewHolderRef).route
  val walletRoute: Route = WalletApiRoute(settings.restApi, nodeViewHolderRef).route

  def httpPOST(jsonRequest: ByteString): HttpRequest = {
    HttpRequest(
      HttpMethods.POST,
      uri = "/asset/",
      entity = HttpEntity(MediaTypes.`application/json`, jsonRequest)
    ).withHeaders(RawHeader("x-api-key", "test_key"))
  }

  def walletHttpPOST(jsonRequest: ByteString): HttpRequest = {
    HttpRequest(
      HttpMethods.POST,
      uri = "/wallet/",
      entity = HttpEntity(MediaTypes.`application/json`, jsonRequest)
    ).withHeaders(RawHeader("x-api-key", "test_key"))
  }

  implicit val timeout: Timeout = Timeout(10.seconds)

  private def actOnCurrentView(v: CurrentView[History, State, Wallet, MemPool]): CurrentView[History, State, Wallet, MemPool] = v

  private def view() = Await.result(
    (nodeViewHolderRef ? GetDataFromCurrentView(actOnCurrentView)).mapTo[CurrentView[History, State, Wallet, MemPool]],
    10.seconds)

  val publicKeys = Map(
    "investor" -> "6sYyiTguyQ455w2dGEaNbrwkAWAEYV1Zk6FtZMknWDKQ",
    "producer" -> "A9vRt6hw7w4c7b4qEkQHYptpqBGpKM5MGoXyrkGCbrfb",
    "hub" -> "F6ABtYMsJABDLH2aj7XVPwQr5mH7ycsCE4QGQrLeB3xU"
  )
  // Unlock Secrets
  val gw: Wallet = view().vault
  gw.unlockKeyFile(publicKeys("investor"), "genesis")
  gw.unlockKeyFile(publicKeys("producer"), "genesis")
  gw.unlockKeyFile(publicKeys("hub"), "genesis")

  var asset: Option[AssetBox] = None
  var tx: Json = "".asJson

  "Asset RPC" should {
    "Create some assets" in {
      val requestBody = ByteString(
        s"""
           |{
           |   "jsonrpc": "2.0",
           |   "id": "1",
           |   "method": "createAssets",
           |   "params": [{
           |     "issuer": "${publicKeys("hub")}",
           |     "recipient": "${publicKeys("investor")}",
           |     "amount": 10,
           |     "assetCode": "etherAssets",
           |     "fee": 0,
           |     "data": ""
           |   }]
           |}
        """.stripMargin)

      httpPOST(requestBody) ~> route ~> check {
        val res = parse(responseAs[String]).right.get
        (res \\ "error").isEmpty shouldBe true
        (res \\ "result").head.asObject.isDefined shouldBe true
        val txHash = ((res \\ "result").head \\ "txHash").head.asString.get
        val txHashId = ModifierId(Base58.decode(txHash).get)
        val txInstance: Transaction = view().pool.getById(txHashId).get
        asset = Option(txInstance.newBoxes.head.asInstanceOf[AssetBox])

        val history = view().history
        val tempBlock = Block(history.bestBlockId,
          System.currentTimeMillis(),
          ArbitBox(PublicKey25519Proposition(PublicKey @@ history.bestBlockId.hashBytes), 0L, 10000L),
          Signature25519(Signature @@ Array.fill(Curve25519.SignatureLength)(1: Byte)),
          Seq(txInstance),
          settings.forgingSettings.version
        )
        view().state.applyModifier(tempBlock)
        view().pool.remove(txInstance)
        //Dont need further checks here since the subsequent tests would fail if this one did
      }
    }

    "Create assets prototype" in {
      val requestBody = ByteString(
        s"""
           |{
           |   "jsonrpc": "2.0",
           |   "id": "2",
           |   "method": "createAssetsPrototype",
           |   "params": [{
           |     "issuer": "${publicKeys("hub")}",
           |     "recipient": "${publicKeys("investor")}",
           |     "amount": 10,
           |     "assetCode": "etherAssets",
           |     "fee": 0,
           |     "data": ""
           |   }]
           |}
        """.stripMargin)

      httpPOST(requestBody) ~> route ~> check {
        val res = parse(responseAs[String]).right.get
        tx = ((res \\ "result").head \\ "formattedTx").head
        (res \\ "error").isEmpty shouldBe true
        (res \\ "result").head.asObject.isDefined shouldBe true
      }
    }

    "Sign createAssets Prototype transaction" in {
      val requestBody = ByteString(
        s"""
           |{
           |  "jsonrpc": "2.0",
           |  "id": "3",
           |  "method": "signTx",
           |  "params": [{
           |    "signingKeys": ["${publicKeys("hub")}"],
           |    "protoTx": $tx
           |  }]
           |}
          """.stripMargin)

      walletHttpPOST(requestBody) ~> walletRoute ~> check {
        val res = parse(responseAs[String]).right.get
        tx = (res \\ "result").head
        (res \\ "error").isEmpty shouldBe true
        (res \\ "result").head.asObject.isDefined shouldBe true
      }
    }

    "Broadcast createAssetsPrototype transaction" in {
      val secret = view().vault.secretByPublicImage(
        PublicKey25519Proposition(PublicKey @@ Base58.decode(publicKeys("hub")).get)).get
      val tempTx = tx.as[AssetCreation].right.get
<<<<<<< HEAD
      val sig = PrivateKey25519Companion.sign(secret, tempTx.messageToSign)
      val signedTx = tempTx.copy(signatures = Map(PublicKey25519Proposition(PublicKey @@ Base58.decode(publicKeys("hub")).get) -> sig))
=======
      val sig = PrivateKey25519.sign(secret, tempTx.messageToSign)
      val signedTx = tempTx.copy(signatures = Map(PublicKey25519Proposition(Base58.decode(publicKeys("hub")).get) -> sig))
>>>>>>> 5867e128

      val requestBody = ByteString(
        s"""
           |{
           |  "jsonrpc": "2.0",
           |  "id": "1",
           |  "method": "broadcastTx",
           |  "params": [{
           |    "tx": ${signedTx.json}
           |  }]
           |}
        """.stripMargin)

      walletHttpPOST(requestBody) ~> walletRoute ~> check {
        val res = parse(responseAs[String]).right.get
        (res \\ "error").isEmpty shouldBe true
        (res \\ "result").head.asObject.isDefined shouldBe true
      }
    }

    "Transfer target asset prototype" in {
      val requestBody = ByteString(
        s"""
           |{
           |   "jsonrpc": "2.0",
           |   "id": "1",
           |   "method": "transferTargetAssetsPrototype",
           |   "params": [{
           |     "sender": ["${Base58.encode(asset.get.proposition.pubKeyBytes)}"],
           |     "recipient": "${publicKeys("producer")}",
           |     "assetId": "${Base58.encode(asset.get.id)}",
           |     "amount": 1,
           |     "fee": 0,
           |     "data": ""
           |   }]
           |}
        """.stripMargin)

      httpPOST(requestBody) ~> route ~> check {
        val res = parse(responseAs[String]).right.get
        tx = ((res \\ "result").head \\ "formattedTx").head
        (res \\ "error").isEmpty shouldBe true
        (res \\ "result").head.asObject.isDefined shouldBe true
      }
    }

<<<<<<< HEAD
    "Broadcast transferTargetAssetsPrototype" in {
      val prop = (tx \\ "from").head.asArray.get.head.asArray.get.head.asString.get
      val secret = view().vault.secretByPublicImage(
        PublicKey25519Proposition(PublicKey @@ Base58.decode(prop).get)).get
      val tempTx = tx.as[AssetTransfer].right.get
      val sig = PrivateKey25519Companion.sign(secret, tempTx.messageToSign)
      val signedTx = tempTx.copy(signatures = Map(PublicKey25519Proposition(PublicKey @@ Base58.decode(publicKeys("hub")).get) -> sig))

      val requestBody = ByteString(
        s"""
           |{
           |  "jsonrpc": "2.0",
           |  "id": "1",
           |  "method": "broadcastTx",
           |  "params": [{
           |    "tx": ${signedTx.json}
           |  }]
           |}
        """.stripMargin)

      walletHttpPOST(requestBody) ~> walletRoute ~> check {
        val res = parse(responseAs[String]).right.get
        (res \\ "error").isEmpty shouldBe true
        (res \\ "result").head.asObject.isDefined shouldBe true
      }
    }
=======
//    "Broadcast transferTargetAssetsPrototype" in {
//      val prop = (tx \\ "from").head.asArray.get.head.asArray.get.head.asString.get
//      val secret = view().vault.secretByPublicImage(PublicKey25519Proposition(Base58.decode(prop).get)).get
//      val tempTx = tx.as[AssetTransfer].right.get
//      val sig = PrivateKey25519Companion.sign(secret, tempTx.messageToSign)
//      val signedTx = tempTx.copy(signatures = Map(PublicKey25519Proposition(Base58.decode(publicKeys("hub")).get) -> sig))
//
//      val requestBody = ByteString(
//        s"""
//           |{
//           |  "jsonrpc": "2.0",
//           |  "id": "1",
//           |  "method": "broadcastTx",
//           |  "params": [{
//           |    "tx": ${signedTx.json}
//           |  }]
//           |}
//        """.stripMargin)
//
//      walletHttpPOST(requestBody) ~> walletRoute ~> check {
//        val res = parse(responseAs[String]).right.get
//        (res \\ "error").isEmpty shouldBe true
//        (res \\ "result").head.asObject.isDefined shouldBe true
//      }
//    }
>>>>>>> 5867e128

    "Transfer a target asset" in {
      val requestBody = ByteString(
        s"""
           |{
           |   "jsonrpc": "2.0",
           |   "id": "1",
           |   "method": "transferTargetAssets",
           |   "params": [{
           |     "sender": ["${Base58.encode(asset.get.proposition.pubKeyBytes)}"],
           |     "recipient": "${publicKeys("producer")}",
           |     "assetId": "${Base58.encode(asset.get.id)}",
           |     "amount": 1,
           |     "fee": 0,
           |     "data": ""
           |   }]
           |}
        """.stripMargin)

      httpPOST(requestBody) ~> route ~> check {
        val res = parse(responseAs[String]).right.get
        (res \\ "error").isEmpty shouldBe true
        (res \\ "result").head.asObject.isDefined shouldBe true
      }
    }

    "Transfer some assets" in {
      val requestBody = ByteString(
        s"""
           |{
           |   "jsonrpc": "2.0",
           |   "id": "1",
           |   "method": "transferAssets",
           |   "params": [{
           |     "issuer": "${publicKeys("hub")}",
           |      "sender": ["${publicKeys("investor")}", "${publicKeys("hub")}", "${publicKeys("producer")}"],
           |     "recipient": "${publicKeys("producer")}",
           |     "amount": 1,
           |     "assetCode": "etherAssets",
           |     "fee": 0,
           |     "data": ""
           |   }]
           |}
        """.stripMargin)

      httpPOST(requestBody) ~> route ~> check {
        val res = parse(responseAs[String]).right.get
        (res \\ "error").isEmpty shouldBe true
        (res \\ "result").head.asObject.isDefined shouldBe true

        //Removing transaction from mempool so as not to affect ProgramRPC tests
        val txHash = ((res \\ "result").head \\ "txHash").head.asString.get
        val txHashId = ModifierId(Base58.decode(txHash).get)
        val txInstance: Transaction = view().pool.getById(txHashId).get
        view().pool.remove(txInstance)
      }
    }

    "Create transfer assets prototype" in {
      val requestBody = ByteString(
        s"""
           |{
           |   "jsonrpc": "2.0",
           |   "id": "1",
           |   "method": "transferAssetsPrototype",
           |   "params": [{
           |     "issuer": "${publicKeys("hub")}",
           |     "sender": ["${publicKeys("investor")}", "${publicKeys("hub")}", "${publicKeys("producer")}"],
           |     "recipient": "${publicKeys("producer")}",
           |     "amount": 5,
           |     "assetCode": "etherAssets",
           |     "fee": 0,
           |     "data": ""
           |   }]
           |}
        """.stripMargin)

      httpPOST(requestBody) ~> route ~> check {
        val res = parse(responseAs[String]).right.get
        (res \\ "error").isEmpty shouldBe true
        (res \\ "result").head.asObject.isDefined shouldBe true
      }
    }
  }

  override def afterAll() {
    view().pool.unconfirmed.clear
    nodeViewHolderRef ! PoisonPill
  }
}<|MERGE_RESOLUTION|>--- conflicted
+++ resolved
@@ -190,13 +190,8 @@
       val secret = view().vault.secretByPublicImage(
         PublicKey25519Proposition(PublicKey @@ Base58.decode(publicKeys("hub")).get)).get
       val tempTx = tx.as[AssetCreation].right.get
-<<<<<<< HEAD
-      val sig = PrivateKey25519Companion.sign(secret, tempTx.messageToSign)
+      val sig = PrivateKey25519.sign(secret, tempTx.messageToSign)
       val signedTx = tempTx.copy(signatures = Map(PublicKey25519Proposition(PublicKey @@ Base58.decode(publicKeys("hub")).get) -> sig))
-=======
-      val sig = PrivateKey25519.sign(secret, tempTx.messageToSign)
-      val signedTx = tempTx.copy(signatures = Map(PublicKey25519Proposition(Base58.decode(publicKeys("hub")).get) -> sig))
->>>>>>> 5867e128
 
       val requestBody = ByteString(
         s"""
@@ -243,40 +238,12 @@
       }
     }
 
-<<<<<<< HEAD
-    "Broadcast transferTargetAssetsPrototype" in {
-      val prop = (tx \\ "from").head.asArray.get.head.asArray.get.head.asString.get
-      val secret = view().vault.secretByPublicImage(
-        PublicKey25519Proposition(PublicKey @@ Base58.decode(prop).get)).get
-      val tempTx = tx.as[AssetTransfer].right.get
-      val sig = PrivateKey25519Companion.sign(secret, tempTx.messageToSign)
-      val signedTx = tempTx.copy(signatures = Map(PublicKey25519Proposition(PublicKey @@ Base58.decode(publicKeys("hub")).get) -> sig))
-
-      val requestBody = ByteString(
-        s"""
-           |{
-           |  "jsonrpc": "2.0",
-           |  "id": "1",
-           |  "method": "broadcastTx",
-           |  "params": [{
-           |    "tx": ${signedTx.json}
-           |  }]
-           |}
-        """.stripMargin)
-
-      walletHttpPOST(requestBody) ~> walletRoute ~> check {
-        val res = parse(responseAs[String]).right.get
-        (res \\ "error").isEmpty shouldBe true
-        (res \\ "result").head.asObject.isDefined shouldBe true
-      }
-    }
-=======
 //    "Broadcast transferTargetAssetsPrototype" in {
 //      val prop = (tx \\ "from").head.asArray.get.head.asArray.get.head.asString.get
-//      val secret = view().vault.secretByPublicImage(PublicKey25519Proposition(Base58.decode(prop).get)).get
+//      val secret = view().vault.secretByPublicImage(PublicKey25519Proposition(PublicKey @@ Base58.decode(prop).get)).get
 //      val tempTx = tx.as[AssetTransfer].right.get
 //      val sig = PrivateKey25519Companion.sign(secret, tempTx.messageToSign)
-//      val signedTx = tempTx.copy(signatures = Map(PublicKey25519Proposition(Base58.decode(publicKeys("hub")).get) -> sig))
+//      val signedTx = tempTx.copy(signatures = Map(PublicKey25519Proposition(PublicKey @@ Base58.decode(publicKeys("hub")).get) -> sig))
 //
 //      val requestBody = ByteString(
 //        s"""
@@ -296,7 +263,6 @@
 //        (res \\ "result").head.asObject.isDefined shouldBe true
 //      }
 //    }
->>>>>>> 5867e128
 
     "Transfer a target asset" in {
       val requestBody = ByteString(
