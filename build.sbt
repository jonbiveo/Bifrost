import sbt.Keys.organization
import sbtassembly.MergeStrategy

name := "bifrost"

lazy val commonSettings = Seq(
  scalaVersion := "2.12.12",
  semanticdbEnabled := true, // enable SemanticDB for Scalafix
  semanticdbVersion := scalafixSemanticdb.revision, // use Scalafix compatible version
  organization := "co.topl",
  version := "1.1.0",
//  wartremoverErrors := Warts.unsafe // settings for wartremover
)

scalaVersion := "2.12.12"
organization := "co.topl"
version := "1.1.0"

mainClass in assembly := Some("co.topl.BifrostApp")
test in assembly := {}

// The Typesafe repository
resolvers += "Typesafe repository" at "https://repo.typesafe.com/typesafe/releases/"

<<<<<<< HEAD
val akkaVersion = "2.5.32"
val akkaHttpVersion = "10.1.12"
=======
val akkaVersion = "2.6.10"
val akkaHttpVersion = "10.2.1"
>>>>>>> a7b1ccf0
val circeVersion = "0.13.0"

val akkaDependencies = Seq(
  "com.typesafe.akka" %% "akka-actor" % akkaVersion,
  "com.typesafe.akka" %% "akka-stream" % akkaVersion,
  "com.typesafe.akka" %% "akka-http" % akkaHttpVersion,
  "com.typesafe.akka" %% "akka-http-core" % akkaHttpVersion,
  "com.typesafe.akka" %% "akka-slf4j" % akkaVersion,
  "com.typesafe.akka" %% "akka-stream-testkit" % akkaVersion % Test,
  "com.typesafe.akka" %% "akka-http-testkit" % akkaHttpVersion % Test,
)

val networkDependencies = Seq(
  "org.bitlet" % "weupnp" % "0.1.4",
  "commons-net" % "commons-net" % "3.7.1"
)

val apiDependencies = Seq(
  "io.circe" %% "circe-core" % circeVersion,
  "io.circe" %% "circe-generic" % circeVersion,
  "io.circe" %% "circe-parser" % circeVersion,
  "io.circe" %% "circe-literal" % circeVersion
)

val loggingDependencies = Seq(
  "com.typesafe.scala-logging" %% "scala-logging" % "3.9.2",
  "ch.qos.logback" % "logback-classic" % "1.2.3",
  "ch.qos.logback" % "logback-core" % "1.2.3",
  "org.slf4j" % "slf4j-api" % "1.7.30"
)

val testingDependencies = Seq(
  "org.scalactic" %% "scalactic" % "3.2.2" % Test,
  "org.scalatest" %% "scalatest" % "3.2.2" % Test,
  "org.scalacheck" %% "scalacheck" % "1.14.3" % Test,
  "org.scalatestplus" %% "scalacheck-1-14" % "3.2.2.0" % Test,
  "com.spotify" % "docker-client" % "8.16.0" % Test,
  "org.asynchttpclient" % "async-http-client" % "2.12.1" % Test
)

val cryptoDependencies = Seq(
  "org.scorexfoundation" %% "scrypto" % "2.1.9",
  "org.bouncycastle" % "bcprov-jdk15on" % "1.66",
  "org.whispersystems" % "curve25519-java" % "0.5.0"
)

val miscDependencies = Seq(
  "org.scorexfoundation" %% "iodb" % "0.3.2",
  "com.chuusai" %% "shapeless" % "2.3.3",
  "com.google.guava" % "guava" % "30.0-jre",
  "com.iheart" %% "ficus" % "1.5.0",
  "org.rudogma" %% "supertagged" % "1.5",
  "com.joefkelley" %% "argyle" % "1.0.0",
) ++ akkaDependencies ++ networkDependencies ++ apiDependencies ++ loggingDependencies ++ testingDependencies


libraryDependencies ++= akkaDependencies ++ networkDependencies ++ apiDependencies ++ loggingDependencies ++ testingDependencies ++ cryptoDependencies ++ miscDependencies

// monitoring dependencies
libraryDependencies ++= Seq(
  "io.kamon" %% "kamon-bundle" % "2.1.8",
  "io.kamon" %% "kamon-core" % "2.1.8",
  "io.kamon" %% "kamon-influxdb" % "2.1.8",
  "io.kamon" %% "kamon-zipkin" % "2.1.8"
)

// https://mvnrepository.com/artifact/org.graalvm.sdk/graal-sdk
libraryDependencies += "org.graalvm.sdk" % "graal-sdk" % "19.3.3"

// https://mvnrepository.com/artifact/org.graalvm.js/js
libraryDependencies += "org.graalvm.js" % "js" % "19.3.3"

// https://mvnrepository.com/artifact/org.graalvm.truffle/truffle-api
libraryDependencies += "org.graalvm.truffle" % "truffle-api" % "19.3.3"


libraryDependencies  ++= Seq(
  "org.scalanlp" %% "breeze" % "1.1",
  "com.google.protobuf" % "protobuf-java" % "3.13.0",
  "com.thesamet.scalapb" %% "lenses" % "0.10.8",
  "com.typesafe" % "config" % "1.4.0",
)

scalacOptions ++= Seq(
  "-deprecation",
  "-feature",
  "-language:higherKinds",
  "-language:postfixOps",
  "-unchecked",
  "-Xfatal-warnings",
  "-Xlint:",
  "-Ywarn-unused:-implicits,-privates"
)

javaOptions ++= Seq(
  "-Xbootclasspath/a:ValkyrieInstrument-1.0.jar",
  // from https://groups.google.com/d/msg/akka-user/9s4Yl7aEz3E/zfxmdc0cGQAJ
  "-XX:+UseG1GC",
  "-XX:+UseNUMA",
  "-XX:+AlwaysPreTouch",
  "-XX:+PerfDisableSharedMem",
  "-XX:+ParallelRefProcEnabled",
  "-XX:+UseStringDeduplication",
  "-XX:+ExitOnOutOfMemoryError",
  "-Xss64m"
)

testOptions in Test += Tests.Argument("-oD", "-u", "target/test-reports")
testOptions in Test += Tests.Argument(TestFrameworks.ScalaCheck, "-verbosity", "2")

//publishing settings

publishMavenStyle := true

publishArtifact in Test := false

parallelExecution in Test := false

logBuffered in Test := false

testOptions in Test += Tests.Argument(TestFrameworks.ScalaTest, "-f", "sbttest.log", "-oDG")

classLoaderLayeringStrategy := ClassLoaderLayeringStrategy.Flat

Test / fork := false

Compile / run / fork := true

pomIncludeRepository := { _ => false }

homepage := Some(url("https://github.com/Topl/Bifrost"))

assemblyJarName := s"bifrost-${version.value}.jar"

assemblyMergeStrategy in assembly ~= { old: ((String) => MergeStrategy) => {
    case ps if ps.endsWith(".SF")      => MergeStrategy.discard
    case ps if ps.endsWith(".DSA")     => MergeStrategy.discard
    case ps if ps.endsWith(".RSA")     => MergeStrategy.discard
    case ps if ps.endsWith(".xml")     => MergeStrategy.first
    // https://github.com/sbt/sbt-assembly/issues/370
    case PathList("module-info.class") => MergeStrategy.discard
    case PathList("module-info.java")  => MergeStrategy.discard
    case "META-INF/truffle/instrument" => MergeStrategy.concat
    case "META-INF/truffle/language"   => MergeStrategy.rename
    case x => old(x)
  }
}

assemblyExcludedJars in assembly := {
  val cp = (fullClasspath in assembly).value
  cp filter { el ⇒
    (el.data.getName == "ValkyrieInstrument-1.0.jar")
  }
}

connectInput in run := true
outputStrategy := Some(StdoutOutput)

PB.targets in Compile := Seq(
  scalapb.gen() -> (sourceManaged in Compile).value
)

PB.pythonExe := "C:\\Python27\\python.exe"

connectInput in run := true
outputStrategy := Some(StdoutOutput)

lazy val bifrost = Project(id = "bifrost", base = file("."))
  .settings(commonSettings: _*)

lazy val benchmarking = Project(id = "benchmark", base = file("benchmark"))
  .settings(commonSettings: _*)
  .dependsOn(bifrost % "compile->compile;test->test")
  .enablePlugins(JmhPlugin)
  .disablePlugins(sbtassembly.AssemblyPlugin)

lazy val gjallarhorn = Project(id = "gjallarhorn", base = file("gjallarhorn"))
  .settings(
    commonSettings,
    libraryDependencies ++=akkaDependencies ++ testingDependencies ++ cryptoDependencies ++ apiDependencies ++ loggingDependencies ++ miscDependencies
  )
  .disablePlugins(sbtassembly.AssemblyPlugin)

lazy val it = Project(id = "it", base = file("it"))
  .settings(commonSettings: _*)
  .dependsOn(bifrost % "compile->compile;test->test")
  .disablePlugins(sbtassembly.AssemblyPlugin)<|MERGE_RESOLUTION|>--- conflicted
+++ resolved
@@ -22,13 +22,8 @@
 // The Typesafe repository
 resolvers += "Typesafe repository" at "https://repo.typesafe.com/typesafe/releases/"
 
-<<<<<<< HEAD
-val akkaVersion = "2.5.32"
-val akkaHttpVersion = "10.1.12"
-=======
 val akkaVersion = "2.6.10"
 val akkaHttpVersion = "10.2.1"
->>>>>>> a7b1ccf0
 val circeVersion = "0.13.0"
 
 val akkaDependencies = Seq(
