--- conflicted
+++ resolved
@@ -128,12 +128,6 @@
    */
   @inline override def getIntString(): String = {
     val size = getUInt().toIntExact
-<<<<<<< HEAD
-    val bytes = getBytes(size)
-    val result = new String(bytes)
-    result
-=======
     new String(getBytes(size), stringCharacterSet)
->>>>>>> fb9229a3
   }
 }