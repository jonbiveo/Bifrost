package co.topl.crypto

import co.topl.crypto.hash.digest._

import scala.language.implicitConversions

/* Forked from https://github.com/input-output-hk/scrypto */

package object hash {

  type Message = Array[Byte]

  /**
   * Represents a hashing function with a scheme and digest type.
   *
   * @tparam H the hashing scheme
   * @tparam D the digest type with an implicit Digest implementation
   */
  abstract class Hash[H, D: Digest] {

    /**
     * Hashes a set of messages with an optional prefix.
     *
     * @param prefix the optional prefix byte of the hashed message
     * @param messages the set of messages to iteratively hash
     * @return the hash digest
     */
    def hash(prefix: Option[Byte], messages: Message*): D

    /**
     * Hashes a set of messages with a given prefix.
     *
     * @param prefix the prefix byte of the hashed message
     * @param messages the set of messages to iteratively hash
     * @return the hash digest
     */
    def hash(prefix: Byte, messages: Message*): D = hash(Some(prefix), messages: _*)

    /**
     * Hashes a message.
     *
     * @param message the message to hash
     * @return the hash digest
     */
    def hash(message: Message): D = hash(None, message)
  }

  object Hash {
    def apply[H, D: Digest](implicit hash: Hash[H, D]): Hash[H, D] = hash
  }

  type Blake2b
  type Sha

  import digest.implicits._

  val blake2b256: Hash[Blake2b, Digest32] = new Blake2bHash[Digest32] {}
  val blake2b512: Hash[Blake2b, Digest64] = new Blake2bHash[Digest64] {}
  val sha256: Hash[Sha, Digest32] = new ShaHash[Digest32]("Sha-256") {}
  val sha512: Hash[Sha, Digest64] = new ShaHash[Digest64]("Sha-512") {}

  trait Instances {
    implicit val sha256Hash: Hash[Sha, Digest32] = sha256
    implicit val sha512Hash: Hash[Sha, Digest64] = sha512
    implicit val blake2b256Hash: Hash[Blake2b, Digest32] = blake2b256
    implicit val blake2b512Hash: Hash[Blake2b, Digest64] = blake2b512
  }

<<<<<<< HEAD
  object implicits extends digest.Instances with digest.Digest.ToDigestOps with Instances
=======
  object implicits extends Instances with DigestImplicits
>>>>>>> ba36a0bc
}<|MERGE_RESOLUTION|>--- conflicted
+++ resolved
@@ -66,9 +66,5 @@
     implicit val blake2b512Hash: Hash[Blake2b, Digest64] = blake2b512
   }
 
-<<<<<<< HEAD
-  object implicits extends digest.Instances with digest.Digest.ToDigestOps with Instances
-=======
   object implicits extends Instances with DigestImplicits
->>>>>>> ba36a0bc
 }