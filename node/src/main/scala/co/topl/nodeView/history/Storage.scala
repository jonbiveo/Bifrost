package co.topl.nodeView.history

<<<<<<< HEAD
import co.topl.db.LDBVersionedStore
=======
import co.topl.crypto.hash.blake2b256
import co.topl.crypto.hash.digest.Digest32
>>>>>>> a9d1592a
import co.topl.modifier.ModifierId
import co.topl.modifier.block.serialization.BlockSerializer
import co.topl.modifier.block.{Block, BloomFilter}
import co.topl.modifier.transaction.Transaction
import co.topl.utils.Logging
import com.google.common.cache.{CacheBuilder, CacheLoader, LoadingCache}
import com.google.common.primitives.Longs
<<<<<<< HEAD
import scorex.crypto.hash.{Blake2b256, Digest32}
=======
import io.iohk.iodb.{ByteArrayWrapper, LSMStore}
>>>>>>> a9d1592a

import scala.concurrent.duration.MILLISECONDS
import scala.util.Try

class Storage(private[history] val storage: LDBVersionedStore, private val cacheExpire: Int, private val cacheSize: Int)
    extends Logging {
  /* ------------------------------- Cache Initialization ------------------------------- */
  type KEY = Array[Byte]
  type VAL = Array[Byte]

  private val blockLoader: CacheLoader[KEY, Option[VAL]] = new CacheLoader[KEY, Option[VAL]] {

    def load(key: KEY): Option[VAL] =
      storage.get(key) match {
        case Some(blockData: VAL) => Some(blockData)
        case _                    => None
      }
  }

  // todo: change key from Array[byte], the cache cannot match on an array of bytes
  val blockCache: LoadingCache[KEY, Option[VAL]] = CacheBuilder
    .newBuilder()
    .expireAfterAccess(cacheExpire, MILLISECONDS)
    .maximumSize(cacheSize)
    .build[KEY, Option[VAL]](blockLoader)
  /* ------------------------------------------------------------------------------------- */

  private val bestBlockIdKey = Array.fill(ModifierId.size)(-1: Byte)

  def scoreAt(b: ModifierId): Long = scoreOf(b).getOrElse(0L)

  def heightAt(b: ModifierId): Long = heightOf(b).getOrElse(0L)

  def difficultyAt(b: ModifierId): Long = difficultyOf(b).getOrElse(0L)

  def bestBlockId: ModifierId =
    blockCache
      .get(bestBlockIdKey)
      .flatMap(d => ModifierId.parseBytes(d).toOption)
      .getOrElse(History.GenesisParentId)

  def bestBlock: Block =
    modifierById(bestBlockId).getOrElse(throw new Error("Unable to retrieve best block from storage"))

  /** Check for the existence of a modifier in storage without parsing the bytes */
  def containsModifier(id: ModifierId): Boolean =
    blockCache.get(id.getIdBytes).isDefined

  /** Retrieve a transaction and its block details from storage */
  def lookupConfirmedTransaction(id: ModifierId): Option[(Transaction.TX, ModifierId, Long)] =
    id.getModType match {
      case Transaction.modifierTypeId =>
        blockCache
          .get(id.getIdBytes)
          .flatMap(blockCache.get)
          .flatMap(bwBlock => BlockSerializer.parseBytes(bwBlock.tail).toOption)
          .map(block => (block.transactions.find(_.id == id).get, block.id, block.height))

      case _ => None
    }

  /** Retrieve a block from storage */
  def modifierById(id: ModifierId): Option[Block] =
    id.getModType match {
      case Block.modifierTypeId =>
        blockCache
          .get(id.getIdBytes)
          .flatMap(bwBlock => BlockSerializer.parseBytes(bwBlock.tail).toOption)

      case _ => None
    }

  /** These methods allow us to lookup top-level information from blocks using the special keys defined below */
  def scoreOf(blockId: ModifierId): Option[Long] =
    blockCache
<<<<<<< HEAD
      .get(blockScoreKey(blockId))
      .map(b => Longs.fromByteArray(b))

  def heightOf(blockId: ModifierId): Option[Long] =
    blockCache
      .get(blockHeightKey(blockId))
      .map(b => Longs.fromByteArray(b))

  def timestampOf(blockId: ModifierId): Option[Long] =
    blockCache
      .get(blockTimestampKey(blockId))
      .map(b => Longs.fromByteArray(b))

  def idAtHeightOf(height: Long): Option[ModifierId] =
    blockCache
      .get(idHeightKey(height))
      .flatMap(id => ModifierId.parseBytes(id).toOption)

  def difficultyOf(blockId: ModifierId): Option[Long] =
    blockCache
      .get(blockDiffKey(blockId))
      .map(b => Longs.fromByteArray(b))

  def bloomOf(blockId: ModifierId): Option[BloomFilter] =
    blockCache
      .get(blockBloomKey(blockId))
      .flatMap(b => BloomFilter.parseBytes(b).toOption)

  def parentIdOf(blockId: ModifierId): Option[ModifierId] =
    blockCache
      .get(blockParentKey(blockId))
      .flatMap(d => ModifierId.parseBytes(d).toOption)
=======
      .get(ByteArrayWrapper(blockScoreKey(blockId).value))
      .map(b => Longs.fromByteArray(b.data))

  def heightOf(blockId: ModifierId): Option[Long] =
    blockCache
      .get(ByteArrayWrapper(blockHeightKey(blockId).value))
      .map(b => Longs.fromByteArray(b.data))

  def timestampOf(blockId: ModifierId): Option[Long] =
    blockCache
      .get(ByteArrayWrapper(blockTimestampKey(blockId).value))
      .map(b => Longs.fromByteArray(b.data))

  def idAtHeightOf(height: Long): Option[ModifierId] =
    blockCache
      .get(ByteArrayWrapper(idHeightKey(height).value))
      .flatMap(id => ModifierId.parseBytes(id.data).toOption)

  def difficultyOf(blockId: ModifierId): Option[Long] =
    blockCache
      .get(ByteArrayWrapper(blockDiffKey(blockId).value))
      .map(b => Longs.fromByteArray(b.data))

  def bloomOf(blockId: ModifierId): Option[BloomFilter] =
    blockCache
      .get(ByteArrayWrapper(blockBloomKey(blockId).value))
      .flatMap(b => BloomFilter.parseBytes(b.data).toOption)

  def parentIdOf(blockId: ModifierId): Option[ModifierId] =
    blockCache
      .get(ByteArrayWrapper(blockParentKey(blockId).value))
      .flatMap(d => ModifierId.parseBytes(d.data).toOption)
>>>>>>> a9d1592a

  /**
   * The keys below are used to store top-level information about blocks that we might be interested in
   * without needing to parse the entire block from storage
   */
  private def blockScoreKey(blockId: ModifierId): Digest32 =
    blake2b256.hash("score".getBytes ++ blockId.getIdBytes)

  private def blockHeightKey(blockId: ModifierId): Digest32 =
    blake2b256.hash("height".getBytes ++ blockId.getIdBytes)

  private def blockDiffKey(blockId: ModifierId): Digest32 =
    blake2b256.hash("difficulty".getBytes ++ blockId.getIdBytes)

  private def blockTimestampKey(blockId: ModifierId): Digest32 =
    blake2b256.hash("timestamp".getBytes ++ blockId.getIdBytes)

  private def blockBloomKey(blockId: ModifierId): Digest32 =
    blake2b256.hash("bloom".getBytes ++ blockId.getIdBytes)

  private def blockParentKey(blockId: ModifierId): Digest32 =
    blake2b256.hash("parentId".getBytes ++ blockId.getIdBytes)

  private def idHeightKey(height: Long): Digest32 = blake2b256.hash(Longs.toByteArray(height))

  /* << EXAMPLE >>
      For version "b00123123":
      ADD
      {
        "b00123123": "Block" | b,
        "diffb00123123": diff,
        "heightb00123123": parentHeight(b00123123) + 1,
        "scoreb00123123": parentChainScore(b00123123) + diff,
        "bestBlock": b00123123
      }
   */
  def update(b: Block, isBest: Boolean): Unit = {
    log.debug(s"Write new best=$isBest block ${b.id}")

    val blockK = Seq(b.id.getIdBytes -> b.bytes)

    val bestBlock = if (isBest) Seq(bestBlockIdKey -> b.id.bytes) else Seq()

    val newTransactionsToBlockIds = b.transactions.map(tx => (tx.id.getIdBytes, b.id.getIdBytes))

    val blockH = Seq(blockHeightKey(b.id) -> Longs.toByteArray(heightAt(b.parentId) + 1))

    val idHeight = Seq(idHeightKey(heightAt(b.parentId) + 1) -> b.id.bytes)

    val blockDiff = Seq(blockDiffKey(b.id) -> Longs.toByteArray(b.difficulty))

    val blockTimestamp = Seq(blockTimestampKey(b.id) -> Longs.toByteArray(b.timestamp))

    // reference Bifrost #519 & #527 for discussion on this division of the score
    val blockScore = Seq(blockScoreKey(b.id) -> Longs.toByteArray(scoreAt(b.parentId) + b.difficulty / 10000000000L))

    val parentBlock =
      if (b.parentId == History.GenesisParentId) Seq()
      else Seq(blockParentKey(b.id) -> b.parentId.bytes)

    val blockBloom = Seq(blockBloomKey(b.id) -> b.bloomFilter.bytes)

    val wrappedUpdate =
<<<<<<< HEAD
      blockK ++
      blockDiff ++
      blockTimestamp ++
      blockH ++
      idHeight ++
      blockScore ++
      bestBlock ++
      newTransactionsToBlockIds ++
      blockBloom ++
      parentBlock
=======
      (blockK ++
        blockDiff ++
        blockTimestamp ++
        blockH ++
        idHeight ++
        blockScore ++
        bestBlock ++
        newTransactionsToBlockIds ++
        blockBloom ++
        parentBlock).map { case (k: Array[Byte], v) =>
        ByteArrayWrapper(k) -> ByteArrayWrapper(v)
      }
>>>>>>> a9d1592a

    /* update storage */
    storage.update(b.id.bytes, Seq(), wrappedUpdate)

    /* update the cache the in the same way */
    wrappedUpdate.foreach(pair => blockCache.put(pair._1, Some(pair._2)))
  }

  /**
   * rollback storage to have the parent block as the last block
   *
   * @param parentId is the parent id of the block intended to be removed
   */
  def rollback(parentId: ModifierId): Try[Unit] = Try {
    blockCache.invalidateAll()
    storage.rollbackTo(parentId.bytes)
  }
}<|MERGE_RESOLUTION|>--- conflicted
+++ resolved
@@ -1,11 +1,9 @@
 package co.topl.nodeView.history
 
-<<<<<<< HEAD
 import co.topl.db.LDBVersionedStore
-=======
 import co.topl.crypto.hash.blake2b256
 import co.topl.crypto.hash.digest.Digest32
->>>>>>> a9d1592a
+import co.topl.crypto.hash.digest.implicits._
 import co.topl.modifier.ModifierId
 import co.topl.modifier.block.serialization.BlockSerializer
 import co.topl.modifier.block.{Block, BloomFilter}
@@ -13,11 +11,6 @@
 import co.topl.utils.Logging
 import com.google.common.cache.{CacheBuilder, CacheLoader, LoadingCache}
 import com.google.common.primitives.Longs
-<<<<<<< HEAD
-import scorex.crypto.hash.{Blake2b256, Digest32}
-=======
-import io.iohk.iodb.{ByteArrayWrapper, LSMStore}
->>>>>>> a9d1592a
 
 import scala.concurrent.duration.MILLISECONDS
 import scala.util.Try
@@ -93,73 +86,38 @@
   /** These methods allow us to lookup top-level information from blocks using the special keys defined below */
   def scoreOf(blockId: ModifierId): Option[Long] =
     blockCache
-<<<<<<< HEAD
-      .get(blockScoreKey(blockId))
+      .get(blockScoreKey(blockId).bytes)
       .map(b => Longs.fromByteArray(b))
 
   def heightOf(blockId: ModifierId): Option[Long] =
     blockCache
-      .get(blockHeightKey(blockId))
+      .get(blockHeightKey(blockId).bytes)
       .map(b => Longs.fromByteArray(b))
 
   def timestampOf(blockId: ModifierId): Option[Long] =
     blockCache
-      .get(blockTimestampKey(blockId))
+      .get(blockTimestampKey(blockId).bytes)
       .map(b => Longs.fromByteArray(b))
 
   def idAtHeightOf(height: Long): Option[ModifierId] =
     blockCache
-      .get(idHeightKey(height))
+      .get(idHeightKey(height).bytes)
       .flatMap(id => ModifierId.parseBytes(id).toOption)
 
   def difficultyOf(blockId: ModifierId): Option[Long] =
     blockCache
-      .get(blockDiffKey(blockId))
+      .get(blockDiffKey(blockId).bytes)
       .map(b => Longs.fromByteArray(b))
 
   def bloomOf(blockId: ModifierId): Option[BloomFilter] =
     blockCache
-      .get(blockBloomKey(blockId))
+      .get(blockBloomKey(blockId).bytes)
       .flatMap(b => BloomFilter.parseBytes(b).toOption)
 
   def parentIdOf(blockId: ModifierId): Option[ModifierId] =
     blockCache
-      .get(blockParentKey(blockId))
+      .get(blockParentKey(blockId).bytes)
       .flatMap(d => ModifierId.parseBytes(d).toOption)
-=======
-      .get(ByteArrayWrapper(blockScoreKey(blockId).value))
-      .map(b => Longs.fromByteArray(b.data))
-
-  def heightOf(blockId: ModifierId): Option[Long] =
-    blockCache
-      .get(ByteArrayWrapper(blockHeightKey(blockId).value))
-      .map(b => Longs.fromByteArray(b.data))
-
-  def timestampOf(blockId: ModifierId): Option[Long] =
-    blockCache
-      .get(ByteArrayWrapper(blockTimestampKey(blockId).value))
-      .map(b => Longs.fromByteArray(b.data))
-
-  def idAtHeightOf(height: Long): Option[ModifierId] =
-    blockCache
-      .get(ByteArrayWrapper(idHeightKey(height).value))
-      .flatMap(id => ModifierId.parseBytes(id.data).toOption)
-
-  def difficultyOf(blockId: ModifierId): Option[Long] =
-    blockCache
-      .get(ByteArrayWrapper(blockDiffKey(blockId).value))
-      .map(b => Longs.fromByteArray(b.data))
-
-  def bloomOf(blockId: ModifierId): Option[BloomFilter] =
-    blockCache
-      .get(ByteArrayWrapper(blockBloomKey(blockId).value))
-      .flatMap(b => BloomFilter.parseBytes(b.data).toOption)
-
-  def parentIdOf(blockId: ModifierId): Option[ModifierId] =
-    blockCache
-      .get(ByteArrayWrapper(blockParentKey(blockId).value))
-      .flatMap(d => ModifierId.parseBytes(d.data).toOption)
->>>>>>> a9d1592a
 
   /**
    * The keys below are used to store top-level information about blocks that we might be interested in
@@ -205,25 +163,24 @@
 
     val newTransactionsToBlockIds = b.transactions.map(tx => (tx.id.getIdBytes, b.id.getIdBytes))
 
-    val blockH = Seq(blockHeightKey(b.id) -> Longs.toByteArray(heightAt(b.parentId) + 1))
-
-    val idHeight = Seq(idHeightKey(heightAt(b.parentId) + 1) -> b.id.bytes)
-
-    val blockDiff = Seq(blockDiffKey(b.id) -> Longs.toByteArray(b.difficulty))
-
-    val blockTimestamp = Seq(blockTimestampKey(b.id) -> Longs.toByteArray(b.timestamp))
+    val blockH = Seq(blockHeightKey(b.id).bytes -> Longs.toByteArray(heightAt(b.parentId) + 1))
+
+    val idHeight = Seq(idHeightKey(heightAt(b.parentId) + 1).bytes -> b.id.bytes)
+
+    val blockDiff = Seq(blockDiffKey(b.id).bytes -> Longs.toByteArray(b.difficulty))
+
+    val blockTimestamp = Seq(blockTimestampKey(b.id).bytes -> Longs.toByteArray(b.timestamp))
 
     // reference Bifrost #519 & #527 for discussion on this division of the score
-    val blockScore = Seq(blockScoreKey(b.id) -> Longs.toByteArray(scoreAt(b.parentId) + b.difficulty / 10000000000L))
+    val blockScore = Seq(blockScoreKey(b.id).bytes -> Longs.toByteArray(scoreAt(b.parentId) + b.difficulty / 10000000000L))
 
     val parentBlock =
       if (b.parentId == History.GenesisParentId) Seq()
-      else Seq(blockParentKey(b.id) -> b.parentId.bytes)
-
-    val blockBloom = Seq(blockBloomKey(b.id) -> b.bloomFilter.bytes)
-
-    val wrappedUpdate =
-<<<<<<< HEAD
+      else Seq(blockParentKey(b.id).bytes -> b.parentId.bytes)
+
+    val blockBloom = Seq(blockBloomKey(b.id).bytes -> b.bloomFilter.bytes)
+
+    val wrappedUpdate: Seq[(Array[Byte], Array[Byte])] =
       blockK ++
       blockDiff ++
       blockTimestamp ++
@@ -234,20 +191,6 @@
       newTransactionsToBlockIds ++
       blockBloom ++
       parentBlock
-=======
-      (blockK ++
-        blockDiff ++
-        blockTimestamp ++
-        blockH ++
-        idHeight ++
-        blockScore ++
-        bestBlock ++
-        newTransactionsToBlockIds ++
-        blockBloom ++
-        parentBlock).map { case (k: Array[Byte], v) =>
-        ByteArrayWrapper(k) -> ByteArrayWrapper(v)
-      }
->>>>>>> a9d1592a
 
     /* update storage */
     storage.update(b.id.bytes, Seq(), wrappedUpdate)
