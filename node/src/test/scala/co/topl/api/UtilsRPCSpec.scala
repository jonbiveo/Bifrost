package co.topl.api

import akka.util.ByteString
import co.topl.akkahttprpc.InvalidParametersError
import co.topl.attestation.Address
import co.topl.crypto.hash.blake2b256
import co.topl.crypto.hash.implicits._
import co.topl.modifier.box.AssetCode
import co.topl.rpc.ToplRpcErrors
import co.topl.utils.StringDataTypes.{Base58Data, Latin1Data}
import co.topl.utils.codecs.CryptoCodec.implicits._
import co.topl.utils.codecs.implicits.base58JsonDecoder
import co.topl.utils.encode.Base58
import io.circe.Json
import io.circe.parser.parse
import org.scalatest.EitherValues
import org.scalatest.matchers.should.Matchers
import org.scalatest.wordspec.AnyWordSpec

import scala.util.{Failure, Success}

class UtilsRPCSpec extends AnyWordSpec with Matchers with RPCMockState with EitherValues {

  val seedLength: Int = 10
  var addressCurve25519: Address = _
  var addressEd25519: Address = _

  override def beforeAll(): Unit = {
    super.beforeAll()
    addressCurve25519 = keyRingCurve25519.addresses.head
    addressEd25519 = keyRingEd25519.addresses.head
  }

  "Utils RPC" should {
    "Generate random seed" in {
      val requestBody = ByteString(s"""
           |{
           |   "jsonrpc": "2.0",
           |   "id": "1",
           |   "method": "util_seed",
           |   "params": [{}]
           |}
        """.stripMargin)

      httpPOST(requestBody) ~> route ~> check {
        val res: Json = parse(responseAs[String]).value

        val seedData: Base58Data = res.hcursor.downField("result").get[Base58Data]("seed").value

        res.hcursor.downField("error").values shouldBe None

        seedData.value.length shouldEqual 32
      }
    }

    "Generate random of given length" in {
      val requestBody = ByteString(s"""
           |{
           |   "jsonrpc": "2.0",
           |   "id": "1",
           |   "method": "util_seedOfLength",
           |   "params": [{
           |      "length": $seedLength
           |   }]
           |}
      """.stripMargin)

      httpPOST(requestBody) ~> route ~> check {
        val res: Json = parse(responseAs[String]).value

        val seedData: Base58Data = res.hcursor.downField("result").get[Base58Data]("seed").value

        res.hcursor.downField("error").values shouldBe None

        seedData.value.length shouldEqual seedLength
      }
    }

    "Return blake2b hash of given message" in {
      val requestBody = ByteString(s"""
           |{
           |   "jsonrpc": "2.0",
           |   "id": "1",
           |   "method": "util_hashBlake2b256",
           |   "params": [{
           |      "message": "Hello World"
           |   }]
           |}
      """.stripMargin)

      httpPOST(requestBody) ~> route ~> check {
        val res: Json = parse(responseAs[String]).value
        val hash = res.hcursor.downField("result").get[String]("hash").value

        hash shouldEqual Base58.encode(blake2b256.hash("Hello World".getBytes).bytes)
        res.hcursor.downField("error").values shouldBe None
      }
    }

    "Generate AssetCode with given issuer and shortName" in {
      testGenerateAssetCode(addressCurve25519)
      testGenerateAssetCode(addressEd25519)

      def testGenerateAssetCode(address: Address): Unit = {
        val requestBody = ByteString(s"""
          |{
          |   "jsonrpc": "2.0",
          |   "id": "1",
          |   "method": "util_generateAssetCode",
          |   "params": [{
          |      "version": 1,
          |      "issuer": "$address",
          |      "shortName": "testcode"
          |   }]
          |}
        """.stripMargin)

<<<<<<< HEAD
        httpPOST(requestBody) ~> route ~> check {
          val res: Json = parse(responseAs[String]).value
          val oldAssetCode: AssetCode = AssetCode(1: Byte, address, "testcode")
=======
      httpPOST(requestBody) ~> route ~> check {
        val res: Json = parse(responseAs[String]).value
        val oldAssetCode: AssetCode = AssetCode(1: Byte, address, Latin1Data.unsafe("testcode"))
>>>>>>> a9d1592a

          val genAssetCode: AssetCode = res.hcursor.downField("result").get[AssetCode]("assetCode").value

          res.hcursor.downField("error").values shouldBe None
          oldAssetCode.toString shouldEqual genAssetCode.toString
        }
      }
    }

    "Return the same address and network if the given address and network type are valid and matching" in {
      testCheckValidAddress(addressCurve25519)
      testCheckValidAddress(addressEd25519)

      def testCheckValidAddress(address: Address): Unit = {
        val requestBody = ByteString(s"""
          |{
          |   "jsonrpc": "2.0",
          |   "id": "1",
          |   "method": "util_checkValidAddress",
          |   "params": [{
          |      "network": "private",
          |      "address": "$address"
          |   }]
          |}
        """.stripMargin)

        httpPOST(requestBody) ~> route ~> check {
          val res: Json = parse(responseAs[String]).value
          val resAddress = res.hcursor.downField("result").get[Address]("address").value
          val network = res.hcursor.downField("result").get[String]("network").value

          res.hcursor.downField("error").values shouldBe None
          network shouldEqual "private"
          resAddress shouldEqual address
        }
      }
    }

    "Returns the address and the current network type, which should be private for tests, if only address is given" in {
      testCheckValidAddress(addressCurve25519)
      testCheckValidAddress(addressEd25519)

      def testCheckValidAddress(address: Address): Unit = {
        val requestBody = ByteString(s"""
          |{
          |   "jsonrpc": "2.0",
          |   "id": "1",
          |   "method": "util_checkValidAddress",
          |   "params": [{
          |      "address": "$address"
          |   }]
          |}
        """.stripMargin)

        httpPOST(requestBody) ~> route ~> check {
          val res: Json = parse(responseAs[String]).value
          val network = res.hcursor.downField("result").get[String]("network").value
          val resAddress = res.hcursor.downField("result").get[Address]("address").value

          res.hcursor.downField("error").values shouldBe None
          network shouldEqual "private"
          resAddress shouldEqual address
        }
      }
    }

    "Complain that the network type doesn't match if the received address and network type are not matching" in {
      testCheckValidAddress(addressCurve25519)
      testCheckValidAddress(addressEd25519)

      def testCheckValidAddress(address: Address): Unit = {
        val requestBody = ByteString(s"""
          |{
          |   "jsonrpc": "2.0",
          |   "id": "1",
          |   "method": "util_checkValidAddress",
          |   "params": [{
          |      "network": "toplnet",
          |      "address": "$address"
          |   }]
          |}
        """.stripMargin)

        httpPOST(requestBody) ~> route ~> check {
          val res: Json = parse(responseAs[String]).value
          val code = res.hcursor.downField("error").get[Int]("code").value
          val message = res.hcursor.downField("error").get[String]("message").value

          code shouldEqual InvalidParametersError.Code
          message shouldEqual InvalidParametersError.Message
        }
      }
    }

    "Reject request if the network type doesn't exist" in {
      testCheckValidAddress(addressCurve25519)
      testCheckValidAddress(addressEd25519)

      def testCheckValidAddress(address: Address): Unit = {
        val requestBody = ByteString(s"""
          |{
          |   "jsonrpc": "2.0",
          |   "id": "1",
          |   "method": "util_checkValidAddress",
          |   "params": [{
          |      "network": "nonexistentnetwork",
          |      "address": "$address"
          |   }]
          |}
        """.stripMargin)

        httpPOST(requestBody) ~> route ~> check {
          val res: Json = parse(responseAs[String]).value
          val code = res.hcursor.downField("error").get[Int]("code").value
          val message = res.hcursor.downField("error").get[String]("message").value

          code shouldEqual ToplRpcErrors.InvalidNetworkSpecified.code
          message shouldEqual ToplRpcErrors.InvalidNetworkSpecified.message
        }
      }
    }
  }
}<|MERGE_RESOLUTION|>--- conflicted
+++ resolved
@@ -115,15 +115,9 @@
           |}
         """.stripMargin)
 
-<<<<<<< HEAD
-        httpPOST(requestBody) ~> route ~> check {
-          val res: Json = parse(responseAs[String]).value
-          val oldAssetCode: AssetCode = AssetCode(1: Byte, address, "testcode")
-=======
       httpPOST(requestBody) ~> route ~> check {
         val res: Json = parse(responseAs[String]).value
         val oldAssetCode: AssetCode = AssetCode(1: Byte, address, Latin1Data.unsafe("testcode"))
->>>>>>> a9d1592a
 
           val genAssetCode: AssetCode = res.hcursor.downField("result").get[AssetCode]("assetCode").value
 
