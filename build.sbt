import sbt.Keys.{homepage, organization}
import sbtassembly.MergeStrategy

val scala212 = "2.12.13"
val scala213 = "2.13.5"



inThisBuild(List(
  organization := "co.topl",
  scalaVersion := scala212,
  crossScalaVersions := Seq(scala212, scala213),
  Compile / run / mainClass := Some("co.topl.BifrostApp"),
  versionScheme := Some("early-semver"),
  dynverSeparator := "-",
  dynverSonatypeSnapshots := true,
  version := dynverGitDescribeOutput.value.mkVersion(versionFmt, fallbackVersion(dynverCurrentDate.value)),
  dynver := {
    val d = new java.util.Date
    sbtdynver.DynVer.getGitDescribeOutput(d).mkVersion(versionFmt, fallbackVersion(d))
  }
))

lazy val commonSettings = Seq(
  sonatypeCredentialHost := "s01.oss.sonatype.org",
  semanticdbEnabled := true, // enable SemanticDB for Scalafix
  semanticdbVersion := scalafixSemanticdb.revision, // use Scalafix compatible version
  // wartremoverErrors := Warts.unsafe // settings for wartremover
  Compile / unmanagedSourceDirectories += {
    val sourceDir = (Compile / sourceDirectory).value
    CrossVersion.partialVersion(scalaVersion.value) match {
      case Some((2, n)) if n >= 13 => sourceDir / "scala-2.13+"
      case _ => sourceDir / "scala-2.12-"
    }
  },
  Test / testOptions ++= Seq(
    Tests.Argument("-oD", "-u", "target/test-reports"),
    Tests.Argument(TestFrameworks.ScalaCheck, "-verbosity", "2"),
    Tests.Argument(TestFrameworks.ScalaTest, "-f", "sbttest.log", "-oDG")
  ),
  Test / parallelExecution := false,
  Test / logBuffered := false,
  classLoaderLayeringStrategy := ClassLoaderLayeringStrategy.Flat,
  Test / fork := false,
  Compile / run / fork := true,
  resolvers ++= Seq(
    "Typesafe Repository" at "https://repo.typesafe.com/typesafe/releases/",
    "Sonatype Staging" at "https://s01.oss.sonatype.org/content/repositories/staging",
    "Sonatype Snapshots" at "https://s01.oss.sonatype.org/content/repositories/snapshots/"
  )
)

lazy val publishSettings = Seq(
  homepage := Some(url("https://github.com/Topl/Bifrost")),
  licenses := Seq("MPL2.0" -> url("https://www.mozilla.org/en-US/MPL/2.0/")),
  Test / publishArtifact := false,
  pomIncludeRepository := { _ => false },
  usePgpKeyHex("CEE1DC9E7C8E9AF4441D5EB9E35E84257DCF8DCB"),
  pomExtra :=
    <developers>
      <developer>
        <id>scasplte2</id>
        <name>James Aman</name>
      </developer>
      <developer>
        <id>tuxman</id>
        <name>Nicholas Edmonds</name>
      </developer>
    </developers>
)

lazy val assemblySettings = Seq(
  assembly / mainClass := Some("co.topl.BifrostApp"),
  assembly / test := {},
  assemblyJarName := s"bifrost-${version.value}.jar",
  assembly / assemblyMergeStrategy ~= { old: ((String) => MergeStrategy) => {
    case ps if ps.endsWith(".SF")  => MergeStrategy.discard
    case ps if ps.endsWith(".DSA") => MergeStrategy.discard
    case ps if ps.endsWith(".RSA") => MergeStrategy.discard
    case ps if ps.endsWith(".xml") => MergeStrategy.first
    case PathList(ps @ _*) if ps.last endsWith "module-info.class" =>
      MergeStrategy.discard // https://github.com/sbt/sbt-assembly/issues/370
    case PathList("module-info.java")  => MergeStrategy.discard
    case PathList("local.conf")        => MergeStrategy.discard
    case "META-INF/truffle/instrument" => MergeStrategy.concat
    case "META-INF/truffle/language"   => MergeStrategy.rename
    case x                             => old(x)
  }
  },
  assembly / assemblyExcludedJars := {
    val cp = (assembly / fullClasspath).value
    cp filter { el => el.data.getName == "ValkyrieInstrument-1.0.jar" }
  }
)

val akkaVersion = "2.6.13"
val akkaHttpVersion = "10.2.4"
val circeVersion = "0.13.0"
val kamonVersion = "2.1.13"
val graalVersion = "21.0.0.2"

val akkaDependencies = Seq(
  "com.typesafe.akka" %% "akka-actor"          % akkaVersion,
  "com.typesafe.akka" %% "akka-cluster"        % akkaVersion,
  "com.typesafe.akka" %% "akka-stream"         % akkaVersion,
  "com.typesafe.akka" %% "akka-http"           % akkaHttpVersion,
  "com.typesafe.akka" %% "akka-http-core"      % akkaHttpVersion,
  "com.typesafe.akka" %% "akka-remote"         % akkaVersion,
  "com.typesafe.akka" %% "akka-slf4j"          % akkaVersion,
  "com.typesafe.akka" %% "akka-stream-testkit" % akkaVersion     % Test,
  "com.typesafe.akka" %% "akka-http-testkit"   % akkaHttpVersion % Test
)

val networkDependencies = Seq(
  "org.bitlet"  % "weupnp"      % "0.1.4",
  "commons-net" % "commons-net" % "3.8.0"
)

val jsonDependencies = Seq(
  "io.circe" %% "circe-core"    % circeVersion,
  "io.circe" %% "circe-generic" % circeVersion,
  "io.circe" %% "circe-parser"  % circeVersion,
  "io.circe" %% "circe-literal" % circeVersion,
  "io.circe" %% "circe-optics" % circeVersion
)

val akkaCirceDependencies = Seq(
  "de.heikoseeberger" %% "akka-http-circe" % "1.36.0"
)

val loggingDependencies = Seq(
  "com.typesafe.scala-logging" %% "scala-logging"   % "3.9.3",
  "ch.qos.logback"              % "logback-classic" % "1.2.3",
  "ch.qos.logback"              % "logback-core"    % "1.2.3",
  "org.slf4j"                   % "slf4j-api"       % "1.7.30"
)

val testingDependenciesTest = Seq(
  "org.scalatest"      %% "scalatest"         % "3.2.6"   % "test",
  "org.scalactic"      %% "scalactic"         % "3.2.6"   % "test",
  "org.scalacheck"     %% "scalacheck"        % "1.15.3"  % "test",
  "org.scalatestplus"  %% "scalacheck-1-14"   % "3.2.2.0" % "test",
<<<<<<< HEAD
  "org.asynchttpclient" % "async-http-client" % "2.12.3"  % "test"
=======
  "com.spotify"         % "docker-client"     % "8.16.0"  % "test",
  "org.asynchttpclient" % "async-http-client" % "2.12.3"  % "test",
  "org.scalamock"      %% "scalamock"         % "5.1.0"   % "test"
)

val testingDependenciesIt = Seq(
  "org.scalatest"      %% "scalatest"         % "3.2.6"   % "it",
  "com.spotify"         % "docker-client"     % "8.16.0"  % "it",
  "com.typesafe.akka" %% "akka-stream-testkit" % akkaVersion     % "it",
  "com.typesafe.akka" %% "akka-http-testkit"   % akkaHttpVersion % "it"
>>>>>>> 58843182
)

val testingDependenciesIt = Seq(
  "org.scalatest"      %% "scalatest"         % "3.2.6"   % "it",
  "com.spotify"         % "docker-client"     % "8.16.0"  % "it",
  "com.typesafe.akka" %% "akka-stream-testkit" % akkaVersion     % "it",
  "com.typesafe.akka" %% "akka-http-testkit"   % akkaHttpVersion % "it"
)

val cryptoDependencies = Seq(
  "org.scorexfoundation" %% "scrypto"         % "2.1.10",
  "org.bouncycastle"      % "bcprov-jdk15on"  % "1.68",
  "org.whispersystems"    % "curve25519-java" % "0.5.0"
)

val miscDependencies = Seq(
  "org.scorexfoundation"  %% "iodb"        % "0.3.2",
  "com.chuusai"           %% "shapeless"   % "2.3.3",
  "com.iheart"            %% "ficus"       % "1.5.0",
  "org.rudogma"           %% "supertagged" % "1.5",
  "com.joefkelley"        %% "argyle"      % "1.0.0",
  "org.scalanlp"          %% "breeze"      % "1.1",
  "io.netty"               % "netty"       % "3.10.6.Final",
  "com.google.guava"       % "guava"       % "30.1.1-jre",
  "com.typesafe"           % "config"      % "1.4.1",
  "com.github.pureconfig" %% "pureconfig"  % "0.14.1"
)

val monitoringDependencies = Seq(
  "io.kamon" %% "kamon-bundle"   % kamonVersion,
  "io.kamon" %% "kamon-core"     % kamonVersion,
  "io.kamon" %% "kamon-influxdb" % kamonVersion,
  "io.kamon" %% "kamon-zipkin"   % kamonVersion
)

val graalDependencies = Seq(
  // https://mvnrepository.com/artifact/org.graalvm.sdk/graal-sdk
  // https://mvnrepository.com/artifact/org.graalvm.js/js
  // https://mvnrepository.com/artifact/org.graalvm.truffle/truffle-api
  "org.graalvm.sdk"     % "graal-sdk"   % graalVersion,
  "org.graalvm.js"      % "js"          % graalVersion,
  "org.graalvm.truffle" % "truffle-api" % graalVersion
)

<<<<<<< HEAD
libraryDependencies ++= (akkaDependencies ++ networkDependencies ++ jsonDependencies ++ loggingDependencies
++ testingDependenciesTest ++ cryptoDependencies ++ miscDependencies ++ monitoringDependencies ++ graalDependencies)

=======
>>>>>>> 58843182
scalacOptions ++= Seq(
  "-deprecation",
  "-feature",
  "-language:higherKinds",
  "-language:postfixOps",
  "-unchecked",
  "-Xfatal-warnings",
  "-Xlint:",
  "-Ywarn-unused:-implicits,-privates"
)

javaOptions ++= Seq(
  "-Xbootclasspath/a:ValkyrieInstrument-1.0.jar",
  // from https://groups.google.com/d/msg/akka-user/9s4Yl7aEz3E/zfxmdc0cGQAJ
  "-XX:+UseG1GC",
  "-XX:+UseNUMA",
  "-XX:+AlwaysPreTouch",
  "-XX:+PerfDisableSharedMem",
  "-XX:+ParallelRefProcEnabled",
  "-XX:+UseStringDeduplication",
  "-XX:+ExitOnOutOfMemoryError",
  "-Xss64m"
)

connectInput / run := true
outputStrategy := Some(StdoutOutput)

connectInput / run := true
outputStrategy := Some(StdoutOutput)

def versionFmt(out: sbtdynver.GitDescribeOutput): String = {
  val dirtySuffix = out.dirtySuffix.dropPlus.mkString("-", "")
  if (out.isCleanAfterTag) out.ref.dropPrefix + dirtySuffix // no commit info if clean after tag
  else out.ref.dropPrefix + out.commitSuffix.mkString("-", "-", "") + dirtySuffix
}

def fallbackVersion(d: java.util.Date): String = s"HEAD-${sbtdynver.DynVer timestamp d}"

lazy val bifrost = project.in(file("."))
  .settings(
    moduleName := "bifrost",
    commonSettings,
    publish / skip := true,
    crossScalaVersions := Nil
  )
  .configs(IntegrationTest)
  .aggregate(
    node,
    common,
    akkaHttpRpc,
    toplRpc,
    gjallarhorn,
    benchmarking
  )
  .dependsOn(
    node,
    common,
    gjallarhorn,
    benchmarking
  )

lazy val node = project.in(file("node"))
  .settings(
    name := "node",
    commonSettings,
    assemblySettings,
    Defaults.itSettings,
    publish / skip := true,
    buildInfoKeys := Seq[BuildInfoKey](name, version, scalaVersion, sbtVersion),
    buildInfoPackage := "co.topl.buildinfo.bifrost",
    Docker / packageName := "bifrost-node",
    dockerBaseImage := "ghcr.io/graalvm/graalvm-ce:java8-21.0.0",
    dockerExposedPorts := Seq(9084, 9085),
    dockerExposedVolumes += "/opt/docker/.bifrost",
    dockerLabels ++= Map(
      "bifrost.version" -> version.value
    ),
<<<<<<< HEAD
    libraryDependencies ++= (akkaDependencies ++ networkDependencies ++ jsonDependencies ++ loggingDependencies
      ++ testingDependenciesTest ++ cryptoDependencies ++ miscDependencies ++ monitoringDependencies ++ testingDependenciesIt)
=======
    libraryDependencies ++= (akkaDependencies ++ networkDependencies ++ apiDependencies ++ loggingDependencies
      ++ testingDependenciesTest ++ testingDependenciesIt ++ cryptoDependencies ++ miscDependencies
      ++ monitoringDependencies ++ graalDependencies)
>>>>>>> 58843182
  )
  .configs(IntegrationTest)
  .settings(
    IntegrationTest / parallelExecution := false
  )
  .enablePlugins(BuildInfoPlugin, JavaAppPackaging, DockerPlugin)
  .dependsOn(common)

lazy val common = project.in(file("common"))
  .settings(
    name := "common",
    commonSettings,
    publishSettings,
    libraryDependencies ++= akkaDependencies ++ loggingDependencies ++ jsonDependencies ++ cryptoDependencies
  )

<<<<<<< HEAD
lazy val chainProgram = project.in(file("chain-program"))
  .settings(
    name := "chain-program",
    commonSettings,
    publish / skip := true,
    libraryDependencies ++= jsonDependencies ++ testingDependenciesTest ++ graalDependencies
  )
  .dependsOn(common)
  .disablePlugins(sbtassembly.AssemblyPlugin)
=======
lazy val akkaHttpRpc = project.in(file("akka-http-rpc"))
  .enablePlugins(BuildInfoPlugin)
  .settings(
    name := "akka-http-rpc",
    commonSettings,
    publishSettings,
    libraryDependencies ++= apiDependencies ++ akkaDependencies ++ akkaCirceDependencies ++ testingDependenciesTest,
    buildInfoKeys := Seq[BuildInfoKey](name, version, scalaVersion, sbtVersion),
    buildInfoPackage := "co.topl.buildinfo.akkahttprpc",
  )

lazy val toplRpc = project.in(file("topl-rpc"))
  .enablePlugins(BuildInfoPlugin)
  .settings(
    name := "topl-rpc",
    commonSettings,
    publishSettings,
    libraryDependencies ++= apiDependencies ++ akkaDependencies ++ akkaCirceDependencies ++ testingDependenciesTest,
    buildInfoKeys := Seq[BuildInfoKey](name, version, scalaVersion, sbtVersion),
    buildInfoPackage := "co.topl.buildinfo.toplrpc",
  )
  .dependsOn(akkaHttpRpc, common)
>>>>>>> 58843182

lazy val gjallarhorn = project.in(file("gjallarhorn"))
  .settings(
    name := "gjallarhorn",
    commonSettings,
    publish / skip := true,
    Defaults.itSettings,
<<<<<<< HEAD
    libraryDependencies ++= akkaDependencies ++ testingDependenciesTest ++ cryptoDependencies ++ jsonDependencies
    ++ loggingDependencies ++ miscDependencies ++ testingDependenciesIt
=======
    libraryDependencies ++= akkaDependencies ++ testingDependenciesTest ++ testingDependenciesIt ++ cryptoDependencies
      ++ apiDependencies ++ loggingDependencies ++ miscDependencies
>>>>>>> 58843182
  )
  .configs(IntegrationTest)
  .disablePlugins(sbtassembly.AssemblyPlugin)

lazy val benchmarking = project.in(file("benchmark"))
  .settings(
    name := "benchmark",
    commonSettings,
    publish / skip := true
  )
  .dependsOn(node % "compile->compile;test->test")
  .enablePlugins(JmhPlugin)
  .disablePlugins(sbtassembly.AssemblyPlugin)<|MERGE_RESOLUTION|>--- conflicted
+++ resolved
@@ -140,20 +140,9 @@
   "org.scalactic"      %% "scalactic"         % "3.2.6"   % "test",
   "org.scalacheck"     %% "scalacheck"        % "1.15.3"  % "test",
   "org.scalatestplus"  %% "scalacheck-1-14"   % "3.2.2.0" % "test",
-<<<<<<< HEAD
-  "org.asynchttpclient" % "async-http-client" % "2.12.3"  % "test"
-=======
   "com.spotify"         % "docker-client"     % "8.16.0"  % "test",
   "org.asynchttpclient" % "async-http-client" % "2.12.3"  % "test",
   "org.scalamock"      %% "scalamock"         % "5.1.0"   % "test"
-)
-
-val testingDependenciesIt = Seq(
-  "org.scalatest"      %% "scalatest"         % "3.2.6"   % "it",
-  "com.spotify"         % "docker-client"     % "8.16.0"  % "it",
-  "com.typesafe.akka" %% "akka-stream-testkit" % akkaVersion     % "it",
-  "com.typesafe.akka" %% "akka-http-testkit"   % akkaHttpVersion % "it"
->>>>>>> 58843182
 )
 
 val testingDependenciesIt = Seq(
@@ -198,12 +187,6 @@
   "org.graalvm.truffle" % "truffle-api" % graalVersion
 )
 
-<<<<<<< HEAD
-libraryDependencies ++= (akkaDependencies ++ networkDependencies ++ jsonDependencies ++ loggingDependencies
-++ testingDependenciesTest ++ cryptoDependencies ++ miscDependencies ++ monitoringDependencies ++ graalDependencies)
-
-=======
->>>>>>> 58843182
 scalacOptions ++= Seq(
   "-deprecation",
   "-feature",
@@ -281,14 +264,8 @@
     dockerLabels ++= Map(
       "bifrost.version" -> version.value
     ),
-<<<<<<< HEAD
     libraryDependencies ++= (akkaDependencies ++ networkDependencies ++ jsonDependencies ++ loggingDependencies
       ++ testingDependenciesTest ++ cryptoDependencies ++ miscDependencies ++ monitoringDependencies ++ testingDependenciesIt)
-=======
-    libraryDependencies ++= (akkaDependencies ++ networkDependencies ++ apiDependencies ++ loggingDependencies
-      ++ testingDependenciesTest ++ testingDependenciesIt ++ cryptoDependencies ++ miscDependencies
-      ++ monitoringDependencies ++ graalDependencies)
->>>>>>> 58843182
   )
   .configs(IntegrationTest)
   .settings(
@@ -305,7 +282,6 @@
     libraryDependencies ++= akkaDependencies ++ loggingDependencies ++ jsonDependencies ++ cryptoDependencies
   )
 
-<<<<<<< HEAD
 lazy val chainProgram = project.in(file("chain-program"))
   .settings(
     name := "chain-program",
@@ -315,14 +291,14 @@
   )
   .dependsOn(common)
   .disablePlugins(sbtassembly.AssemblyPlugin)
-=======
+
 lazy val akkaHttpRpc = project.in(file("akka-http-rpc"))
   .enablePlugins(BuildInfoPlugin)
   .settings(
     name := "akka-http-rpc",
     commonSettings,
     publishSettings,
-    libraryDependencies ++= apiDependencies ++ akkaDependencies ++ akkaCirceDependencies ++ testingDependenciesTest,
+    libraryDependencies ++= jsonDependencies ++ akkaDependencies ++ akkaCirceDependencies ++ testingDependenciesTest,
     buildInfoKeys := Seq[BuildInfoKey](name, version, scalaVersion, sbtVersion),
     buildInfoPackage := "co.topl.buildinfo.akkahttprpc",
   )
@@ -333,12 +309,11 @@
     name := "topl-rpc",
     commonSettings,
     publishSettings,
-    libraryDependencies ++= apiDependencies ++ akkaDependencies ++ akkaCirceDependencies ++ testingDependenciesTest,
+    libraryDependencies ++= jsonDependencies ++ akkaDependencies ++ akkaCirceDependencies ++ testingDependenciesTest,
     buildInfoKeys := Seq[BuildInfoKey](name, version, scalaVersion, sbtVersion),
     buildInfoPackage := "co.topl.buildinfo.toplrpc",
   )
   .dependsOn(akkaHttpRpc, common)
->>>>>>> 58843182
 
 lazy val gjallarhorn = project.in(file("gjallarhorn"))
   .settings(
@@ -346,13 +321,8 @@
     commonSettings,
     publish / skip := true,
     Defaults.itSettings,
-<<<<<<< HEAD
     libraryDependencies ++= akkaDependencies ++ testingDependenciesTest ++ cryptoDependencies ++ jsonDependencies
     ++ loggingDependencies ++ miscDependencies ++ testingDependenciesIt
-=======
-    libraryDependencies ++= akkaDependencies ++ testingDependenciesTest ++ testingDependenciesIt ++ cryptoDependencies
-      ++ apiDependencies ++ loggingDependencies ++ miscDependencies
->>>>>>> 58843182
   )
   .configs(IntegrationTest)
   .disablePlugins(sbtassembly.AssemblyPlugin)
