package co.topl.minting

import cats.Applicative
import cats.data.Chain
import cats.effect.unsafe.implicits.global
import cats.implicits._
import co.topl.algebras.testInterpreters.NoOpLogger
import co.topl.algebras.{ClockAlgebra, ConsensusState, SecureStore, UnsafeResource}
import co.topl.codecs.bytes.typeclasses.Persistable
<<<<<<< HEAD
=======
import co.topl.algebras.SecureStore
>>>>>>> f29c7536
import co.topl.consensus.algebras.EtaCalculationAlgebra
import co.topl.crypto.signing.{Ed25519, KesProduct}
import co.topl.minting.algebras.{OperationalKeyOut, VrfProofAlgebra}
import co.topl.models.ModelGenerators._
import co.topl.models._
import co.topl.models.utility.Ratio
import com.google.common.primitives.Longs
import org.scalamock.scalatest.MockFactory
import org.scalatest.flatspec.AnyFlatSpec
import org.scalatest.matchers.should.Matchers
import org.scalatest.{EitherValues, OptionValues}
import org.scalatestplus.scalacheck.ScalaCheckDrivenPropertyChecks
import org.typelevel.log4cats.Logger

import scala.collection.immutable.NumericRange
import scala.util.Random

class OperationalKeysSpec
    extends AnyFlatSpec
    with ScalaCheckDrivenPropertyChecks
    with Matchers
    with MockFactory
    with EitherValues
    with OptionValues {

  behavior of "OperationalKeys"

  type F[A] = cats.effect.IO[A]

  implicit private val logger: Logger[F] = new NoOpLogger[F]

  implicit private val kesProduct: KesProduct = new KesProduct
  implicit private val ed25519: Ed25519 = new Ed25519

  it should "load the initial key from SecureStore and produce (VRF-filtered) linear keys" in {
    forAll { (eta: Eta, address: TaktikosAddress) =>
      val secureStore = mock[SecureStore[F]]
      val clock = mock[ClockAlgebra[F]]
      val vrfProof = mock[VrfProofAlgebra[F]]
      val etaCalculation = mock[EtaCalculationAlgebra[F]]
      val consensusState = mock[ConsensusState[F]]
      val kesProductResource = mock[UnsafeResource[F, KesProduct]]
      val ed25519Resource = mock[UnsafeResource[F, Ed25519]]
      val parentSlotId = SlotId(10L, TypedBytes(1: Byte, Bytes.fill(32)(0: Byte)))
      val operationalPeriodLength = 30L
      val activationOperationalPeriod = 0L
      val (sk, vk) = kesProduct.createKeyPair(Bytes(Random.nextBytes(32)), (2, 2), 0L)

      val ineligibilities = Range.Long(0L, operationalPeriodLength, 2L).toVector

      (() => clock.globalSlot)
        .expects()
        .once()
        .returning(0L.pure[F])

      (() => clock.slotsPerEpoch)
        .expects()
        .twice()
        .returning(210L.pure[F])

      (() => secureStore.list)
        .expects()
        .once()
        .returning(Chain("a").pure[F])

      (secureStore
        .consume[SecretKeys.KesProduct](_: String)(_: Persistable[SecretKeys.KesProduct]))
        .expects("a", *)
        .once()
        .returning(sk.some.pure[F])

      (secureStore
        .write[SecretKeys.KesProduct](_: String, _: SecretKeys.KesProduct)(_: Persistable[SecretKeys.KesProduct]))
        .expects(*, *, *)
        .once()
        .returning(Applicative[F].unit)

      (etaCalculation
        .etaToBe(_: SlotId, _: Slot))
        .expects(*, *)
        .once()
        .returning(eta.pure[F])

      (vrfProof
        .ineligibleSlots(_: Epoch, _: Eta, _: Option[NumericRange.Exclusive[Long]], _: Ratio))
        .expects(*, *, *, *)
        .once()
        .returning(ineligibilities.pure[F])

      (consensusState
        .lookupRelativeStake(_: Epoch)(_: TaktikosAddress))
        .expects(*, *)
        .once()
        .returning(Ratio(1).some.pure[F])

      (kesProductResource
        .use[Int](_: Function1[KesProduct, F[Int]]))
        .expects(*)
        .anyNumberOfTimes()
        .onCall { f: Function1[KesProduct, F[Int]] => f(kesProduct) }

      (kesProductResource
        .use[SecretKeys.KesProduct](_: Function1[KesProduct, F[SecretKeys.KesProduct]]))
        .expects(*)
        .anyNumberOfTimes()
        .onCall { f: Function1[KesProduct, F[SecretKeys.KesProduct]] => f(kesProduct) }

      (kesProductResource
        .use[Vector[OperationalKeyOut]](_: Function1[KesProduct, F[Vector[OperationalKeyOut]]]))
        .expects(*)
        .anyNumberOfTimes()
        .onCall { f: Function1[KesProduct, F[Vector[OperationalKeyOut]]] => f(kesProduct) }

      (ed25519Resource
        .use[List[(SecretKeys.Ed25519, VerificationKeys.Ed25519)]](
          _: Function1[Ed25519, F[List[(SecretKeys.Ed25519, VerificationKeys.Ed25519)]]]
        ))
        .expects(*)
        .anyNumberOfTimes()
        .onCall { f: Function1[Ed25519, F[List[(SecretKeys.Ed25519, VerificationKeys.Ed25519)]]] => f(ed25519) }

      val underTest = OperationalKeys.FromSecureStore
        .make[F](
          secureStore,
          clock,
          vrfProof,
          etaCalculation,
          consensusState,
          kesProductResource,
          ed25519Resource,
          parentSlotId,
          operationalPeriodLength,
          activationOperationalPeriod,
          address,
          0L
        )
        .unsafeRunSync()

      ineligibilities.foreach { i =>
        val out = underTest.operationalKeyForSlot(i, parentSlotId).unsafeRunSync()
        out shouldBe None
      }

      Range.Long(1, operationalPeriodLength, 2).foreach { i =>
        val out = underTest.operationalKeyForSlot(i, parentSlotId).unsafeRunSync().value
        out.slot shouldBe i
        out.parentVK shouldBe vk
        kesProduct
          .verify(
            out.parentSignature,
            ed25519.getVerificationKey(out.childSK).bytes.data ++ Bytes(Longs.toByteArray(i)),
            vk
          )
      }
    }
  }

  it should "update the initial key at the turn of an operational period" in {
    forAll { (eta: Eta, address: TaktikosAddress) =>
      val secureStore = mock[SecureStore[F]]
      val clock = mock[ClockAlgebra[F]]
      val vrfProof = mock[VrfProofAlgebra[F]]
      val etaCalculation = mock[EtaCalculationAlgebra[F]]
      val consensusState = mock[ConsensusState[F]]
      val kesProductResource = mock[UnsafeResource[F, KesProduct]]
      val ed25519Resource = mock[UnsafeResource[F, Ed25519]]
      val parentSlotId = SlotId(10L, TypedBytes(1: Byte, Bytes.fill(32)(0: Byte)))
      val operationalPeriodLength = 30L
      val activationOperationalPeriod = 0L
      val (sk, vk) = kesProduct.createKeyPair(Bytes(Random.nextBytes(32)), (2, 2), 0L)

      (() => clock.globalSlot)
        .expects()
        .once()
        .returning(0L.pure[F])

      (() => clock.slotsPerEpoch)
        .expects()
        .anyNumberOfTimes()
        .returning(210L.pure[F])

      (() => secureStore.list)
        .expects()
        .once()
        .returning(Chain("a").pure[F])

      (secureStore
        .consume[SecretKeys.KesProduct](_: String)(_: Persistable[SecretKeys.KesProduct]))
        .expects("a", *)
        .once()
        .returning(sk.some.pure[F])

      (secureStore
        .write[SecretKeys.KesProduct](_: String, _: SecretKeys.KesProduct)(_: Persistable[SecretKeys.KesProduct]))
        .expects(*, *, *)
        .once()
        .returning(Applicative[F].unit)

      (etaCalculation
        .etaToBe(_: SlotId, _: Slot))
        .expects(*, *)
        .anyNumberOfTimes()
        .returning(eta.pure[F])

      (vrfProof
        .ineligibleSlots(_: Epoch, _: Eta, _: Option[NumericRange.Exclusive[Long]], _: Ratio))
        .expects(*, *, *, *)
        .anyNumberOfTimes()
        .returning(Vector.empty[Slot].pure[F])

      (consensusState
        .lookupRelativeStake(_: Epoch)(_: TaktikosAddress))
        .expects(*, *)
        .twice()
        .returning(Ratio(1).some.pure[F])

      (kesProductResource
        .use[Int](_: Function1[KesProduct, F[Int]]))
        .expects(*)
        .anyNumberOfTimes()
        .onCall { f: Function1[KesProduct, F[Int]] => f(kesProduct) }

      (kesProductResource
        .use[SecretKeys.KesProduct](_: Function1[KesProduct, F[SecretKeys.KesProduct]]))
        .expects(*)
        .anyNumberOfTimes()
        .onCall { f: Function1[KesProduct, F[SecretKeys.KesProduct]] => f(kesProduct) }

      (kesProductResource
        .use[Vector[OperationalKeyOut]](_: Function1[KesProduct, F[Vector[OperationalKeyOut]]]))
        .expects(*)
        .anyNumberOfTimes()
        .onCall { f: Function1[KesProduct, F[Vector[OperationalKeyOut]]] => f(kesProduct) }

      (ed25519Resource
        .use[List[(SecretKeys.Ed25519, VerificationKeys.Ed25519)]](
          _: Function1[Ed25519, F[List[(SecretKeys.Ed25519, VerificationKeys.Ed25519)]]]
        ))
        .expects(*)
        .anyNumberOfTimes()
        .onCall { f: Function1[Ed25519, F[List[(SecretKeys.Ed25519, VerificationKeys.Ed25519)]]] => f(ed25519) }

      val underTest = OperationalKeys.FromSecureStore
        .make[F](
          secureStore,
          clock,
          vrfProof,
          etaCalculation,
          consensusState,
          kesProductResource,
          ed25519Resource,
          parentSlotId,
          operationalPeriodLength,
          activationOperationalPeriod,
          address,
          0L
        )
        .unsafeRunSync()

      (() => secureStore.list)
        .expects()
        .once()
        .returning(Chain("b").pure[F])

      (secureStore
        .consume[SecretKeys.KesProduct](_: String)(_: Persistable[SecretKeys.KesProduct]))
        .expects("b", *)
        .once()
        .returning(kesProduct.update(sk, 1).some.pure[F])

      (secureStore
        .write[SecretKeys.KesProduct](_: String, _: SecretKeys.KesProduct)(_: Persistable[SecretKeys.KesProduct]))
        .expects(*, *, *)
        .once()
        .returning(Applicative[F].unit)

      Range.Long(operationalPeriodLength, operationalPeriodLength * 2, 1).foreach { i =>
        val out = underTest.operationalKeyForSlot(i, parentSlotId).unsafeRunSync().value
        out.slot shouldBe i
        out.parentVK shouldBe vk.copy(step = 1)
        kesProduct
          .verify(
            out.parentSignature,
            ed25519.getVerificationKey(out.childSK).bytes.data ++ Bytes(Longs.toByteArray(i)),
            vk.copy(step = 1)
          )
      }
    }
  }

}<|MERGE_RESOLUTION|>--- conflicted
+++ resolved
@@ -7,10 +7,6 @@
 import co.topl.algebras.testInterpreters.NoOpLogger
 import co.topl.algebras.{ClockAlgebra, ConsensusState, SecureStore, UnsafeResource}
 import co.topl.codecs.bytes.typeclasses.Persistable
-<<<<<<< HEAD
-=======
-import co.topl.algebras.SecureStore
->>>>>>> f29c7536
 import co.topl.consensus.algebras.EtaCalculationAlgebra
 import co.topl.crypto.signing.{Ed25519, KesProduct}
 import co.topl.minting.algebras.{OperationalKeyOut, VrfProofAlgebra}
@@ -60,11 +56,6 @@
       val (sk, vk) = kesProduct.createKeyPair(Bytes(Random.nextBytes(32)), (2, 2), 0L)
 
       val ineligibilities = Range.Long(0L, operationalPeriodLength, 2L).toVector
-
-      (() => clock.globalSlot)
-        .expects()
-        .once()
-        .returning(0L.pure[F])
 
       (() => clock.slotsPerEpoch)
         .expects()
@@ -182,11 +173,6 @@
       val activationOperationalPeriod = 0L
       val (sk, vk) = kesProduct.createKeyPair(Bytes(Random.nextBytes(32)), (2, 2), 0L)
 
-      (() => clock.globalSlot)
-        .expects()
-        .once()
-        .returning(0L.pure[F])
-
       (() => clock.slotsPerEpoch)
         .expects()
         .anyNumberOfTimes()
