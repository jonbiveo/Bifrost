package bifrost.wallet

import java.io.File
import java.security.SecureRandom

import bifrost.crypto.{FastCryptographicHash, KeyFile, PrivateKey25519, PrivateKey25519Companion}
import bifrost.modifier.ModifierId
import bifrost.modifier.block.Block
import bifrost.modifier.box._
import bifrost.modifier.box.proposition.{MofNProposition, ProofOfKnowledgeProposition, PublicKey25519Proposition}
import bifrost.modifier.box.serialization.BoxSerializer
import bifrost.modifier.transaction.bifrostTransaction.Transaction
import bifrost.settings.AppSettings
import bifrost.state.StateChanges
import bifrost.utils.Logging
import com.google.common.primitives.Ints
import io.iohk.iodb.{ByteArrayWrapper, LSMStore}
import scorex.crypto.encode.Base58

import scala.util.{Failure, Success, Try}


case class Wallet(var secrets: Set[PrivateKey25519], store: LSMStore, defaultKeyDir: String)
  extends Vault[Transaction, Block, Wallet]
    with Logging {

  import bifrost.wallet.Wallet._

  override type NVCT = Wallet
  type S = PrivateKey25519
  type PI = ProofOfKnowledgeProposition[S]

  private val BoxIdsKey: ByteArrayWrapper = ByteArrayWrapper(Array.fill(store.keySize)(1: Byte))

  private lazy val walletBoxSerializer = new WalletBoxSerializer[Any, PI, Box](BoxSerializer)

  def boxIds: Seq[Array[Byte]] = store
    .get(BoxIdsKey)
    .map(_
           .data
           .grouped(store.keySize)
           .toSeq)
    .getOrElse(Seq[Array[Byte]]())

<<<<<<< HEAD
  private lazy val walletBoxSerializer = new WalletBoxSerializer[Any, PI, Box](BoxSerializer)
=======
  //not implemented intentionally for now
  def historyTransactions: Seq[WalletTransaction[PI, Transaction]] = ???
>>>>>>> cbdf8cad

  // Removed filtering of 0 value boxes since they should no longer be created based on changes to newBoxes for each
  // transaction
  def boxes(): Seq[WalletBox[Any, PI, Box]] = {
    //log.debug(s"${Console.GREEN}Accessing boxes: ${boxIds.toList.map(Base58.encode)}${Console.RESET}")
    boxIds
      .flatMap(id => store.get(ByteArrayWrapper(id)))
      .map(_.data)
      .map(ba => walletBoxSerializer.parseBytes(ba))
      .filter {
        case s: Success[WalletBox[Any, PI, Box]] => true
//          s.value.box match {
//          case pb: PolyBox => pb.value > 0
//          case cb: ContractBox => true
//          case ab: ArbitBox => ab.value > 0
//          case profB: ProfileBox => ProfileBox.acceptableKeys.contains(profB.key)
//          case assetB: AssetBox => assetB.amount > 0
//        }
        case _ => false
      }
      .map(_.get)
  }

  //Only returns asset, arbit and poly boxes by public key
  def boxesByKey(publicKeyString: String): Seq[WalletBox[Any, PI, Box]] = {
    //log.debug(s"${Console.GREEN}Accessing boxes: ${boxIds.toList.map(Base58.encode)}${Console.RESET}")
    boxIds
      .flatMap(id => store.get(ByteArrayWrapper(id)))
      .map(_.data)
      .map(ba => walletBoxSerializer.parseBytes(ba))
      .filter {
        case s: Success[WalletBox[Any, PI, Box]] => s.value.box match {
          case pb: PolyBox =>
//            pb.value > 0 &&
            publicKeyString == Base58.encode(pb.proposition.pubKeyBytes)
          case ab: ArbitBox =>
//            ab.value > 0 &&
              publicKeyString == Base58.encode(ab.proposition.pubKeyBytes)
          case assetB: AssetBox =>
//            assetB.amount > 0 &&
              publicKeyString == Base58.encode(assetB.proposition.pubKeyBytes)
        }
        case _ => false
      }
      .map(_.get)
  }

  def publicKeys: Set[PI] = {
    //secrets.map(_.publicImage)
    getListOfFiles(defaultKeyDir).map(file => PublicKey25519Proposition(KeyFile.readFile(file.getPath).pubKeyBytes))
      .toSet
  }

  def unlockKeyFile(publicKeyString: String, password: String): Unit = {
    val keyfiles = getListOfFiles(defaultKeyDir)
      .map(file => KeyFile.readFile(file.getPath))
      .filter(k => k
        .pubKeyBytes sameElements Base58
        .decode(publicKeyString)
        .get)

    assert(keyfiles.size == 1, "Cannot find a unique publicKey in key files")
    val privKey = keyfiles.head.getPrivateKey(password) match {
      case Success(priv) => Set(priv)
      case Failure(e) => throw e
    }
    // ensure no duplicate by comparing privKey strings
    if (!secrets.map(p => Base58.encode(p.privKeyBytes)).contains(Base58.encode(privKey.head.privKeyBytes))) {
      // secrets.empty // should empty the current set of secrets meaning unlock only allows a single key to be unlocked
      // at once
      secrets += privKey.head
    } else {
      log.warn(s"$publicKeyString is already unlocked")
    }
  }

  def lockKeyFile(publicKeyString: String, password: String): Unit = {
    val keyfiles = getListOfFiles(defaultKeyDir)
      .map(file => KeyFile.readFile(file.getPath))
      .filter(k => k
        .pubKeyBytes sameElements Base58
        .decode(publicKeyString)
        .get)
    assert(keyfiles.size == 1, "Cannot find a unique publicKey in key files")
    val privKey = keyfiles.head.getPrivateKey(password) match {
      case Success(priv) => Set(priv)
      case Failure(e) => throw e
    }
    // ensure no duplicate by comparing privKey strings
    if (!secrets.map(p => Base58.encode(p.privKeyBytes)).contains(Base58.encode(privKey.head.privKeyBytes))) {
      log.warn(s"$publicKeyString is already locked")
    } else {
      secrets -= (secrets find (p => Base58.encode(p.privKeyBytes) == Base58.encode(privKey.head.privKeyBytes))).get
    }
  }

  def secretByPublicImage(publicImage: PI): Option[S] = publicImage match {
    case p: PublicKey25519Proposition => secrets.find(s => s.publicImage == p)
    case mn: MofNProposition => secrets.find(s => mn.setOfPubKeyBytes.exists(s.publicImage == PublicKey25519Proposition(
      _)))
    case _ => None
  }

  def generateNewSecret(): Wallet = {
    // Avoid characters that could be easily mistaken for one another (e.g. 1 and l)
    val letters = "abcdefghjkmnpqrstuvwxyzABCDEFGHJKMNPQRSTUVWXYZ23456789!@#$%&*?"
    val secureRng = SecureRandom.getInstanceStrong
    val password = (0 until 18)
      .map(i => letters.charAt(secureRng.nextInt(letters.length)))
      .mkString

    log.warn(s"Generated Password is <<$password>>. Make sure to record this since this will never appear again!")
    val privKey = KeyFile(password, defaultKeyDir = defaultKeyDir).getPrivateKey(password).get

    Wallet(secrets + privKey, store, defaultKeyDir)
  }

  def generateNewSecret(password: String): PublicKey25519Proposition = {
    val privKey = KeyFile(password = password, defaultKeyDir = defaultKeyDir).getPrivateKey(password).get
    secrets += privKey
    privKey.publicImage
  }

  def generateNewSecret(password: String, importSeed: String): PublicKey25519Proposition = {
    val privKey = KeyFile(password,seed = FastCryptographicHash(importSeed), defaultKeyDir = defaultKeyDir)
      .getPrivateKey(password).get
    secrets += privKey
    privKey.publicImage
  }

  def inWallet(publicImage: PI): Boolean = publicImage match {
    case p: PublicKey25519Proposition => publicKeys.contains(p)
    case mn: MofNProposition => publicKeys.exists(p => mn.setOfPubKeyBytes.exists(p == PublicKey25519Proposition(_)))
  }

  //we do not process offchain (e.g. by adding them to the wallet)
  override def scanOffchain(tx: Transaction): Wallet = this

  override def scanOffchain(txs: Seq[Transaction]): Wallet = this

  override def scanPersistent(modifier: Block): Wallet = {
    log.debug(s"Applying modifier to wallet: ${modifier.id.toString}")
    val changes = StateChanges(modifier).get

    val newBoxes = changes
      .toAppend
      .filter(s => inWallet(s.proposition))
      .map { box =>
        val boxTransaction = modifier
          .transactions
          .getOrElse(Seq())
          .find(t => t.newBoxes.exists(tb => tb.id sameElements box.id))

        val txId = boxTransaction
          .map(_.id)
          .getOrElse(ModifierId(Array.fill(32)(0: Byte)))

        val ts = boxTransaction
          .map(_.timestamp)
          .getOrElse(modifier.timestamp)

        val wb = WalletBox[Any, PI, Box](box, txId, ts)(BoxSerializer)
        ByteArrayWrapper(box.id) -> ByteArrayWrapper(wb.bytes)
      }

    val boxIdsToRemove = (changes.boxIdsToRemove -- newBoxes.map(_._1.data)).map(ByteArrayWrapper.apply)
    val newBoxIds: ByteArrayWrapper = ByteArrayWrapper(
      newBoxes
        .filter(b => !boxIds.exists(b._1.data sameElements _))
        .toArray
        .flatMap(_._1.data) ++
        boxIds.filter(bi => {
          !boxIdsToRemove.exists(_.data sameElements bi)
        }).flatten
    )
//    log.debug(s"${Console.RED} Number of boxes in wallet ${boxIds.length}${Console.RESET}")

    store.update(ByteArrayWrapper(modifier.id.hashBytes), boxIdsToRemove, Seq(BoxIdsKey -> newBoxIds) ++ newBoxes)

    Wallet(secrets, store, defaultKeyDir)
  }

  override def rollback(to: VersionTag): Try[Wallet] = Try {
    if (store.lastVersionID.exists(_.data sameElements to.hashBytes)) {
      this
    } else {
      log.debug(s"Rolling back wallet to: ${to.toString}")
      store.rollback(ByteArrayWrapper(to.hashBytes))
      Wallet(secrets, store, defaultKeyDir)
    }
  }
  
}

object Wallet {

  def getListOfFiles(dir: String): List[File] = {
    val d = new File(dir)
    if (d.exists && d.isDirectory) {
      d.listFiles.filter(_.isFile).toList
    } else {
      List[File]()
    }
  }

  def walletFile(settings: AppSettings): File = {
    val walletDirOpt = settings.walletDir.ensuring(_.isDefined, "wallet dir must be specified")
    val walletDir = walletDirOpt.get
    new File(walletDir).mkdirs()

    new File(s"$walletDir/wallet.dat")
  }

  def exists(settings: AppSettings): Boolean = walletFile(settings).exists()

  private def directoryEnsuring(dirPath: String): Boolean = {
    val f = new java.io.File(dirPath)
    f.mkdirs()
    f.exists()
  }

  def readOrGenerate(settings: AppSettings, seed: String): Wallet = {
    val wFile = walletFile(settings)
    wFile.mkdirs()
    val boxesStorage = new LSMStore(wFile)

    Runtime.getRuntime.addShutdownHook(new Thread() {
      override def run(): Unit = {
        boxesStorage.close()
      }
    })
    // Create directory for key files
    val keyFileDir = settings
      .keyFileDir
      .ensuring(pathOpt => pathOpt.forall(directoryEnsuring))

    Wallet(Set(), boxesStorage, keyFileDir.get)
  }

  def readOrGenerate(settings: AppSettings): Wallet = {
    val gw = readOrGenerate(settings, settings.walletSeed)
    if (settings.walletSeed.startsWith("genesis")) {
      val seeds = (0 to 2).map(c => FastCryptographicHash(Base58.decode(settings.walletSeed).get ++ Ints.toByteArray(c)))
      val pubKeys = seeds.map { seed =>
        val (priv, pub) = PrivateKey25519Companion.generateKeys(seed)
        if (!gw.publicKeys.contains(pub)) {
          KeyFile("genesis", seed = seed, gw.defaultKeyDir)
        }
        pub
      }
      gw.unlockKeyFile(Base58.encode(pubKeys.head.pubKeyBytes), "genesis")
    }
    gw
  }

  def readOrGenerate(settings: AppSettings, seed: String, accounts: Int): Wallet =
    (1 to accounts).foldLeft(readOrGenerate(settings, seed)) { case (w, _) =>
      w.generateNewSecret()
    }

  def readOrGenerate(settings: AppSettings, accounts: Int): Wallet =
    (1 to accounts).foldLeft(readOrGenerate(settings)) { case (w, _) =>
      w
    }

  //wallet with applied initialBlocks
  def genesisWallet(settings: AppSettings, initialBlocks: Seq[Block]): Wallet = {
    initialBlocks.foldLeft(readOrGenerate(settings)) { (a, b) =>
      a.scanPersistent(b)
    }
  }
}<|MERGE_RESOLUTION|>--- conflicted
+++ resolved
@@ -41,13 +41,6 @@
            .grouped(store.keySize)
            .toSeq)
     .getOrElse(Seq[Array[Byte]]())
-
-<<<<<<< HEAD
-  private lazy val walletBoxSerializer = new WalletBoxSerializer[Any, PI, Box](BoxSerializer)
-=======
-  //not implemented intentionally for now
-  def historyTransactions: Seq[WalletTransaction[PI, Transaction]] = ???
->>>>>>> cbdf8cad
 
   // Removed filtering of 0 value boxes since they should no longer be created based on changes to newBoxes for each
   // transaction
