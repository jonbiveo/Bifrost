package co.topl.consensus

import co.topl.attestation.Address
<<<<<<< HEAD
import co.topl.consensus.ConsensusVariables.ConsensusParams
=======
import co.topl.consensus.NxtConsensus.State
>>>>>>> 6089e909
import co.topl.consensus.KeyManager.KeyView
import co.topl.modifier.block.Block
import co.topl.modifier.box.{ArbitBox, ProgramId, SimpleValue}
import co.topl.modifier.transaction.Transaction
import co.topl.network.BifrostSyncInfo
import co.topl.nodeView.ReadableNodeView
import co.topl.nodeView.history.HistoryReader
import co.topl.nodeView.mempool.{MemPoolReader, UnconfirmedTx}
import co.topl.nodeView.state.StateReader
import co.topl.utils._
import org.scalamock.scalatest.MockFactory
import org.scalatest.matchers.should.Matchers
import org.scalatest.propspec.AnyPropSpecLike
import org.scalatest.{BeforeAndAfterAll, EitherValues}
import org.scalatestplus.scalacheck.{ScalaCheckDrivenPropertyChecks, ScalaCheckPropertyChecks}
import org.slf4j.Logger

class ForgeSpec
    extends AnyPropSpecLike
    with ScalaCheckPropertyChecks
    with ScalaCheckDrivenPropertyChecks
    with EitherValues
    with MockFactory
    with InMemoryKeyFileTestHelper
    with TestSettings
    with BeforeAndAfterAll
    with CommonGenerators
    with Matchers {

  implicit private def implicitLogger: Logger = logger.underlying

  property("successfully create from a ReadableNodeView") {
    forAll(blockCurve25519Gen.map(_.copy(timestamp = 1))) { parentBlock =>
      implicit val timeProvider: TimeProvider = mock[TimeProvider]
      val nodeView = ReadableNodeView(
        mock[HistoryReader[Block, BifrostSyncInfo]],
        mock[StateReader[ProgramId, Address]],
        mock[MemPoolReader[Transaction.TX]]
      )

      (() => nodeView.history.height)
        .expects()
        .once()
        .returning(parentBlock.height)

      (nodeView.memPool
        .take[Int128](_: Int)(_: UnconfirmedTx[Transaction.TX] => Int128)(_: Ordering[Int128]))
        .expects(100, *, *)
        .once()
        .returning(Nil)

      (() => timeProvider.time)
        .expects()
        .once()
        // Big time delta allows LeaderElection to find an eligible box
        .returning(Long.MaxValue)

      (() => nodeView.history.bestBlock)
        .expects()
        .once()
        .returning(parentBlock)

      (nodeView.history
        .getTimestampsFrom(_: Block, _: Long))
        .expects(parentBlock, 3)
        .returning(Vector(parentBlock.timestamp))

      val rewardsAddress = keyRingCurve25519.addresses.head

      (nodeView.state
        .getTokenBoxes(_: Address))
        .expects(*)
        .anyNumberOfTimes()
        .onCall((a: Address) => Some(List(ArbitBox(a.evidence, nonce = Long.MaxValue, value = SimpleValue(1)))))

      val keyView =
        KeyView(
          keyRingCurve25519.addresses,
          Some(rewardsAddress),
          keyRingCurve25519.signWithAddress,
          keyRingCurve25519.lookupPublicKey
        )

      val forge =
<<<<<<< HEAD
        Forge.fromNodeView(nodeView, ConsensusParams(Int128(10000000), 1000000000000000000L, 0L, 0L), keyView, 0).value
=======
        Forge
          .prepareForge(
            nodeView,
            NxtConsensus
              .View(NxtConsensus.State(10000000, 1000000000000000000L, 0L, 0L), nxtLeaderElection, protocolVersioner),
            keyView,
            0
          )
          .value
>>>>>>> 6089e909

      val block = forge.make.value
      block.parentId shouldBe parentBlock.id
      block.timestamp shouldBe Long.MaxValue
    }
  }

  property("fail to create if the KeyView does not contain a rewards address") {
    implicit val timeProvider: TimeProvider = mock[TimeProvider]
    val nodeView = ReadableNodeView(
      mock[HistoryReader[Block, BifrostSyncInfo]],
      mock[StateReader[ProgramId, Address]],
      mock[MemPoolReader[Transaction.TX]]
    )
    val keyView =
      KeyView(keyRingCurve25519.addresses, None, keyRingCurve25519.signWithAddress, keyRingCurve25519.lookupPublicKey)

    Forge
<<<<<<< HEAD
      .fromNodeView(nodeView, ConsensusParams(Int128(10000000), 1000000000000000000L, 0L, 0L), keyView, 0)
=======
      .prepareForge(
        nodeView,
        NxtConsensus
          .View(NxtConsensus.State(10000000, 1000000000000000000L, 0L, 0L), nxtLeaderElection, protocolVersioner),
        keyView,
        0
      )
>>>>>>> 6089e909
      .left
      .value shouldBe Forge.NoRewardsAddressSpecified

  }

  property("fail to create if there is a LeaderElection failure") {
    forAll(blockCurve25519Gen.map(_.copy(timestamp = 1))) { parentBlock =>
      implicit val timeProvider: TimeProvider = mock[TimeProvider]
      val nodeView = ReadableNodeView(
        mock[HistoryReader[Block, BifrostSyncInfo]],
        mock[StateReader[ProgramId, Address]],
        mock[MemPoolReader[Transaction.TX]]
      )

      (() => nodeView.history.height)
        .expects()
        .once()
        .returning(2)

      (nodeView.memPool
        .take[Int128](_: Int)(_: UnconfirmedTx[Transaction.TX] => Int128)(_: Ordering[Int128]))
        .expects(100, *, *)
        .once()
        .returning(Nil)

      (() => timeProvider.time)
        .expects()
        .once()
        // Low time delta will cause a LeaderElection failure
        .returning(1)

      (() => nodeView.history.bestBlock)
        .expects()
        .once()
        .returning(parentBlock)

      (nodeView.history
        .getTimestampsFrom(_: Block, _: Long))
        .expects(parentBlock, 3)
        .returning(Vector(parentBlock.timestamp))

      val rewardsAddress = keyRingCurve25519.addresses.head

      (nodeView.state
        .getTokenBoxes(_: Address))
        .expects(*)
        .anyNumberOfTimes()
        .onCall((a: Address) => Some(List(ArbitBox(a.evidence, nonce = Long.MaxValue, value = SimpleValue(1)))))

      val keyView =
        KeyView(
          keyRingCurve25519.addresses,
          Some(rewardsAddress),
          keyRingCurve25519.signWithAddress,
          keyRingCurve25519.lookupPublicKey
        )

      Forge
<<<<<<< HEAD
        .fromNodeView(
          nodeView,
          ConsensusParams(10000000, parentBlock.difficulty, 0L, parentBlock.height),
=======
        .prepareForge(
          nodeView,
          NxtConsensus.View(
            NxtConsensus.State(10000000, parentBlock.difficulty, 0L, parentBlock.height),
            nxtLeaderElection,
            protocolVersioner
          ),
>>>>>>> 6089e909
          keyView,
          0
        )
        .left
        .value shouldBe Forge.LeaderElectionFailure(
        LeaderElection.NoBoxesEligible
      )
    }
  }

  override def beforeAll(): Unit =
    super.beforeAll()

}<|MERGE_RESOLUTION|>--- conflicted
+++ resolved
@@ -1,11 +1,7 @@
 package co.topl.consensus
 
 import co.topl.attestation.Address
-<<<<<<< HEAD
-import co.topl.consensus.ConsensusVariables.ConsensusParams
-=======
 import co.topl.consensus.NxtConsensus.State
->>>>>>> 6089e909
 import co.topl.consensus.KeyManager.KeyView
 import co.topl.modifier.block.Block
 import co.topl.modifier.box.{ArbitBox, ProgramId, SimpleValue}
@@ -90,9 +86,6 @@
         )
 
       val forge =
-<<<<<<< HEAD
-        Forge.fromNodeView(nodeView, ConsensusParams(Int128(10000000), 1000000000000000000L, 0L, 0L), keyView, 0).value
-=======
         Forge
           .prepareForge(
             nodeView,
@@ -102,7 +95,6 @@
             0
           )
           .value
->>>>>>> 6089e909
 
       val block = forge.make.value
       block.parentId shouldBe parentBlock.id
@@ -121,9 +113,6 @@
       KeyView(keyRingCurve25519.addresses, None, keyRingCurve25519.signWithAddress, keyRingCurve25519.lookupPublicKey)
 
     Forge
-<<<<<<< HEAD
-      .fromNodeView(nodeView, ConsensusParams(Int128(10000000), 1000000000000000000L, 0L, 0L), keyView, 0)
-=======
       .prepareForge(
         nodeView,
         NxtConsensus
@@ -131,7 +120,6 @@
         keyView,
         0
       )
->>>>>>> 6089e909
       .left
       .value shouldBe Forge.NoRewardsAddressSpecified
 
@@ -190,11 +178,6 @@
         )
 
       Forge
-<<<<<<< HEAD
-        .fromNodeView(
-          nodeView,
-          ConsensusParams(10000000, parentBlock.difficulty, 0L, parentBlock.height),
-=======
         .prepareForge(
           nodeView,
           NxtConsensus.View(
@@ -202,7 +185,6 @@
             nxtLeaderElection,
             protocolVersioner
           ),
->>>>>>> 6089e909
           keyView,
           0
         )
