--- conflicted
+++ resolved
@@ -61,11 +61,7 @@
   val misc = Seq(
     "com.chuusai"     %% "shapeless" % "2.3.8",
     "com.iheart"      %% "ficus"     % "1.5.1",
-<<<<<<< HEAD
     "com.google.guava" % "guava"     % "31.1-jre",
-=======
-    "com.google.guava" % "guava"     % "31.0.1-jre",
->>>>>>> 945a6c80
     "io.estatico"     %% "newtype"   % "0.4.4"
   )
 
