package co.topl.consensus

import akka.Done
import akka.actor._
<<<<<<< HEAD
import akka.util.Timeout
import cats.data.EitherT
import cats.implicits._
import co.topl.attestation.keyManagement.{KeyRing, KeyfileCurve25519, PrivateKeyCurve25519}
import co.topl.attestation.{Address, AddressEncoder, PublicKeyPropositionCurve25519, SignatureCurve25519}
import co.topl.catsakka.AskException
import co.topl.consensus.Forger.{ChainParams, PickTransactionsResult}
=======
import akka.pattern.{ask, pipe}
import akka.util.Timeout
import cats.implicits._
import co.topl.attestation.{Address, PublicKeyPropositionCurve25519, SignatureCurve25519}
import co.topl.consensus.Forger.{AttemptForgingFailure, ChainParams, PickTransactionsResult}
import co.topl.consensus.KeyManager.ReceivableMessages._
import co.topl.consensus.KeyManager.{AttemptForgingKeyView, ForgerStartupKeyView}
>>>>>>> 990e0bfa
import co.topl.consensus.genesis.{HelGenesis, PrivateGenesis, ToplnetGenesis, ValhallaGenesis}
import co.topl.modifier.block.Block
import co.topl.modifier.box.{ArbitBox, ProgramId}
import co.topl.modifier.transaction.{ArbitTransfer, PolyTransfer, Transaction}
<<<<<<< HEAD
import co.topl.nodeView.CurrentView
import co.topl.nodeView.NodeViewHolder.ReceivableMessages.{
  EliminateTransactions,
  GetDataFromCurrentView,
  LocallyGeneratedModifier
}
import co.topl.nodeView.history.History
import co.topl.nodeView.mempool.MemPool
import co.topl.nodeView.state.State
=======
import co.topl.network.NodeViewSynchronizer.ReceivableMessages.{ChangedHistory, ChangedMempool, ChangedState}
import co.topl.network.message.BifrostSyncInfo
import co.topl.nodeView.NodeViewHolder.ReceivableMessages._
import co.topl.nodeView.history.HistoryReader
import co.topl.nodeView.mempool.MemPoolReader
import co.topl.nodeView.state.StateReader
>>>>>>> 990e0bfa
import co.topl.settings.{AppContext, AppSettings, NodeViewReady}
import co.topl.utils.NetworkType._
import co.topl.utils.{Int128, Logging, TimeProvider}

<<<<<<< HEAD
import scala.concurrent.{ExecutionContext, Future}
import scala.language.implicitConversions
=======
import scala.concurrent.duration.DurationInt
import scala.concurrent.{ExecutionContext, Future}
import scala.reflect.ClassTag
>>>>>>> 990e0bfa
import scala.util.{Failure, Success, Try}

/** Forger takes care of attempting to create new blocks using the wallet provided in the NodeView
  * Must be singleton
  */
class Forger[
  HR <: HistoryReader[Block, BifrostSyncInfo]: ClassTag,
  SR <: StateReader[ProgramId, Address]: ClassTag,
  MR <: MemPoolReader[Transaction.TX]: ClassTag
](settings: AppSettings, appContext: AppContext, keyManager: ActorRef)(implicit ec: ExecutionContext, np: NetworkPrefix)
    extends Actor
    with Logging {

  type TX = Transaction.TX

  // Import the types of messages this actor RECEIVES
  import Forger.ReceivableMessages._

  // the nodeViewHolder actor ref for retrieving the current state
  private var nodeViewHolderRef: Option[ActorRef] = None

<<<<<<< HEAD
  // designate a rewards address
  private var rewardAddress: Option[Address] =
    settings.forging.rewardsAddress.flatMap {
      AddressEncoder.fromStringWithCheck(_, appContext.networkType.netPrefix) match {
        case Left(ex) =>
          log.warn(s"${Console.YELLOW}Unable to set rewards address due to $ex ${Console.RESET}")
          None

        case Right(addr) => Some(addr)
      }
    }

  // a timestamp updated on each forging attempt
  private var forgeTime: Time = appContext.timeProvider.time

=======
>>>>>>> 990e0bfa
  override def preStart(): Unit = {
    // determine the set of applicable protocol rules for this software version
    protocolMngr = ProtocolVersioner(settings.application.version, settings.forging.protocolVersions)
    consensusStorage = ConsensusStorage(settings, appContext.networkType)

    //register for application initialization message
    context.system.eventStream.subscribe(self, classOf[NodeViewReady])
  }

  ////////////////////////////////////////////////////////////////////////////////////
  ////////////////////////////// ACTOR MESSAGE HANDLING //////////////////////////////

  // ----------- CONTEXT
  override def receive: Receive =
    initialization orElse
    nonsense

  private def readyToForge: Receive =
    readyHandlers orElse
    nonsense

  private def activeForging(hrOpt: Option[HR], srOpt: Option[SR], mrOpt: Option[MR]): Receive =
    getReaders(hrOpt, srOpt, mrOpt) orElse
    activeHandlers orElse
    nonsense

  // ----------- MESSAGE PROCESSING FUNCTIONS
  private def initialization(implicit timeout: Timeout = 10 seconds): Receive = {
    case GenerateGenesis => generateGenesis
    case NodeViewReady(nvhRef: ActorRef) =>
      log.info(s"${Console.YELLOW}Forger transitioning to the operational state${Console.RESET}")
      nodeViewHolderRef = Some(nvhRef)
      context become readyToForge
      checkPrivateForging() // Generate keys again for private forging
  }

  private def readyHandlers: Receive = {
    case StartForging =>
      log.info("Received a START signal, forging will commence shortly.")
      context become activeForging(None, None, None)
      scheduleForgingAttempt() // schedule the next forging attempt

    case StopForging =>
      log.warn(s"Received a STOP signal while not forging. Signal ignored")
  }

  private def activeHandlers: Receive = {
    case StartForging =>
      log.warn(s"Forger: Received a START signal while forging. Signal ignored")

    case StopForging =>
      log.info(s"Forger: Received a stop signal. Forging will terminate after this trial")
      context become readyToForge
  }

  private def getReaders(hrOpt: Option[HR], srOpt: Option[SR], mrOpt: Option[MR]): Receive = {
    case ChangedHistory(hr: HR) => forgeWhenReady(Some(hr), srOpt, mrOpt)
    case ChangedState(sr: SR)   => forgeWhenReady(hrOpt, Some(sr), mrOpt)
    case ChangedMempool(mr: MR) => forgeWhenReady(hrOpt, srOpt, Some(mr))
  }

  private def nonsense: Receive = { case nonsense: Any =>
    log.warn(s"Got unexpected input $nonsense from ${sender()}")
  }

  ////////////////////////////////////////////////////////////////////////////////////
  //////////////////////////////// METHOD DEFINITIONS ////////////////////////////////
  /** Updates the forging actors timestamp */
  private def getForgeTime: TimeProvider.Time = appContext.timeProvider.time

  /** Initializes addresses, updates max stake, and begins forging if using private network.
    * @param timeout time to wait for responses from key manager
    */
  private def checkPrivateForging()(implicit timeout: Timeout): Unit =
    if (Seq(PrivateTestnet, LocalTestnet).contains(appContext.networkType)) {
      (keyManager ? GenerateInitialAddresses)
        .mapTo[Try[ForgerStartupKeyView]]
        .map {
          case Success(ForgerStartupKeyView(_, Some(_))) =>

            // if forging has been enabled, then we should send the StartForging signal
            if (settings.forging.forgeOnStartup) self ! StartForging

          case Success(ForgerStartupKeyView(_, None)) =>
            log.warn("Forging not started: no reward address set.")

          case _ =>
            log.warn("Forging not started: failed to generate initial addresses in Key Ring.")
        }
        .recover { case ex =>
          log.warn("Forging not started: failed to generate initial addresses in Key Ring: ", ex)
        }
    }

  /** Return the correct genesis parameters for the chosen network.
    * NOTE: the default private network is set in AppContext so the fall-through should result in an error.
    */
  private def generateGenesis(implicit timeout: Timeout = 10 seconds): Unit = {
    def generatePrivateGenesis(): Future[Try[(Block, ChainParams)]] =
      (keyManager ? GenerateInitialAddresses)
        .mapTo[Try[ForgerStartupKeyView]]
        .map {
          case Success(view) => PrivateGenesis(view.addresses, settings).getGenesisBlock
          case Failure(ex) =>
            throw new Error("Unable to generate genesis block, no addresses generated.", ex)
        }

    def initializeFromChainParamsAndGetBlock(block: Try[(Block, ChainParams)]): Try[Block] =
      block.map { case (block: Block, ChainParams(totalStake, initDifficulty)) =>
        consensusStorage.updateConsensusStorage(block.id, ConsensusParams(totalStake, initDifficulty, 0, 0))

        block
      }

    appContext.networkType match {
      case Mainnet         => sender() ! initializeFromChainParamsAndGetBlock(ToplnetGenesis.getGenesisBlock)
      case ValhallaTestnet => sender() ! initializeFromChainParamsAndGetBlock(ValhallaGenesis.getGenesisBlock)
      case HelTestnet      => sender() ! initializeFromChainParamsAndGetBlock(HelGenesis.getGenesisBlock)
      case LocalTestnet | PrivateTestnet =>
        generatePrivateGenesis()
          .map(initializeFromChainParamsAndGetBlock)
          .pipeTo(sender())
      case _ => throw new Error("Undefined network type.")
    }
  }

  /** Schedule a forging attempt */
  private def scheduleForgingAttempt(): Unit =
    nodeViewHolderRef match {
      case Some(nvh: ActorRef) =>
        context.system.scheduler.scheduleOnce(settings.forging.blockGenerationDelay)(
          nvh ! GetNodeViewChanges(history = true, state = true, mempool = true)
        )

      case _ =>
        log.warn("No ledger actor found. Stopping forging attempts")
        self ! StopForging
    }

  /** Helper function to attempt to forge if all readers are available, otherwise update the context */
  private def forgeWhenReady(hrOpt: Option[HR], srOpt: Option[SR], mrOpt: Option[MR]): Unit =
    checkNeededReaders(hrOpt, srOpt, mrOpt) match {
      case Some(_) => scheduleForgingAttempt() // this happens when there is a successful attempt
      case None =>
        context.become(activeForging(hrOpt, srOpt, mrOpt)) // still waiting for components from NodeViewHolder
    }

  /** This function checks if the needed readers have been provided to the context in order to attempt forging.
    * If they have not, a None will be returned and forging will be attempted once all node view components
    * have been supplied
    */
  private def checkNeededReaders(hrOpt: Option[HR], srOpt: Option[SR], mrOpt: Option[MR]): Option[Unit] =
    for {
      hr <- hrOpt
      mr <- mrOpt
      sr <- srOpt
    } yield {
      tryForging(hr, sr, mr, getForgeTime) // initiate forging attempt
      context.become(activeForging(None, None, None)) // reset forging attempt (get new node view)
    }

  /** Primary method for attempting to forge a new block and publish it to the network
    *
    * @param historyReader read-only history instance for gathering chain parameters
    * @param stateReader   read-only state instance for semantic validity tests of transactions
    * @param memPoolReader read-only mempool instance for picking transactions to include in the block if created
    */
  private def tryForging(historyReader: HR, stateReader: SR, memPoolReader: MR, forgeTime: TimeProvider.Time)(implicit
    timeout:                            Timeout = settings.forging.blockGenerationDelay
  ): Unit =
    try {
      (keyManager ? GetAttemptForgingKeyView)
        .mapTo[AttemptForgingKeyView]
        .map(view => attemptForging(historyReader, stateReader, memPoolReader, forgeTime, view))
        .foreach {
          case Right(block) =>
            context.system.eventStream.publish(LocallyGeneratedModifier[Block](block))
          case Left(Forger.ForgingError(error)) =>
            log.warn("Forger was eligible to forge a new block, but an error occurred.", error)
          case Left(Forger.LeaderElectionFailure(LeaderElection.NoAddressesAvailable)) =>
            log.warn("Forger has no addresses available to stake with.")
          case Left(Forger.LeaderElectionFailure(LeaderElection.NoBoxesEligible)) =>
            log.debug("No boxes were eligible to forge with.")
          case Left(Forger.LeaderElectionFailure(LeaderElection.NoArbitBoxesAvailable)) =>
            log.debug("No arbit boxes available to stake with.")
        }
    } catch {
      case ex: Throwable =>
        log.warn(s"Disabling forging due to exception: $ex. Resolve forging error and try forging again.")
        self ! StopForging
    }

  /**
    * Determines if forging eligibility and forges block if eligible.
    * @param historyReader read-only history
    * @param stateReader read-only state
    * @param memPoolReader read-only mem-pool
    * @param forgeTime time since last forge
    * @param attemptForgingKeyView forging view of the key ring
    * @return a block if forging was successful and None otherwise
    */
  private def attemptForging(
    historyReader:          HR,
    stateReader:            SR,
    memPoolReader:          MR,
    forgeTime:              TimeProvider.Time,
    attemptForgingKeyView:  AttemptForgingKeyView
  ): Either[AttemptForgingFailure, Block] = {
    log.debug(
      s"${Console.MAGENTA}Attempting to forge with settings ${protocolMngr.current(historyReader.height)} " +
      s"and from addresses: ${attemptForgingKeyView.addresses}${Console.RESET}"
    )

    log.info(
      s"${Console.CYAN}Trying to generate a new block on top of ${historyReader.bestBlock.id}. Parent has " +
      s"height ${historyReader.height} and difficulty ${historyReader.difficulty} ${Console.RESET}"
    )

    val rewardAddress = attemptForgingKeyView.rewardAddr.getOrElse(throw new Error("No rewards address specified"))

    // pick the transactions from the mempool for inclusion in the block (if successful)
    val transactions = pickTransactions(memPoolReader, stateReader, historyReader.height) match {
      case Success(res) =>
        if (res.toEliminate.nonEmpty) nodeViewHolderRef.foreach(_ ! EliminateTransactions(res.toEliminate.map(_.id)))
        res.toApply

      case Failure(ex) => throw ex
    }

    val parentBlock = historyReader.bestBlock

    // create the coinbase and unsigned fee reward transactions
    val rewards = Rewards(transactions, rewardAddress, parentBlock.id, forgeTime) match {
      case Success(r)  => r
      case Failure(ex) => throw ex
    }

    // retrieve the latest TWO block times for updating the difficulty if we forge a new blow
    val prevTimes = historyReader.getTimestampsFrom(parentBlock, nxtBlockNum)

    // check forging eligibility and forge block if successful
    LeaderElection.getEligibleBox(parentBlock, attemptForgingKeyView.addresses, forgeTime, stateReader)
      .leftMap(Forger.LeaderElectionFailure)
      .flatMap(forgeBlockWithBox(
        _,
        parentBlock,
        prevTimes,
        rewards,
        transactions,
        forgeTime,
        attemptForgingKeyView.sign,
        attemptForgingKeyView.getPublicKey)
      )
  }

  /** Pick a set of transactions from the mempool that result in a valid state when applied to the current state
    *
    * @param memPoolReader the set of pending transactions
    * @param stateReader state to use for semantic validity checking
    * @return a sequence of valid transactions
    */
<<<<<<< HEAD
  private def pickTransactions(memPool: MemPool, state: State, chainHeight: Long): Try[PickTransactionsResult] = Try {

    memPool
      .take[Int128](numTxInBlock(chainHeight))(-_.tx.fee) // returns a sequence of transactions ordered by their fee
      .filter(
        _.tx.fee > settings.forging.minTransactionFee
      ) // default strategy ignores zero fee transactions in mempool
      .foldLeft(PickTransactionsResult(Seq(), Seq())) { case (txAcc, utx) =>
        // ensure that each transaction opens a unique box by checking that this transaction
        // doesn't open a box already being opened by a previously included transaction
        val boxAlreadyUsed = utx.tx.boxIdsToOpen.exists(id => txAcc.toApply.flatMap(_.boxIdsToOpen).contains(id))

        // if any newly created box matches a box already in the UTXO set in state, remove the transaction
        val boxAlreadyExists = utx.tx.newBoxes.exists(b => state.getBox(b.id).isDefined)

        (boxAlreadyUsed, boxAlreadyExists) match {
          case (false, false) =>
            state.semanticValidate(utx.tx) match {
              case Success(_) => PickTransactionsResult(txAcc.toApply :+ utx.tx, txAcc.toEliminate)
              case Failure(ex) =>
                log.debug(
                  s"${Console.RED}Transaction ${utx.tx.id} failed semantic validation. " +
                  s"Transaction will be removed.${Console.RESET} Failure: $ex"
                )
                PickTransactionsResult(txAcc.toApply, txAcc.toEliminate :+ utx.tx)
            }

          case (_, true) =>
            log.debug(
              s"${Console.RED}Transaction ${utx.tx.id} was rejected from the forger transaction queue" +
              s" because a newly created box already exists in state. The transaction will be removed."
            )
            PickTransactionsResult(txAcc.toApply, txAcc.toEliminate :+ utx.tx)

          case (true, _) =>
            log.debug(
              s"${Console.RED}Transaction ${utx.tx.id} was rejected from forger transaction queue" +
              s" because a box was used already in a previous transaction. The transaction will be removed."
            )
            PickTransactionsResult(txAcc.toApply, txAcc.toEliminate :+ utx.tx)
=======
  private def pickTransactions(memPoolReader: MR, stateReader: SR, chainHeight: Long): Try[PickTransactionsResult] =
    Try {

      memPoolReader
        .take[Int128](numTxInBlock(chainHeight))(-_.tx.fee) // returns a sequence of transactions ordered by their fee
        .filter(
          _.tx.fee > settings.forging.minTransactionFee
        ) // default strategy ignores zero fee transactions in mempool
        .foldLeft(PickTransactionsResult(Seq(), Seq())) { case (txAcc, utx) =>
          // ensure that each transaction opens a unique box by checking that this transaction
          // doesn't open a box already being opened by a previously included transaction
          val boxAlreadyUsed = utx.tx.boxIdsToOpen.exists(id => txAcc.toApply.flatMap(_.boxIdsToOpen).contains(id))

          // if any newly created box matches a box already in the UTXO set in state, remove the transaction
          val boxAlreadyExists = utx.tx.newBoxes.exists(b => stateReader.getBox(b.id).isDefined)

          (boxAlreadyUsed, boxAlreadyExists) match {
            case (false, false) =>
              utx.tx.semanticValidate(stateReader) match {
                case Success(_) => PickTransactionsResult(txAcc.toApply :+ utx.tx, txAcc.toEliminate)
                case Failure(ex) =>
                  log.debug(
                    s"${Console.RED}Transaction ${utx.tx.id} failed semantic validation. " +
                    s"Transaction will be removed.${Console.RESET} Failure: $ex"
                  )
                  PickTransactionsResult(txAcc.toApply, txAcc.toEliminate :+ utx.tx)
              }

            case (_, true) =>
              log.debug(
                s"${Console.RED}Transaction ${utx.tx.id} was rejected from the forger transaction queue" +
                s" because a newly created box already exists in state. The transaction will be removed."
              )
              PickTransactionsResult(txAcc.toApply, txAcc.toEliminate :+ utx.tx)

            case (true, _) =>
              log.debug(
                s"${Console.RED}Transaction ${utx.tx.id} was rejected from forger transaction queue" +
                s" because a box was used already in a previous transaction. The transaction will be removed."
              )
              PickTransactionsResult(txAcc.toApply, txAcc.toEliminate :+ utx.tx)
          }
>>>>>>> 990e0bfa
        }
    }

  /**
    * Forges a block with the given eligible arbit box and state parameters.
    * @param box an eligible arbit box
    * @param parent the parent block
    * @param prevTimes the previous block times to determine next difficulty
    * @param rawRewards the raw forging rewards
    * @param txsToInclude the set of transactions to be entered into the block
    * @param forgeTime the current timestamp
    * @param sign a function for signing messages
    * @param getPublicKey a function for getting the public key associated with an address
    * @return a block if forging was successful and None otherwise
    */
  private def forgeBlockWithBox(
    box: ArbitBox,
    parent:       Block,
    prevTimes:    Vector[TimeProvider.Time],
    rawRewards:   Seq[TX],
    txsToInclude: Seq[TX],
    forgeTime:    TimeProvider.Time,
    sign:         Address => Array[Byte] => Try[SignatureCurve25519],
    getPublicKey: Address => Try[PublicKeyPropositionCurve25519]
  ): Either[Forger.ForgingError, Block] = {

    // generate the address the owns the generator box
    val matchingAddr = Address(box.evidence)

    // lookup the public associated with the box,
    // (this is separate from the signing function so that the private key never leaves the KeyRing)
    val publicKey = getPublicKey(matchingAddr) match {
      case Success(pk) => pk
      case Failure(error) =>
        log.warn("Error occurred while getting public key for address.")
        throw error
    }

    // use the private key that owns the generator box to create a function that will sign the new block
    val signingFunction = sign(matchingAddr)

    // use the secret key that owns the successful box to sign the rewards transactions
    val getAttMap: TX => Map[PublicKeyPropositionCurve25519, SignatureCurve25519] = (tx: TX) => {
      val sig = signingFunction(tx.messageToSign) match {
        case Success(sig) => sig
        case Failure(ex)  => throw ex
      }
      Map(publicKey -> sig)
    }

    val signedRewards = rawRewards.map {
      case tx: ArbitTransfer[_] => tx.copy(attestation = getAttMap(tx))
      case tx: PolyTransfer[_]  => tx.copy(attestation = getAttMap(tx))
    }

    // calculate the newly forged blocks updated difficulty
    val newDifficulty = calcNewBaseDifficulty(parent.height + 1, parent.difficulty, prevTimes :+ forgeTime)

    // add the signed coinbase transaction to the block, sign it, and return the newly forged block
    Block.createAndSign(
      parent.id,
      forgeTime,
      signedRewards ++ txsToInclude,
      box,
      publicKey,
      parent.height + 1,
      newDifficulty,
      blockVersion(parent.height + 1)
    )(signingFunction)
      .toEither
      .leftMap(Forger.ForgingError)
  }
}

////////////////////////////////////////////////////////////////////////////////////
/////////////////////////////// COMPANION SINGLETON ////////////////////////////////

object Forger {

  val actorName = "forger"

  case class ChainParams(totalStake: Int128, difficulty: Long)

  case class PickTransactionsResult(toApply: Seq[Transaction.TX], toEliminate: Seq[Transaction.TX])

  sealed trait AttemptForgingFailure
  case class LeaderElectionFailure(reason: LeaderElection.IneligibilityReason) extends AttemptForgingFailure
  case class ForgingError(error: Throwable) extends AttemptForgingFailure

  object ReceivableMessages {

    case object GenerateGenesis

    case object StartForging

    case object StopForging

  }

}

////////////////////////////////////////////////////////////////////////////////////
//////////////////////////////// ACTOR REF HELPER //////////////////////////////////

object ForgerRef {

  def props[
    HR <: HistoryReader[Block, BifrostSyncInfo]: ClassTag,
    SR <: StateReader[ProgramId, Address]: ClassTag,
    MR <: MemPoolReader[Transaction.TX]: ClassTag
  ](settings: AppSettings, appContext: AppContext, keyManager: ActorRef)(implicit
    ec:       ExecutionContext,
    np:       NetworkPrefix
  ): Props =
    Props(new Forger[HR, SR, MR](settings, appContext, keyManager))

  def apply[
    HR <: HistoryReader[Block, BifrostSyncInfo]: ClassTag,
    SR <: StateReader[ProgramId, Address]: ClassTag,
    MR <: MemPoolReader[Transaction.TX]: ClassTag
  ](name:   String, settings: AppSettings, appContext: AppContext, keyManager: ActorRef)(implicit
    system: ActorSystem,
    ec:     ExecutionContext
  ): ActorRef = {
    implicit val np: NetworkPrefix = appContext.networkType.netPrefix
    system.actorOf(props[HR, SR, MR](settings, appContext, keyManager), name)
  }

<<<<<<< HEAD
  def apply(name: String, settings: AppSettings, appContext: AppContext)(implicit
    system:       ActorSystem,
    ec:           ExecutionContext
  ): ActorRef =
    system.actorOf(props(settings, appContext), name)
}

sealed trait UnlockKeyFailure
case class UnlockKeyFailureException(throwable: Throwable) extends UnlockKeyFailure
sealed trait LockKeyFailure
case class LockKeyFailureException(throwable: Throwable) extends LockKeyFailure
sealed trait CreateKeyFailure
case class CreateKeyFailureException(throwable: Throwable) extends CreateKeyFailure
sealed trait ImportKeyFailure
case class ImportKeyFailureException(throwable: Throwable) extends ImportKeyFailure
sealed trait GetRewardsAddressFailure
case class GetRewardsAddressFailureException(throwable: Throwable) extends GetRewardsAddressFailure
sealed trait UpdateRewardsAddressFailure
case class UpdateRewardsAddressFailureException(throwable: Throwable) extends UpdateRewardsAddressFailure
sealed trait ListOpenKeyfilesFailure
case class ListOpenKeyfilesFailureException(throwable: Throwable) extends ListOpenKeyfilesFailure

trait KeyManagerInterface {
  def unlockKey(address:  String, password: String): EitherT[Future, UnlockKeyFailure, Address]
  def lockKey(address:    Address): EitherT[Future, LockKeyFailure, Done.type]
  def createKey(password: String): EitherT[Future, CreateKeyFailure, Address]
  def importKey(password: String, mnemonic: String, lang: String): EitherT[Future, ImportKeyFailure, Address]
  def getRewardsAddress(): EitherT[Future, GetRewardsAddressFailure, String]
  def updateRewardsAddress(address: Address): EitherT[Future, UpdateRewardsAddressFailure, Done.type]
  def listOpenKeyfiles(): EitherT[Future, ListOpenKeyfilesFailure, Set[Address]]
}

class ActorKeyManagerInterface(actorRef: ActorRef)(implicit ec: ExecutionContext, timeout: Timeout)
    extends KeyManagerInterface {
  import co.topl.catsakka.CatsActor._

  override def unlockKey(address: String, password: String): EitherT[Future, UnlockKeyFailure, Address] =
    actorRef
      .askEither[Try[Address]](Forger.ReceivableMessages.UnlockKey(address, password))
      .leftMap { case AskException(throwable) => UnlockKeyFailureException(throwable) }
      .subflatMap(_.toEither.leftMap(UnlockKeyFailureException))

  override def lockKey(address: Address): EitherT[Future, LockKeyFailure, Done.type] =
    actorRef
      .askEither[Try[_]](Forger.ReceivableMessages.LockKey(address))
      .leftMap { case AskException(throwable) => LockKeyFailureException(throwable) }
      .subflatMap(_.toEither.leftMap(LockKeyFailureException))
      .map(_ => Done)
      .leftMap(e => e: LockKeyFailure)

  override def createKey(password: String): EitherT[Future, CreateKeyFailure, Address] =
    actorRef
      .askEither[Try[Address]](Forger.ReceivableMessages.CreateKey(password))
      .leftMap { case AskException(throwable) => CreateKeyFailureException(throwable) }
      .subflatMap(_.toEither.leftMap(CreateKeyFailureException))
      .leftMap(e => e: CreateKeyFailure)

  override def importKey(
    password: String,
    mnemonic: String,
    lang:     String
  ): EitherT[Future, ImportKeyFailure, Address] =
    actorRef
      .askEither[Try[Address]](Forger.ReceivableMessages.ImportKey(password, mnemonic = mnemonic, lang = lang))
      .leftMap { case AskException(throwable) => ImportKeyFailureException(throwable) }
      .subflatMap(_.toEither.leftMap(ImportKeyFailureException))
      .leftMap(e => e: ImportKeyFailure)

  override def getRewardsAddress(): EitherT[Future, GetRewardsAddressFailure, String] =
    actorRef
      .askEither[String](Forger.ReceivableMessages.GetRewardsAddress)
      .leftMap { case AskException(throwable) => GetRewardsAddressFailureException(throwable) }
      .leftMap(e => e: GetRewardsAddressFailure)

  override def updateRewardsAddress(address: Address): EitherT[Future, UpdateRewardsAddressFailure, Done.type] =
    actorRef
      .askEither[String](Forger.ReceivableMessages.UpdateRewardsAddress(address))
      .leftMap { case AskException(throwable) => UpdateRewardsAddressFailureException(throwable) }
      .leftMap(e => e: UpdateRewardsAddressFailure)
      .map(_ => Done)

  override def listOpenKeyfiles(): EitherT[Future, ListOpenKeyfilesFailure, Set[Address]] =
    actorRef
      .askEither[Set[Address]](Forger.ReceivableMessages.ListKeys)
      .leftMap { case AskException(throwable) => ListOpenKeyfilesFailureException(throwable) }
      .leftMap(e => e: ListOpenKeyfilesFailure)
}

sealed trait StartForgingFailure
sealed trait StopForgingFailure

trait ForgerInterface {
  def startForging(): EitherT[Future, StartForgingFailure, Done.type]
  def stopForging(): EitherT[Future, StopForgingFailure, Done.type]
}

class ActorForgerInterface(actorRef: ActorRef)(implicit ec: ExecutionContext) extends ForgerInterface {

  override def startForging(): EitherT[Future, StartForgingFailure, Done.type] =
    (actorRef ! Forger.ReceivableMessages.StartForging).asRight[StartForgingFailure].map(_ => Done).toEitherT[Future]

  override def stopForging(): EitherT[Future, StopForgingFailure, Done.type] =
    (actorRef ! Forger.ReceivableMessages.StopForging).asRight[StopForgingFailure].map(_ => Done).toEitherT[Future]
=======
>>>>>>> 990e0bfa
}<|MERGE_RESOLUTION|>--- conflicted
+++ resolved
@@ -2,15 +2,7 @@
 
 import akka.Done
 import akka.actor._
-<<<<<<< HEAD
-import akka.util.Timeout
 import cats.data.EitherT
-import cats.implicits._
-import co.topl.attestation.keyManagement.{KeyRing, KeyfileCurve25519, PrivateKeyCurve25519}
-import co.topl.attestation.{Address, AddressEncoder, PublicKeyPropositionCurve25519, SignatureCurve25519}
-import co.topl.catsakka.AskException
-import co.topl.consensus.Forger.{ChainParams, PickTransactionsResult}
-=======
 import akka.pattern.{ask, pipe}
 import akka.util.Timeout
 import cats.implicits._
@@ -18,41 +10,25 @@
 import co.topl.consensus.Forger.{AttemptForgingFailure, ChainParams, PickTransactionsResult}
 import co.topl.consensus.KeyManager.ReceivableMessages._
 import co.topl.consensus.KeyManager.{AttemptForgingKeyView, ForgerStartupKeyView}
->>>>>>> 990e0bfa
 import co.topl.consensus.genesis.{HelGenesis, PrivateGenesis, ToplnetGenesis, ValhallaGenesis}
 import co.topl.modifier.block.Block
 import co.topl.modifier.box.{ArbitBox, ProgramId}
 import co.topl.modifier.transaction.{ArbitTransfer, PolyTransfer, Transaction}
-<<<<<<< HEAD
-import co.topl.nodeView.CurrentView
-import co.topl.nodeView.NodeViewHolder.ReceivableMessages.{
-  EliminateTransactions,
-  GetDataFromCurrentView,
-  LocallyGeneratedModifier
-}
-import co.topl.nodeView.history.History
-import co.topl.nodeView.mempool.MemPool
-import co.topl.nodeView.state.State
-=======
+import co.topl.nodeView.NodeViewHolder.ReceivableMessages.{EliminateTransactions, LocallyGeneratedModifier}
 import co.topl.network.NodeViewSynchronizer.ReceivableMessages.{ChangedHistory, ChangedMempool, ChangedState}
 import co.topl.network.message.BifrostSyncInfo
 import co.topl.nodeView.NodeViewHolder.ReceivableMessages._
 import co.topl.nodeView.history.HistoryReader
 import co.topl.nodeView.mempool.MemPoolReader
 import co.topl.nodeView.state.StateReader
->>>>>>> 990e0bfa
 import co.topl.settings.{AppContext, AppSettings, NodeViewReady}
 import co.topl.utils.NetworkType._
 import co.topl.utils.{Int128, Logging, TimeProvider}
 
-<<<<<<< HEAD
-import scala.concurrent.{ExecutionContext, Future}
 import scala.language.implicitConversions
-=======
 import scala.concurrent.duration.DurationInt
 import scala.concurrent.{ExecutionContext, Future}
 import scala.reflect.ClassTag
->>>>>>> 990e0bfa
 import scala.util.{Failure, Success, Try}
 
 /** Forger takes care of attempting to create new blocks using the wallet provided in the NodeView
@@ -74,24 +50,6 @@
   // the nodeViewHolder actor ref for retrieving the current state
   private var nodeViewHolderRef: Option[ActorRef] = None
 
-<<<<<<< HEAD
-  // designate a rewards address
-  private var rewardAddress: Option[Address] =
-    settings.forging.rewardsAddress.flatMap {
-      AddressEncoder.fromStringWithCheck(_, appContext.networkType.netPrefix) match {
-        case Left(ex) =>
-          log.warn(s"${Console.YELLOW}Unable to set rewards address due to $ex ${Console.RESET}")
-          None
-
-        case Right(addr) => Some(addr)
-      }
-    }
-
-  // a timestamp updated on each forging attempt
-  private var forgeTime: Time = appContext.timeProvider.time
-
-=======
->>>>>>> 990e0bfa
   override def preStart(): Unit = {
     // determine the set of applicable protocol rules for this software version
     protocolMngr = ProtocolVersioner(settings.application.version, settings.forging.protocolVersions)
@@ -171,7 +129,6 @@
         .mapTo[Try[ForgerStartupKeyView]]
         .map {
           case Success(ForgerStartupKeyView(_, Some(_))) =>
-
             // if forging has been enabled, then we should send the StartForging signal
             if (settings.forging.forgeOnStartup) self ! StartForging
 
@@ -284,8 +241,7 @@
         self ! StopForging
     }
 
-  /**
-    * Determines if forging eligibility and forges block if eligible.
+  /** Determines if forging eligibility and forges block if eligible.
     * @param historyReader read-only history
     * @param stateReader read-only state
     * @param memPoolReader read-only mem-pool
@@ -294,11 +250,11 @@
     * @return a block if forging was successful and None otherwise
     */
   private def attemptForging(
-    historyReader:          HR,
-    stateReader:            SR,
-    memPoolReader:          MR,
-    forgeTime:              TimeProvider.Time,
-    attemptForgingKeyView:  AttemptForgingKeyView
+    historyReader:         HR,
+    stateReader:           SR,
+    memPoolReader:         MR,
+    forgeTime:             TimeProvider.Time,
+    attemptForgingKeyView: AttemptForgingKeyView
   ): Either[AttemptForgingFailure, Block] = {
     log.debug(
       s"${Console.MAGENTA}Attempting to forge with settings ${protocolMngr.current(historyReader.height)} " +
@@ -333,17 +289,20 @@
     val prevTimes = historyReader.getTimestampsFrom(parentBlock, nxtBlockNum)
 
     // check forging eligibility and forge block if successful
-    LeaderElection.getEligibleBox(parentBlock, attemptForgingKeyView.addresses, forgeTime, stateReader)
+    LeaderElection
+      .getEligibleBox(parentBlock, attemptForgingKeyView.addresses, forgeTime, stateReader)
       .leftMap(Forger.LeaderElectionFailure)
-      .flatMap(forgeBlockWithBox(
-        _,
-        parentBlock,
-        prevTimes,
-        rewards,
-        transactions,
-        forgeTime,
-        attemptForgingKeyView.sign,
-        attemptForgingKeyView.getPublicKey)
+      .flatMap(
+        forgeBlockWithBox(
+          _,
+          parentBlock,
+          prevTimes,
+          rewards,
+          transactions,
+          forgeTime,
+          attemptForgingKeyView.sign,
+          attemptForgingKeyView.getPublicKey
+        )
       )
   }
 
@@ -353,48 +312,6 @@
     * @param stateReader state to use for semantic validity checking
     * @return a sequence of valid transactions
     */
-<<<<<<< HEAD
-  private def pickTransactions(memPool: MemPool, state: State, chainHeight: Long): Try[PickTransactionsResult] = Try {
-
-    memPool
-      .take[Int128](numTxInBlock(chainHeight))(-_.tx.fee) // returns a sequence of transactions ordered by their fee
-      .filter(
-        _.tx.fee > settings.forging.minTransactionFee
-      ) // default strategy ignores zero fee transactions in mempool
-      .foldLeft(PickTransactionsResult(Seq(), Seq())) { case (txAcc, utx) =>
-        // ensure that each transaction opens a unique box by checking that this transaction
-        // doesn't open a box already being opened by a previously included transaction
-        val boxAlreadyUsed = utx.tx.boxIdsToOpen.exists(id => txAcc.toApply.flatMap(_.boxIdsToOpen).contains(id))
-
-        // if any newly created box matches a box already in the UTXO set in state, remove the transaction
-        val boxAlreadyExists = utx.tx.newBoxes.exists(b => state.getBox(b.id).isDefined)
-
-        (boxAlreadyUsed, boxAlreadyExists) match {
-          case (false, false) =>
-            state.semanticValidate(utx.tx) match {
-              case Success(_) => PickTransactionsResult(txAcc.toApply :+ utx.tx, txAcc.toEliminate)
-              case Failure(ex) =>
-                log.debug(
-                  s"${Console.RED}Transaction ${utx.tx.id} failed semantic validation. " +
-                  s"Transaction will be removed.${Console.RESET} Failure: $ex"
-                )
-                PickTransactionsResult(txAcc.toApply, txAcc.toEliminate :+ utx.tx)
-            }
-
-          case (_, true) =>
-            log.debug(
-              s"${Console.RED}Transaction ${utx.tx.id} was rejected from the forger transaction queue" +
-              s" because a newly created box already exists in state. The transaction will be removed."
-            )
-            PickTransactionsResult(txAcc.toApply, txAcc.toEliminate :+ utx.tx)
-
-          case (true, _) =>
-            log.debug(
-              s"${Console.RED}Transaction ${utx.tx.id} was rejected from forger transaction queue" +
-              s" because a box was used already in a previous transaction. The transaction will be removed."
-            )
-            PickTransactionsResult(txAcc.toApply, txAcc.toEliminate :+ utx.tx)
-=======
   private def pickTransactions(memPoolReader: MR, stateReader: SR, chainHeight: Long): Try[PickTransactionsResult] =
     Try {
 
@@ -437,12 +354,10 @@
               )
               PickTransactionsResult(txAcc.toApply, txAcc.toEliminate :+ utx.tx)
           }
->>>>>>> 990e0bfa
         }
     }
 
-  /**
-    * Forges a block with the given eligible arbit box and state parameters.
+  /** Forges a block with the given eligible arbit box and state parameters.
     * @param box an eligible arbit box
     * @param parent the parent block
     * @param prevTimes the previous block times to determine next difficulty
@@ -454,7 +369,7 @@
     * @return a block if forging was successful and None otherwise
     */
   private def forgeBlockWithBox(
-    box: ArbitBox,
+    box:          ArbitBox,
     parent:       Block,
     prevTimes:    Vector[TimeProvider.Time],
     rawRewards:   Seq[TX],
@@ -497,16 +412,17 @@
     val newDifficulty = calcNewBaseDifficulty(parent.height + 1, parent.difficulty, prevTimes :+ forgeTime)
 
     // add the signed coinbase transaction to the block, sign it, and return the newly forged block
-    Block.createAndSign(
-      parent.id,
-      forgeTime,
-      signedRewards ++ txsToInclude,
-      box,
-      publicKey,
-      parent.height + 1,
-      newDifficulty,
-      blockVersion(parent.height + 1)
-    )(signingFunction)
+    Block
+      .createAndSign(
+        parent.id,
+        forgeTime,
+        signedRewards ++ txsToInclude,
+        box,
+        publicKey,
+        parent.height + 1,
+        newDifficulty,
+        blockVersion(parent.height + 1)
+      )(signingFunction)
       .toEither
       .leftMap(Forger.ForgingError)
   }
@@ -566,93 +482,6 @@
     system.actorOf(props[HR, SR, MR](settings, appContext, keyManager), name)
   }
 
-<<<<<<< HEAD
-  def apply(name: String, settings: AppSettings, appContext: AppContext)(implicit
-    system:       ActorSystem,
-    ec:           ExecutionContext
-  ): ActorRef =
-    system.actorOf(props(settings, appContext), name)
-}
-
-sealed trait UnlockKeyFailure
-case class UnlockKeyFailureException(throwable: Throwable) extends UnlockKeyFailure
-sealed trait LockKeyFailure
-case class LockKeyFailureException(throwable: Throwable) extends LockKeyFailure
-sealed trait CreateKeyFailure
-case class CreateKeyFailureException(throwable: Throwable) extends CreateKeyFailure
-sealed trait ImportKeyFailure
-case class ImportKeyFailureException(throwable: Throwable) extends ImportKeyFailure
-sealed trait GetRewardsAddressFailure
-case class GetRewardsAddressFailureException(throwable: Throwable) extends GetRewardsAddressFailure
-sealed trait UpdateRewardsAddressFailure
-case class UpdateRewardsAddressFailureException(throwable: Throwable) extends UpdateRewardsAddressFailure
-sealed trait ListOpenKeyfilesFailure
-case class ListOpenKeyfilesFailureException(throwable: Throwable) extends ListOpenKeyfilesFailure
-
-trait KeyManagerInterface {
-  def unlockKey(address:  String, password: String): EitherT[Future, UnlockKeyFailure, Address]
-  def lockKey(address:    Address): EitherT[Future, LockKeyFailure, Done.type]
-  def createKey(password: String): EitherT[Future, CreateKeyFailure, Address]
-  def importKey(password: String, mnemonic: String, lang: String): EitherT[Future, ImportKeyFailure, Address]
-  def getRewardsAddress(): EitherT[Future, GetRewardsAddressFailure, String]
-  def updateRewardsAddress(address: Address): EitherT[Future, UpdateRewardsAddressFailure, Done.type]
-  def listOpenKeyfiles(): EitherT[Future, ListOpenKeyfilesFailure, Set[Address]]
-}
-
-class ActorKeyManagerInterface(actorRef: ActorRef)(implicit ec: ExecutionContext, timeout: Timeout)
-    extends KeyManagerInterface {
-  import co.topl.catsakka.CatsActor._
-
-  override def unlockKey(address: String, password: String): EitherT[Future, UnlockKeyFailure, Address] =
-    actorRef
-      .askEither[Try[Address]](Forger.ReceivableMessages.UnlockKey(address, password))
-      .leftMap { case AskException(throwable) => UnlockKeyFailureException(throwable) }
-      .subflatMap(_.toEither.leftMap(UnlockKeyFailureException))
-
-  override def lockKey(address: Address): EitherT[Future, LockKeyFailure, Done.type] =
-    actorRef
-      .askEither[Try[_]](Forger.ReceivableMessages.LockKey(address))
-      .leftMap { case AskException(throwable) => LockKeyFailureException(throwable) }
-      .subflatMap(_.toEither.leftMap(LockKeyFailureException))
-      .map(_ => Done)
-      .leftMap(e => e: LockKeyFailure)
-
-  override def createKey(password: String): EitherT[Future, CreateKeyFailure, Address] =
-    actorRef
-      .askEither[Try[Address]](Forger.ReceivableMessages.CreateKey(password))
-      .leftMap { case AskException(throwable) => CreateKeyFailureException(throwable) }
-      .subflatMap(_.toEither.leftMap(CreateKeyFailureException))
-      .leftMap(e => e: CreateKeyFailure)
-
-  override def importKey(
-    password: String,
-    mnemonic: String,
-    lang:     String
-  ): EitherT[Future, ImportKeyFailure, Address] =
-    actorRef
-      .askEither[Try[Address]](Forger.ReceivableMessages.ImportKey(password, mnemonic = mnemonic, lang = lang))
-      .leftMap { case AskException(throwable) => ImportKeyFailureException(throwable) }
-      .subflatMap(_.toEither.leftMap(ImportKeyFailureException))
-      .leftMap(e => e: ImportKeyFailure)
-
-  override def getRewardsAddress(): EitherT[Future, GetRewardsAddressFailure, String] =
-    actorRef
-      .askEither[String](Forger.ReceivableMessages.GetRewardsAddress)
-      .leftMap { case AskException(throwable) => GetRewardsAddressFailureException(throwable) }
-      .leftMap(e => e: GetRewardsAddressFailure)
-
-  override def updateRewardsAddress(address: Address): EitherT[Future, UpdateRewardsAddressFailure, Done.type] =
-    actorRef
-      .askEither[String](Forger.ReceivableMessages.UpdateRewardsAddress(address))
-      .leftMap { case AskException(throwable) => UpdateRewardsAddressFailureException(throwable) }
-      .leftMap(e => e: UpdateRewardsAddressFailure)
-      .map(_ => Done)
-
-  override def listOpenKeyfiles(): EitherT[Future, ListOpenKeyfilesFailure, Set[Address]] =
-    actorRef
-      .askEither[Set[Address]](Forger.ReceivableMessages.ListKeys)
-      .leftMap { case AskException(throwable) => ListOpenKeyfilesFailureException(throwable) }
-      .leftMap(e => e: ListOpenKeyfilesFailure)
 }
 
 sealed trait StartForgingFailure
@@ -670,6 +499,4 @@
 
   override def stopForging(): EitherT[Future, StopForgingFailure, Done.type] =
     (actorRef ! Forger.ReceivableMessages.StopForging).asRight[StopForgingFailure].map(_ => Done).toEitherT[Future]
-=======
->>>>>>> 990e0bfa
 }