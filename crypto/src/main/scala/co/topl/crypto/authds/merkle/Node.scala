package co.topl.crypto.authds.merkle

import co.topl.crypto.authds.{EmptyByteArray, LeafData}
<<<<<<< HEAD
import co.topl.crypto.hash._
import co.topl.crypto.utils.encode.Base16

/* Forked from https://github.com/input-output-hk/scrypto */

trait Node[D <: Digest] {
  def hash: D
=======
import co.topl.crypto.hash.{Digest, Hash}
import scorex.util.ScorexEncoding

/* Forked from https://github.com/input-output-hk/scrypto */

trait Node extends ScorexEncoding {
  def hash: Digest
>>>>>>> 1df83450
}

/** Internal node in Merkle tree
 *
 * @param left  - left child. always non-empty
 * @param right - right child. can be emptyNode
 */
case class InternalNode[H : Hash](left: Node, right: Node) extends Node {

  override lazy val hash: Digest = Hash(MerkleTree.InternalNodePrefix, left.hash, right.hash)

  override def toString: String = s"InternalNode(" +
    s"left: ${Base16.encode(left.hash)}, " +
    s"right: ${if (right.hash.isEmpty) "null" else Base16.encode(right.hash)}," +
    s"hash: ${Base16.encode(hash)})"
}

/** Merkle tree leaf
 *
 * @param data - leaf data.
 */
case class Leaf[H : Hash](data: LeafData) extends Node {
  override lazy val hash: Digest = Hash(MerkleTree.LeafPrefix, data)

  override def toString: String = s"Leaf(${Base16.encode(hash)})"
}

/** Empty Merkle tree node.
 * Either Leaf (if number of non-empty leafs is not a power of 2, remaining leafs are EmptyNode)
 * or InternalNode (if both childs of an InternalNode are empty, it is EmptyNode)
 */
case class EmptyNode[H : Hash]() extends Node {
  override val hash: Digest = EmptyByteArray.asInstanceOf[Digest]
}

/** Empty root node. If the tree contains no elements, it's root hash is array of 0 bits of a hash function digest
 * length
 */
case class EmptyRootNode[H : Hash]() extends Node {
  // .get is secure here since we know that array size equals to digest size
  override val hash: Digest = Hash.byteArrayToDigest(Array.fill(Hash.digestSize)(0: Byte)).get

  override def toString: String = s"EmptyRootNode(${Base16.encode(hash)})"
}<|MERGE_RESOLUTION|>--- conflicted
+++ resolved
@@ -1,23 +1,13 @@
 package co.topl.crypto.authds.merkle
 
 import co.topl.crypto.authds.{EmptyByteArray, LeafData}
-<<<<<<< HEAD
-import co.topl.crypto.hash._
+import co.topl.crypto.hash.{Digest, Hash}
 import co.topl.crypto.utils.encode.Base16
 
 /* Forked from https://github.com/input-output-hk/scrypto */
 
-trait Node[D <: Digest] {
-  def hash: D
-=======
-import co.topl.crypto.hash.{Digest, Hash}
-import scorex.util.ScorexEncoding
-
-/* Forked from https://github.com/input-output-hk/scrypto */
-
-trait Node extends ScorexEncoding {
+trait Node {
   def hash: Digest
->>>>>>> 1df83450
 }
 
 /** Internal node in Merkle tree
