--- conflicted
+++ resolved
@@ -76,46 +76,6 @@
     (feeParams, outputParams)
   }
 
-<<<<<<< HEAD
-  /**
-   * Determines the input boxes needed to create a transfer transaction
-   *
-   * @param state a read-only version of the nodes current state
-   * @param toReceive the recipients of boxes
-   * @param sender the set of addresses that will contribute boxes to this transaction
-   * @param fee the fee to be paid for the transaction
-   * @param txType the type of transfer
-   * @param assetArgs a tuple of asset specific details for finding the right asset boxes to be sent in a transfer
-   * @return the input box information and output data needed to create the transaction case class
-   */
-  def createRawTransferParams(state: StateReader,
-                              toReceive: IndexedSeq[(Address, TokenBox.Value)],
-                              sender: IndexedSeq[Address],
-                              changeAddress: Address,
-                              fee: TokenBox.Value,
-                              txType: String,
-                              assetArgs: Option[(Address, String)] = None // (issuer, assetCode)
-                             ): Try[(IndexedSeq[(Address, Box.Nonce)], IndexedSeq[(Address, TokenBox.Value)])] = Try {
-
-    // Lookup boxes for the given senders
-    val senderBoxes =
-      sender.flatMap { s =>
-        println("in create raw transfer: ")
-        println("address: " + s)
-        println("token boxes: " + state.getTokenBoxes(s).toSeq)
-        println("tx type: " + txType)
-        state.getTokenBoxes(s)
-          .getOrElse(throw new Exception("No boxes found to fund transaction")) // isn't this just an empty sequence instead of None?
-          .map {
-            case bx: PolyBox  => {
-              println("found a poly box!")
-              ("Poly", s, bx)
-            } // always get polys because this is how fees are paid
-            case bx: ArbitBox if txType == "ArbitTransfer" => ("Arbit", s, bx)
-            case bx: AssetBox if (txType == "AssetTransfer" &&
-              bx.assetCode == assetArgs.getOrElse(throw new Error("Undefined assetCode parameter"))._2 &&
-              bx.issuer == assetArgs.getOrElse(throw new Error("Undefined asset issuer parameter"))._1) => ("Asset", s, bx)
-=======
   /** Retrieves the boxes from state for the specified sequence of senders and filters them based on the type of transaction */
   private def getSenderBoxesForTx(
     state:     StateReader,
@@ -146,7 +106,6 @@
             case bx: PolyBox  => ("Poly", s, bx)
             case bx: ArbitBox => ("Arbit", s, bx)
             case bx: AssetBox => ("Asset", s, bx)
->>>>>>> 9d338b0d
           }
       }
       .groupBy(_._1)
@@ -175,8 +134,6 @@
     // Lookup boxes for the given senders
     val senderBoxes = getSenderBoxesForTx(state, sender, txType, assetArgs)
 
-    println("sender boxes! " + senderBoxes)
-
     // ensure there are enough polys to pay the fee
     require(senderBoxes("Poly").map(_._3.value).sum >= fee, s"Insufficient funds available to pay transaction fee.")
 
@@ -215,16 +172,10 @@
           (changeAddress, senderBoxes("Poly").map(_._3.value).sum - fee) +: toReceive
         )
     }
-    println("available to spend: " + availableToSpend)
 
     // ensure there are sufficient funds from the sender boxes to create all outputs
-<<<<<<< HEAD
-    require(availableToSpend >= (toReceive.map(_._2).sum), "Insufficient funds available to create transaction.")
-    println("input: " +  inputs + " outputs: " + outputs)
-=======
     require(availableToSpend >= toReceive.map(_._2).sum, "Insufficient funds available to create transaction.")
 
->>>>>>> 9d338b0d
     (inputs, outputs)
   }
 
