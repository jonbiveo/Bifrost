--- conflicted
+++ resolved
@@ -1,70 +1,62 @@
-package co.topl.consensus.genesis
-
-import co.topl.consensus.Forger.ChainParams
-import co.topl.crypto.Signature25519
-import co.topl.modifier.ModifierId
-import co.topl.modifier.block.Block
-import co.topl.modifier.transaction.{ ArbitTransfer, PolyTransfer }
-import co.topl.nodeView.history.History
-import co.topl.nodeView.state.box.ArbitBox
-import co.topl.nodeView.state.box.proposition.PublicKey25519Proposition
-<<<<<<< HEAD
-import co.topl.settings.{ AppSettings, RuntimeOpts, StartupOpts, Version }
-=======
-import co.topl.settings.{ AppSettings, RuntimeOpts, Version }
->>>>>>> 7a6fd07d
-
-import scala.util.Try
-
-case class PrivateTestnet ( keyGen  : (Int, Option[String]) => Set[PublicKey25519Proposition],
-                            settings: AppSettings,
-<<<<<<< HEAD
-                            opts    : RuntimeOpts) extends GenesisProvider {
-=======
-                            opts    : RuntimeOpts
-                          ) extends GenesisProvider {
->>>>>>> 7a6fd07d
-
-  override protected val blockChecksum: ModifierId = ModifierId(Array.fill(32)(0: Byte))
-
-  override protected val blockVersion: Version = settings.application.version
-
-  override protected val members: Map[String, Long] = Map("Not implemented here" -> 0L)
-
-  override def getGenesisBlock: Try[(Block, ChainParams)] = Try(formNewBlock)
-
-  /**
-   * We want a private network to have a brand new genesis block that is created at runtime. This is
-   * done to allow the user to forge on their private network. Therefore, we need to generate a new set of keys
-   * by making a call to the key manager holder to create a the set of forging keys. Once these keys are created,
-   * we can use the public images to pre-fund the accounts from genesis.
-   */
-  val (numberOfKeys, balance, initialDifficulty) = settings.forging.privateTestnet.map { settings =>
-      (settings.numTestnetAccts, settings.testnetBalance, settings.initialDifficulty)
-  }.getOrElse(10, 1000000L, 1000000000000000000L)
-
-  def formNewBlock: (Block, ChainParams) = {
-    // map the members to their balances then continue as normal
-    val privateTotalStake = numberOfKeys * balance
-
-    val txInput = (
-      IndexedSeq(genesisAcct.publicImage -> 0L),
-      keyGen(numberOfKeys, opts.seed).map(_ -> balance).toIndexedSeq,
-      Map(genesisAcct.publicImage -> Signature25519.genesis()),
-      0L,
-      0L,
-      "")
-
-    val txs = Seq((ArbitTransfer.apply: ARB).tupled(txInput), (PolyTransfer.apply: POLY).tupled(txInput))
-
-    val generatorBox = ArbitBox(genesisAcct.publicImage, 0, privateTotalStake)
-
-    val signature = Signature25519.genesis()
-
-    val block = Block(History.GenesisParentId, 0L, generatorBox, signature, txs, blockVersion.blockByte)
-
-    log.debug(s"Initialize state with transactions ${txs}")
-
-    (block, ChainParams(privateTotalStake, initialDifficulty))
-  }
-}
+package co.topl.consensus.genesis
+
+import co.topl.consensus.Forger.ChainParams
+import co.topl.crypto.Signature25519
+import co.topl.modifier.ModifierId
+import co.topl.modifier.block.Block
+import co.topl.modifier.transaction.{ ArbitTransfer, PolyTransfer }
+import co.topl.nodeView.history.History
+import co.topl.nodeView.state.box.ArbitBox
+import co.topl.nodeView.state.box.proposition.PublicKey25519Proposition
+import co.topl.settings.{ AppSettings, RuntimeOpts, Version }
+
+import scala.util.Try
+
+case class PrivateTestnet ( keyGen  : (Int, Option[String]) => Set[PublicKey25519Proposition],
+                            settings: AppSettings,
+                            opts    : RuntimeOpts
+                          ) extends GenesisProvider {
+
+  override protected val blockChecksum: ModifierId = ModifierId(Array.fill(32)(0: Byte))
+
+  override protected val blockVersion: Version = settings.application.version
+
+  override protected val members: Map[String, Long] = Map("Not implemented here" -> 0L)
+
+  override def getGenesisBlock: Try[(Block, ChainParams)] = Try(formNewBlock)
+
+  /**
+   * We want a private network to have a brand new genesis block that is created at runtime. This is
+   * done to allow the user to forge on their private network. Therefore, we need to generate a new set of keys
+   * by making a call to the key manager holder to create a the set of forging keys. Once these keys are created,
+   * we can use the public images to pre-fund the accounts from genesis.
+   */
+  val (numberOfKeys, balance, initialDifficulty) = settings.forging.privateTestnet.map { settings =>
+      (settings.numTestnetAccts, settings.testnetBalance, settings.initialDifficulty)
+  }.getOrElse(10, 1000000L, 1000000000000000000L)
+
+  def formNewBlock: (Block, ChainParams) = {
+    // map the members to their balances then continue as normal
+    val privateTotalStake = numberOfKeys * balance
+
+    val txInput = (
+      IndexedSeq(genesisAcct.publicImage -> 0L),
+      keyGen(numberOfKeys, opts.seed).map(_ -> balance).toIndexedSeq,
+      Map(genesisAcct.publicImage -> Signature25519.genesis()),
+      0L,
+      0L,
+      "")
+
+    val txs = Seq((ArbitTransfer.apply: ARB).tupled(txInput), (PolyTransfer.apply: POLY).tupled(txInput))
+
+    val generatorBox = ArbitBox(genesisAcct.publicImage, 0, privateTotalStake)
+
+    val signature = Signature25519.genesis()
+
+    val block = Block(History.GenesisParentId, 0L, generatorBox, signature, txs, blockVersion.blockByte)
+
+    log.debug(s"Initialize state with transactions ${txs}")
+
+    (block, ChainParams(privateTotalStake, initialDifficulty))
+  }
+}