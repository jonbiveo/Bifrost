import sbt._

object Dependencies {

  val akkaVersion = "2.6.18"
  val akkaHttpVersion = "10.2.9"
  val circeVersion = "0.14.1"
  val kamonVersion = "2.5.0"
  val graalVersion = "21.1.0"
  val simulacrumVersion = "1.0.1"

  val logging = Seq(
    "com.typesafe.scala-logging" %% "scala-logging"   % "3.9.4",
    "ch.qos.logback"              % "logback-classic" % "1.2.11",
    "ch.qos.logback"              % "logback-core"    % "1.2.11",
    "org.slf4j"                   % "slf4j-api"       % "1.7.36"
  )

  val test = Seq(
<<<<<<< HEAD
    "org.scalatest"      %% "scalatest"         % "3.2.10"  % "test",
    "org.scalactic"      %% "scalactic"         % "3.2.10"  % "test",
=======
    "org.scalatest"      %% "scalatest"         % "3.2.11"   % "test",
    "org.scalactic"      %% "scalactic"         % "3.2.11"  % "test",
>>>>>>> bc8ff0d8
    "org.scalacheck"     %% "scalacheck"        % "1.15.4"  % "test",
    "org.scalatestplus"  %% "scalacheck-1-14"   % "3.2.2.0" % "test",
    "com.spotify"         % "docker-client"     % "8.16.0"  % "test",
    "org.asynchttpclient" % "async-http-client" % "2.12.3"  % "test",
    "org.scalamock"      %% "scalamock"         % "5.2.0"   % "test",
    "com.ironcorelabs"   %% "cats-scalatest"    % "3.1.1"   % "test"
  )

  val it = Seq(
    "org.scalatest"     %% "scalatest"           % "3.2.6"         % "it",
    "com.spotify"        % "docker-client"       % "8.16.0"        % "it",
    "com.typesafe.akka" %% "akka-stream-testkit" % akkaVersion     % "it",
    "com.typesafe.akka" %% "akka-http-testkit"   % akkaHttpVersion % "it"
  )

  val akka = Seq(
    "com.typesafe.akka" %% "akka-actor"               % akkaVersion,
    "com.typesafe.akka" %% "akka-actor-typed"         % akkaVersion,
    "com.typesafe.akka" %% "akka-stream"              % akkaVersion,
    "com.typesafe.akka" %% "akka-stream-typed"        % akkaVersion,
    "com.typesafe.akka" %% "akka-http"                % akkaHttpVersion,
    "com.typesafe.akka" %% "akka-http-core"           % akkaHttpVersion,
    "com.typesafe.akka" %% "akka-slf4j"               % akkaVersion,
    "com.typesafe.akka" %% "akka-testkit"             % akkaVersion     % Test,
    "com.typesafe.akka" %% "akka-actor-testkit-typed" % akkaVersion     % Test,
    "com.typesafe.akka" %% "akka-stream-testkit"      % akkaVersion     % Test,
    "com.typesafe.akka" %% "akka-http-testkit"        % akkaHttpVersion % Test
  )

  val network = Seq(
    "org.bitlet"  % "weupnp"      % "0.1.4",
    "commons-net" % "commons-net" % "3.8.0"
  )

  val circe = Seq(
    "io.circe" %% "circe-core"   % circeVersion,
    "io.circe" %% "circe-parser" % circeVersion
  )

  val misc = Seq(
<<<<<<< HEAD
    "com.chuusai"     %% "shapeless" % "2.3.7",
    "com.iheart"      %% "ficus"     % "1.5.2",
    "com.google.guava" % "guava"     % "31.0.1-jre",
=======
    "com.chuusai"     %% "shapeless" % "2.3.8",
    "com.iheart"      %% "ficus"     % "1.5.2",
    "com.google.guava" % "guava"     % "31.1-jre",
>>>>>>> bc8ff0d8
    "io.estatico"     %% "newtype"   % "0.4.4"
  )

  val monitoring = Seq(
    "io.kamon" %% "kamon-core"     % kamonVersion,
    "io.kamon" %% "kamon-bundle"   % kamonVersion % Runtime,
    "io.kamon" %% "kamon-influxdb" % kamonVersion % Runtime,
    "io.kamon" %% "kamon-zipkin"   % kamonVersion % Runtime
  )

  val graal = Seq(
    "org.graalvm.sdk"     % "graal-sdk"   % graalVersion,
    "org.graalvm.js"      % "js"          % graalVersion,
    "org.graalvm.truffle" % "truffle-api" % graalVersion
  )

  val node: Seq[ModuleID] = {
    Seq(
      "com.typesafe.akka"          %% "akka-cluster"       % akkaVersion,
      "com.typesafe.akka"          %% "akka-remote"        % akkaVersion,
      "com.typesafe"                % "config"             % "1.4.2",
      "com.lihaoyi"                %% "mainargs"           % "0.2.2",
      "net.jpountz.lz4"             % "lz4"                % "1.3.0",
      "com.github.julien-truffaut" %% "monocle-core"       % "3.0.0-M6",
      "com.github.julien-truffaut" %% "monocle-macro"      % "3.0.0-M6",
      "org.ethereum"                % "leveldbjni-all"     % "1.18.3",
      "org.iq80.leveldb"            % "leveldb"            % "0.12",
      "org.mongodb.scala"          %% "mongo-scala-driver" % "4.3.4"
    ) ++
    logging ++
    test ++
    it ++
    akka ++
    network ++
    circe ++
    misc ++
    monitoring
  }

  lazy val common: Seq[ModuleID] = {
    Seq(
      "org.typelevel"          %% "simulacrum"              % simulacrumVersion,
      "org.scala-lang.modules" %% "scala-collection-compat" % "2.6.0",
      "org.scodec"             %% "scodec-bits"             % "1.1.30",
      "org.mongodb.scala"      %% "mongo-scala-driver"      % "4.3.2",
      "io.circe"               %% "circe-generic"           % circeVersion
    ) ++
    logging ++
    circe ++
    test ++
    akka
  }

  lazy val chainProgram: Seq[ModuleID] =
    Seq(
      "io.circe"               %% "circe-core"              % circeVersion,
      "io.circe"               %% "circe-parser"            % circeVersion,
      "org.scala-lang.modules" %% "scala-collection-compat" % "2.6.0"
    ) ++
    test ++
    graal

  lazy val brambl: Seq[ModuleID] =
    test

  lazy val akkaHttpRpc: Seq[ModuleID] =
    Seq(
      "de.heikoseeberger"      %% "akka-http-circe"         % "1.39.2",
      "io.circe"               %% "circe-optics"            % circeVersion,
      "io.circe"               %% "circe-generic"           % circeVersion,
      "org.scala-lang.modules" %% "scala-collection-compat" % "2.6.0"
    ) ++
    circe ++
    akka ++
    test

  lazy val toplRpc: Seq[ModuleID] =
    Seq(
      "io.circe"               %% "circe-generic"           % circeVersion,
      "org.scala-lang.modules" %% "scala-collection-compat" % "2.6.0"
    ) ++
    circe ++
    test

  lazy val gjallarhorn: Seq[ModuleID] =
    Seq(
      "com.typesafe.akka"     %% "akka-cluster" % akkaVersion,
      "com.typesafe.akka"     %% "akka-remote"  % akkaVersion,
      "com.github.pureconfig" %% "pureconfig"   % "0.16.0"
    ) ++
    akka ++
    test ++
    circe ++
    logging ++
    misc ++
    it

  lazy val benchmarking: Seq[ModuleID] = Seq()

  lazy val crypto: Seq[ModuleID] =
    Seq(
      "org.typelevel"     %% "simulacrum"      % simulacrumVersion,
      "org.typelevel"     %% "cats-core"       % "2.7.0",
      "org.bouncycastle"   % "bcprov-jdk15on"  % "1.70",
      "org.whispersystems" % "curve25519-java" % "0.5.0"
    ) ++
    misc ++
    test

  lazy val tools: Seq[ModuleID] =
    Seq(
      "org.mongodb.scala" %% "mongo-scala-driver" % "4.3.4"
    )

  lazy val loadTesting: Seq[ModuleID] = {
    Seq(
      "com.lihaoyi"    %% "mainargs" % "0.2.2",
      "com.nike.fleam" %% "fleam"    % "7.0.0"
    ) ++
    akka ++
    circe
  }

}<|MERGE_RESOLUTION|>--- conflicted
+++ resolved
@@ -17,13 +17,8 @@
   )
 
   val test = Seq(
-<<<<<<< HEAD
-    "org.scalatest"      %% "scalatest"         % "3.2.10"  % "test",
-    "org.scalactic"      %% "scalactic"         % "3.2.10"  % "test",
-=======
-    "org.scalatest"      %% "scalatest"         % "3.2.11"   % "test",
+    "org.scalatest"      %% "scalatest"         % "3.2.11"  % "test",
     "org.scalactic"      %% "scalactic"         % "3.2.11"  % "test",
->>>>>>> bc8ff0d8
     "org.scalacheck"     %% "scalacheck"        % "1.15.4"  % "test",
     "org.scalatestplus"  %% "scalacheck-1-14"   % "3.2.2.0" % "test",
     "com.spotify"         % "docker-client"     % "8.16.0"  % "test",
@@ -64,15 +59,9 @@
   )
 
   val misc = Seq(
-<<<<<<< HEAD
-    "com.chuusai"     %% "shapeless" % "2.3.7",
-    "com.iheart"      %% "ficus"     % "1.5.2",
-    "com.google.guava" % "guava"     % "31.0.1-jre",
-=======
     "com.chuusai"     %% "shapeless" % "2.3.8",
     "com.iheart"      %% "ficus"     % "1.5.2",
     "com.google.guava" % "guava"     % "31.1-jre",
->>>>>>> bc8ff0d8
     "io.estatico"     %% "newtype"   % "0.4.4"
   )
 
