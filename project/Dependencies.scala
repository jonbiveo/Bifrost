--- conflicted
+++ resolved
@@ -114,14 +114,9 @@
   lazy val common: Seq[ModuleID] = {
     Seq(
       "org.typelevel"          %% "simulacrum"              % simulacrumVersion,
-<<<<<<< HEAD
-      "org.scala-lang.modules" %% "scala-collection-compat" % "2.5.0",
-      "org.scodec"             %% "scodec-bits"             % "1.1.28",
+      "org.scala-lang.modules" %% "scala-collection-compat" % "2.6.0",
+      "org.scodec"             %% "scodec-bits"             % "1.1.30",
       "org.mongodb.scala"      %% "mongo-scala-driver"      % "4.3.2"
-=======
-      "org.scala-lang.modules" %% "scala-collection-compat" % "2.6.0",
-      "org.scodec"             %% "scodec-bits"             % "1.1.30"
->>>>>>> 182bb9b0
     ) ++
       logging ++
       circe ++
@@ -177,22 +172,12 @@
 
   lazy val crypto: Seq[ModuleID] =
     Seq(
-<<<<<<< HEAD
-      "org.bouncycastle"   % "bcprov-jdk15on"  % "1.69",
+      "org.bouncycastle"   % "bcprov-jdk15on"  % "1.70",
       "org.whispersystems" % "curve25519-java" % "0.5.0"
     ) ++
     cats ++
     misc ++
     test
-=======
-      "org.typelevel"     %% "simulacrum"      % simulacrumVersion,
-      "org.typelevel"     %% "cats-core"       % "2.7.0",
-      "org.bouncycastle"   % "bcprov-jdk15on"  % "1.70",
-      "org.whispersystems" % "curve25519-java" % "0.5.0"
-    ) ++
-      misc ++
-      test
->>>>>>> 182bb9b0
 
   lazy val tools: Seq[ModuleID] =
     Seq(
