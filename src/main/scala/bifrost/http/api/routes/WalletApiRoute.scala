--- conflicted
+++ resolved
@@ -88,21 +88,11 @@
       val wallet = view.vault
       val amount: Long = (params \\ "amount").head.asNumber.get.toLong.get
       val recipient: PublicKey25519Proposition = PublicKey25519Proposition(
-<<<<<<< HEAD
         PublicKey @@ Base58.decode((params \\ "recipient").head.asString.get).get
       )
       val sender: IndexedSeq[PublicKey25519Proposition] =
         (params \\ "sender").head.asArray.get
-          .map(key =>
-            PublicKey25519Proposition(PublicKey @@ Base58.decode(key.asString.get).get)
-          )
-=======
-        Base58.decode((params \\ "recipient").head.asString.get).get
-        )
-      val sender: IndexedSeq[PublicKey25519Proposition] =
-        (params \\ "sender").head.asArray.get
-          .map(key => PublicKey25519Proposition(Base58.decode(key.asString.get).get))
->>>>>>> 5867e128
+          .map(key => PublicKey25519Proposition(PublicKey @@ Base58.decode(key.asString.get).get))
       val fee: Long =
         (params \\ "fee").head.asNumber.flatMap(_.toLong).getOrElse(0L)
 
@@ -168,23 +158,13 @@
     viewAsync().map { view =>
       val amount: Long = (params \\ "amount").head.asNumber.get.toLong.get
       val recipient: PublicKey25519Proposition = PublicKey25519Proposition(
-<<<<<<< HEAD
         PublicKey @@ Base58.decode((params \\ "recipient").head.asString.get).get
       )
       val sender: IndexedSeq[PublicKey25519Proposition] =
         (params \\ "sender").head.asArray.get
           .map(key =>
-            PublicKey25519Proposition(PublicKey @@ Base58.decode(key.asString.get).get)
-          )
-=======
-        Base58.decode((params \\ "recipient").head.asString.get).get
-        )
-      val sender: IndexedSeq[PublicKey25519Proposition] =
-        (params \\ "sender").head.asArray.get
-          .map(key =>
-                 PublicKey25519Proposition(Base58.decode(key.asString.get).get)
+                 PublicKey25519Proposition(PublicKey @@ Base58.decode(key.asString.get).get)
                )
->>>>>>> 5867e128
       val fee: Long =
         (params \\ "fee").head.asNumber.flatMap(_.toLong).getOrElse(0L)
       // Optional API parameters
@@ -247,23 +227,13 @@
       val wallet = view.vault
       val amount: Long = (params \\ "amount").head.asNumber.get.toLong.get
       val recipient: PublicKey25519Proposition = PublicKey25519Proposition(
-<<<<<<< HEAD
         PublicKey @@ Base58.decode((params \\ "recipient").head.asString.get).get
       )
       val sender: IndexedSeq[PublicKey25519Proposition] =
         (params \\ "sender").head.asArray.get
           .map(key =>
-            PublicKey25519Proposition(PublicKey @@ Base58.decode(key.asString.get).get)
-          )
-=======
-        Base58.decode((params \\ "recipient").head.asString.get).get
-        )
-      val sender: IndexedSeq[PublicKey25519Proposition] =
-        (params \\ "sender").head.asArray.get
-          .map(key =>
-                 PublicKey25519Proposition(Base58.decode(key.asString.get).get)
+                 PublicKey25519Proposition(PublicKey @@ Base58.decode(key.asString.get).get)
                )
->>>>>>> 5867e128
       val fee: Long =
         (params \\ "fee").head.asNumber.flatMap(_.toLong).getOrElse(0L)
       // Optional API parameters
@@ -326,23 +296,13 @@
     viewAsync().map { view =>
       val amount: Long = (params \\ "amount").head.asNumber.get.toLong.get
       val recipient: PublicKey25519Proposition = PublicKey25519Proposition(
-<<<<<<< HEAD
         PublicKey @@ Base58.decode((params \\ "recipient").head.asString.get).get
       )
       val sender: IndexedSeq[PublicKey25519Proposition] =
         (params \\ "sender").head.asArray.get
           .map(key =>
-            PublicKey25519Proposition(PublicKey @@ Base58.decode(key.asString.get).get)
-          )
-=======
-        Base58.decode((params \\ "recipient").head.asString.get).get
-        )
-      val sender: IndexedSeq[PublicKey25519Proposition] =
-        (params \\ "sender").head.asArray.get
-          .map(key =>
-                 PublicKey25519Proposition(Base58.decode(key.asString.get).get)
+                 PublicKey25519Proposition(PublicKey @@ Base58.decode(key.asString.get).get)
                )
->>>>>>> 5867e128
       val fee: Long =
         (params \\ "fee").head.asNumber.flatMap(_.toLong).getOrElse(0L)
       // Optional API parameters
@@ -390,22 +350,14 @@
    */
   private def balances ( params: Json, id: String ): Future[Json] = {
     viewAsync().map { view =>
-<<<<<<< HEAD
-      val tbr = view.state.tbr
-      val publicKeys = (params \\ "publicKeys").head.asArray.get.map(k =>
-        PublicKey25519Proposition(PublicKey @@ Base58.decode(k.asString.get).get)
-      )
-      val boxes: Map[PublicKey25519Proposition, Map[String, Seq[Box]]] =
-=======
       // parse the required arguments from the request
       val publicKeys = (params \\ "publicKeys").head.asArray.get.map(k => {
-        PublicKey25519Proposition(Base58.decode(k.asString.get).get)
+        PublicKey25519Proposition(PublicKey @@ Base58.decode(k.asString.get).get)
       })
 
       checkPublicKey(publicKeys, view)
 
       val boxes: Map[PublicKey25519Proposition, Map[String, Seq[TokenBox]]] =
->>>>>>> 5867e128
         publicKeys
           .map(k => {
             val orderedBoxes = view.state.getTokenBoxes(k) match {
@@ -624,16 +576,10 @@
   private def signTx ( params: Json, id: String ): Future[Json] = {
     viewAsync().map { view =>
       val wallet = view.vault
-<<<<<<< HEAD
-      val props = (params \\ "signingKeys").head.asArray.get.map(k =>
+      val props = (params \\ "signingKeys").head.asArray.get.map(k => {
         PublicKey25519Proposition(PublicKey @@ Base58.decode(k.asString.get).get)
-      )
-=======
-      val props = (params \\ "signingKeys").head.asArray.get.map(k => {
-        PublicKey25519Proposition(Base58.decode(k.asString.get).get)
       })
 
->>>>>>> 5867e128
       val tx = (params \\ "protoTx").head
       val txType = (tx \\ "txType").head.asString.get
       val txInstance = txType match {
