import sbt.Keys.organization
import sbtassembly.MergeStrategy

name := "bifrost"

lazy val commonSettings = Seq(
  scalaVersion := "2.12.11",
  semanticdbEnabled := true, // enable SemanticDB for Scalafix
  semanticdbVersion := scalafixSemanticdb.revision, // use Scalafix compatible version
  organization := "co.topl",
  version := "1.1.0",
//  wartremoverErrors := Warts.unsafe // settings for wartremover
)

scalaVersion := "2.12.11"
organization := "co.topl"
version := "1.1.0"

mainClass in assembly := Some("bifrost.BifrostApp")
test in assembly := {}

// The Typesafe repository
resolvers += "Typesafe repository" at "https://repo.typesafe.com/typesafe/releases/"

val akkaVersion = "2.5.31"
val akkaHttpVersion = "10.1.12"
val circeVersion = "0.13.0"

val akkaDependencies = Seq(
  "com.typesafe.akka" %% "akka-actor" % akkaVersion,
  "com.typesafe.akka" %% "akka-stream" % akkaVersion,
  "com.typesafe.akka" %% "akka-http" % akkaHttpVersion,
  "com.typesafe.akka" %% "akka-http-core" % akkaHttpVersion,
  "com.typesafe.akka" %% "akka-slf4j" % akkaVersion,
  "com.typesafe.akka" %% "akka-stream-testkit" % akkaVersion % Test,
  "com.typesafe.akka" %% "akka-http-testkit" % akkaHttpVersion % Test,
)

val networkDependencies = Seq(
  "org.bitlet" % "weupnp" % "0.1.4",
  "commons-net" % "commons-net" % "3.6"
)

val apiDependencies = Seq(
  "io.circe" %% "circe-core" % circeVersion,
  "io.circe" %% "circe-generic" % circeVersion,
  "io.circe" %% "circe-parser" % circeVersion,
  "io.circe" %% "circe-literal" % circeVersion
)

val loggingDependencies = Seq(
  "com.typesafe.scala-logging" %% "scala-logging" % "3.9.2",
  "ch.qos.logback" % "logback-classic" % "1.2.3",
  "ch.qos.logback" % "logback-core" % "1.2.3",
  "org.slf4j" % "slf4j-api" % "1.7.30"
)

val testingDependencies = Seq(
  "org.scalactic" %% "scalactic" % "3.2.0" % Test,
  "org.scalatest" %% "scalatest" % "3.2.0" % Test,
  "org.scalacheck" %% "scalacheck" % "1.14.3" % Test,
  "org.scalatestplus" %% "scalacheck-1-14" % "3.2.0.0" % Test
)

libraryDependencies ++= Seq(
  "com.chuusai" %% "shapeless" % "2.3.3",
  "org.scorexfoundation" %% "scrypto" % "1.3.3",
  "com.google.guava" % "guava" % "29.0-jre",
  "com.iheart" %% "ficus" % "1.4.7",
  "org.rudogma" %% "supertagged" % "1.4",
  "com.joefkelley" %% "argyle" % "1.0.0"
) ++ akkaDependencies ++ networkDependencies ++ apiDependencies ++ loggingDependencies ++ testingDependencies

libraryDependencies ++= Seq(
  "org.scorexfoundation" %% "iodb" % "0.3.2",
  "org.bouncycastle" % "bcprov-jdk15on" % "1.66",
  "org.whispersystems" % "curve25519-java" % "0.5.0",
)

// monitoring dependencies
libraryDependencies ++= Seq(
  "io.kamon" %% "kamon-bundle" % "2.0.6",
  "io.kamon" %% "kamon-core" % "2.1.4",
  "io.kamon" %% "kamon-influxdb" % "2.1.4",
  "io.kamon" %% "kamon-zipkin" % "2.1.4",
  //"io.kamon" %% "kamon-apm-reporter" % "2.1.0",
  //"de.aktey.akka.visualmailbox" %% "collector" % "1.1.0"
)

// https://mvnrepository.com/artifact/org.graalvm.sdk/graal-sdk
libraryDependencies += "org.graalvm.sdk" % "graal-sdk" % "19.2.1"

// https://mvnrepository.com/artifact/org.graalvm.js/js
libraryDependencies += "org.graalvm.js" % "js" % "19.2.1"

// https://mvnrepository.com/artifact/org.graalvm.truffle/truffle-api
libraryDependencies += "org.graalvm.truffle" % "truffle-api" % "19.2.1"


libraryDependencies  ++= Seq(
  "org.scalanlp" %% "breeze" % "1.0",
<<<<<<< HEAD
  "com.google.protobuf" % "protobuf-java" % "3.12.4",
  "com.thesamet.scalapb" %% "lenses" % "0.10.7",
  "com.typesafe" % "config" % "1.3.4",
=======
  "com.google.protobuf" % "protobuf-java" % "3.5.1",
  "com.thesamet.scalapb" %% "lenses" % "0.10.8",
  "com.typesafe" % "config" % "1.3.3",
>>>>>>> ff776165
)

scalacOptions ++= Seq(
  "-deprecation",
  "-feature",
  "-language:higherKinds",
  "-language:postfixOps",
  "-unchecked",
  "-Xfatal-warnings",
  "-Xlint:",
  "-Ywarn-unused:-implicits,-privates"
)

javaOptions ++= Seq(
  "-Xbootclasspath/a:ValkyrieInstrument-1.0.jar",
  // from https://groups.google.com/d/msg/akka-user/9s4Yl7aEz3E/zfxmdc0cGQAJ
  "-XX:+UseG1GC",
  "-XX:+UseNUMA",
  "-XX:+AlwaysPreTouch",
  "-XX:+PerfDisableSharedMem",
  "-XX:+ParallelRefProcEnabled",
  "-XX:+UseStringDeduplication",
  "-XX:+ExitOnOutOfMemoryError",
  "-Xss64m"
)

testOptions in Test += Tests.Argument("-oD", "-u", "target/test-reports")
testOptions in Test += Tests.Argument(TestFrameworks.ScalaCheck, "-verbosity", "2")

//publishing settings

publishMavenStyle := true

publishArtifact in Test := false

parallelExecution in Test := false

logBuffered in Test := false

testOptions in Test += Tests.Argument(TestFrameworks.ScalaTest, "-f", "sbttest.log", "-oDG")

classLoaderLayeringStrategy := ClassLoaderLayeringStrategy.Flat

Test / fork := false

Compile / run / fork := true

pomIncludeRepository := { _ => false }

homepage := Some(url("https://github.com/Topl/Bifrost"))

assemblyMergeStrategy in assembly ~= { old: ((String) => MergeStrategy) => {
    case ps if ps.endsWith(".SF")      => MergeStrategy.discard
    case ps if ps.endsWith(".DSA")     => MergeStrategy.discard
    case ps if ps.endsWith(".RSA")     => MergeStrategy.discard
    case ps if ps.endsWith(".xml")     => MergeStrategy.first
    // https://github.com/sbt/sbt-assembly/issues/370
    case PathList("module-info.class") => MergeStrategy.discard
    case PathList("module-info.java")  => MergeStrategy.discard
    case "META-INF/truffle/instrument" => MergeStrategy.concat
    case "META-INF/truffle/language"   => MergeStrategy.rename
    case x => old(x)
  }
}

connectInput in run := true
outputStrategy := Some(StdoutOutput)

PB.targets in Compile := Seq(
  scalapb.gen() -> (sourceManaged in Compile).value
)

PB.pythonExe := "C:\\Python27\\python.exe"

connectInput in run := true
outputStrategy := Some(StdoutOutput)

lazy val bifrost = Project(id = "bifrost", base = file("."))
  .settings(commonSettings: _*)

lazy val benchmarking = Project(id = "benchmark", base = file("benchmark"))
  .settings(commonSettings: _*)
  .dependsOn(bifrost % "compile->compile;test->test")
  .enablePlugins(JmhPlugin)
  .disablePlugins(sbtassembly.AssemblyPlugin)<|MERGE_RESOLUTION|>--- conflicted
+++ resolved
@@ -99,15 +99,9 @@
 
 libraryDependencies  ++= Seq(
   "org.scalanlp" %% "breeze" % "1.0",
-<<<<<<< HEAD
   "com.google.protobuf" % "protobuf-java" % "3.12.4",
-  "com.thesamet.scalapb" %% "lenses" % "0.10.7",
+  "com.thesamet.scalapb" %% "lenses" % "0.10.8",
   "com.typesafe" % "config" % "1.3.4",
-=======
-  "com.google.protobuf" % "protobuf-java" % "3.5.1",
-  "com.thesamet.scalapb" %% "lenses" % "0.10.8",
-  "com.typesafe" % "config" % "1.3.3",
->>>>>>> ff776165
 )
 
 scalacOptions ++= Seq(
