--- conflicted
+++ resolved
@@ -65,15 +65,9 @@
 ) ++ akkaDependencies ++ networkDependencies ++ apiDependencies ++ loggingDependencies ++ testingDependencies
 
 libraryDependencies ++= Seq(
-<<<<<<< HEAD
-  "org.scorexfoundation" %% "iodb" % "0.3.2",
-  "org.bouncycastle" % "bcprov-jdk15on" % "1.54",
-  "org.whispersystems" % "curve25519-java" % "0.5.0",
-=======
   "org.scorexfoundation" %% "iodb" % "0.4.0",
   "org.bouncycastle" % "bcprov-jdk15on" % "1.66",
-  "org.whispersystems" % "curve25519-java" % "0.4.1",
->>>>>>> 86025b32
+  "org.whispersystems" % "curve25519-java" % "0.5.0",
 )
 
 // monitoring dependencies
