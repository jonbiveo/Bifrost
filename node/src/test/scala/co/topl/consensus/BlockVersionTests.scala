package co.topl.consensus

import co.topl.consensus.consensusHelper.setProtocolMngr
import co.topl.modifier.ModifierId
import co.topl.modifier.block.Block
import co.topl.nodeView.history.History
import co.topl.nodeView.state.{MockState, State}
<<<<<<< HEAD
import co.topl.utils.{DiskKeyFileTestHelper, GenesisBlockGenerators, NodeGenerators}

class BlockVersionTests extends MockState with NodeGenerators with DiskKeyFileTestHelper with GenesisBlockGenerators {
=======
import co.topl.utils.GenesisBlockGenerators

class BlockVersionTests extends MockState with GenesisBlockGenerators {
>>>>>>> 99f72050

  /** Generate a history and state with a genesis block of the oldest version in the configuration */
  var fstVersion: Byte = _
  var genesisBlockOldestVersion: Block = _
  var history: History = _
  var state: State = _

  override def beforeAll(): Unit = {
    super.beforeAll()

    /** Initialize protocolMngr */
    setProtocolMngr(settings)

    fstVersion = protocolMngr.applicable.map(_.blockVersion).min.get
    genesisBlockOldestVersion = genesisBlockGen(keyRing).sample.get.copy(version = fstVersion)
    history = generateHistory(genesisBlockOldestVersion)
    state = createState(genesisBlockOldestVersion)
  }

  property(
    "Applying different blocks in different versions according to the test.conf should yield blocks " +
    "with intended versions"
  ) {

    /**
     * Apply enough blocks to history and state so there will be blocks of all possible versions
     * Don't make a test.conf that has a version with a really large startBlock
     */
    val blocksToAppend: Int = protocolMngr.applicable.maxBy(_.startBlock).startBlock.toInt
    val blocksCount: Int = blocksToAppend + 1 // with genesis block

    for (_ <- 1 to blocksToAppend) {
      val oneBlock: Block = blockCurve25519Gen.sample.get.copy(
        parentId = history.bestBlockId,
        transactions = Seq(),
        version = blockVersion(history.height + 1)
      )
      history = history.append(oneBlock).get._1
      state = state.applyModifier(oneBlock).get
    }

    var currentId: ModifierId = history.storage.bestBlockId
    for (height <- blocksCount to 1 by -1) {
      val currentBlock: Block = history.storage.modifierById(currentId).get
      currentId = currentBlock.parentId
      // log.debug(s"${Console.MAGENTA}${currentBlock.json}${Console.RESET}")
      val versionConf = protocolMngr
        .current(height)
        .getOrElse(throw new Error("Unable to find applicable protocol rules"))
        .blockVersion
        .get
      versionConf == currentBlock.version shouldBe true
    }
  }

  property("Applying genesis block to history/state with different available versions should be successful") {
    for (version <- protocolMngr.applicable.map(_.blockVersion.get)) {
      val genesisBlockWithVersion: Block = genesisBlockGen(keyRing).sample.get.copy(version = version)
      history = generateHistory(genesisBlockWithVersion)
      history.modifierById(genesisBlockWithVersion.id).isDefined shouldBe true
      state = createState(genesisBlockWithVersion)
      state.version == genesisBlockWithVersion.id shouldBe true
    }
  }
}<|MERGE_RESOLUTION|>--- conflicted
+++ resolved
@@ -5,15 +5,9 @@
 import co.topl.modifier.block.Block
 import co.topl.nodeView.history.History
 import co.topl.nodeView.state.{MockState, State}
-<<<<<<< HEAD
 import co.topl.utils.{DiskKeyFileTestHelper, GenesisBlockGenerators, NodeGenerators}
 
 class BlockVersionTests extends MockState with NodeGenerators with DiskKeyFileTestHelper with GenesisBlockGenerators {
-=======
-import co.topl.utils.GenesisBlockGenerators
-
-class BlockVersionTests extends MockState with GenesisBlockGenerators {
->>>>>>> 99f72050
 
   /** Generate a history and state with a genesis block of the oldest version in the configuration */
   var fstVersion: Byte = _
@@ -28,7 +22,7 @@
     setProtocolMngr(settings)
 
     fstVersion = protocolMngr.applicable.map(_.blockVersion).min.get
-    genesisBlockOldestVersion = genesisBlockGen(keyRing).sample.get.copy(version = fstVersion)
+    genesisBlockOldestVersion = genesisBlockGen(keyRingCurve25519).sample.get.copy(version = fstVersion)
     history = generateHistory(genesisBlockOldestVersion)
     state = createState(genesisBlockOldestVersion)
   }
@@ -71,7 +65,7 @@
 
   property("Applying genesis block to history/state with different available versions should be successful") {
     for (version <- protocolMngr.applicable.map(_.blockVersion.get)) {
-      val genesisBlockWithVersion: Block = genesisBlockGen(keyRing).sample.get.copy(version = version)
+      val genesisBlockWithVersion: Block = genesisBlockGen(keyRingCurve25519).sample.get.copy(version = version)
       history = generateHistory(genesisBlockWithVersion)
       history.modifierById(genesisBlockWithVersion.id).isDefined shouldBe true
       state = createState(genesisBlockWithVersion)
