package co.topl.utils

<<<<<<< HEAD
import co.topl.attestation.keyManagement.{KeyRing, KeyfileCurve25519, PrivateKeyCurve25519}
import co.topl.attestation.{Address, PublicKeyPropositionCurve25519}
=======
import co.topl.attestation.keyManagement._
import co.topl.attestation.{Address, Proposition, PublicKeyPropositionCurve25519, PublicKeyPropositionEd25519}
>>>>>>> c283528d
import co.topl.consensus.genesis.TestGenesis
import co.topl.modifier.ModifierId
import co.topl.modifier.block.Block
import co.topl.modifier.box.Box.identifier
import co.topl.modifier.box._
import co.topl.modifier.transaction.Transaction.TX
import co.topl.modifier.transaction.{ArbitTransfer, AssetTransfer, PolyTransfer, Transaction}
import co.topl.nodeView.history.{BlockProcessor, History, Storage}
import co.topl.nodeView.state.State
import co.topl.settings.{AppSettings, StartupOpts, Version}
import co.topl.utils.StringDataTypes.Latin1Data
import io.iohk.iodb.LSMStore
import org.scalacheck.Gen
import org.scalatest.Suite

import java.io.File
import java.nio.file.Files
import scala.util.Random

trait NodeGenerators extends CommonGenerators with KeyFileTestHelper {
  self: Suite =>

  private val settingsFilename = "node/src/test/resources/test.conf"

  lazy val settings: AppSettings = {
    val s = AppSettings.read(StartupOpts(Some(settingsFilename)))._1
    s.copy(
      application = s.application.copy(
        dataDir = Some(Files.createTempDirectory("bifrost-test-data").toString)
      )
    )
  }

  lazy val versionGen: Gen[Version] = for {
    first  <- Gen.choose(0: Byte, Byte.MaxValue)
    second <- Gen.choose(0: Byte, Byte.MaxValue)
    third  <- Gen.choose(0: Byte, Byte.MaxValue)
  } yield new Version(first, second, third)

  lazy val genesisBlock: Block =
    TestGenesis(keyRingCurve25519.addresses, keyRingEd25519.addresses, settings).getGenesisBlock.get._1

  def genesisBlockId: ModifierId = genesisBlock.id

  def generateHistory(genesisBlock: Block = genesisBlock): History = {
    val dataDir = s"/tmp/bifrost/test-data/test-${Random.nextInt(10000000)}"

    val iFile = new File(s"$dataDir/blocks")
    iFile.mkdirs()
    val blockStorage = new LSMStore(iFile)

    val storage = new Storage(blockStorage, settings.application.cacheExpire, settings.application.cacheSize)
    //we don't care about validation here
    val validators = Seq()

    var history = new History(storage, BlockProcessor(1024), validators)

    history = history.append(genesisBlock).get._1
    assert(history.modifierById(genesisBlock.id).isDefined)
    history
  }

  def genesisState(settings: AppSettings, genesisBlockWithVersion: Block = genesisBlock): State = {
    History.readOrGenerate(settings).append(genesisBlock)
    State.genesisState(settings, Seq(genesisBlockWithVersion))
  }

  lazy val genesisState: State = genesisState(settings)

  lazy val validBifrostTransactionSeqGen: Gen[Seq[TX]] = for {
    seqLen <- positiveMediumIntGen
  } yield 0 until seqLen map { _ =>
    val g: Gen[TX] = sampleUntilNonEmpty(
      Gen.oneOf(
        validPolyTransferGen(keyRingCurve25519, keyRingEd25519, genesisState),
        validArbitTransferGen(keyRingCurve25519, keyRingEd25519, genesisState),
        validAssetTransferGen(keyRingCurve25519, keyRingEd25519, genesisState, minting = true)
      )
    )
    sampleUntilNonEmpty(g)
  }

<<<<<<< HEAD
  lazy val validPolyTransferGen: Gen[PolyTransfer[_]] = for {
    from        <- fromSeqGen
    to          <- toSeqGen
    attestation <- attestationCurve25519Gen
    key         <- publicKeyPropositionCurve25519Gen
    fee         <- positiveLongGen
    timestamp   <- positiveLongGen
    data        <- stringGen
  } yield {

    val tx = PolyTransfer(from, to, attestation, fee, timestamp, Some(data), minting = false)
    val sig = key._1.sign(tx.messageToSign)
    tx.copy(attestation = Map(key._2 -> sig))
  }

  lazy val validArbitTransferGen: Gen[ArbitTransfer[_]] = for {
    from        <- fromSeqGen
    to          <- toSeqGen
    attestation <- attestationCurve25519Gen
    fee         <- positiveLongGen
    timestamp   <- positiveLongGen
    data        <- stringGen
  } yield ArbitTransfer(from, to, attestation, fee, timestamp, Some(data), minting = false)

  lazy val validAssetTransferGen: Gen[AssetTransfer[_]] = for {
    from        <- fromSeqGen
    to          <- assetToSeqGen
    attestation <- attestationCurve25519Gen
    fee         <- positiveLongGen
    timestamp   <- positiveLongGen
    data        <- stringGen
  } yield AssetTransfer(from, to, attestation, fee, timestamp, Some(data), minting = true)

//  def genesisState(settings: AppSettings, genesisBlockWithVersion: Block = genesisBlock): State = {
//    History.readOrGenerate(settings).append(genesisBlock)
//    State.genesisState(settings, Seq(genesisBlockWithVersion))
//  }

  def validPolyTransfer(
=======
  def validPolyTransferCurve25519Gen(
>>>>>>> c283528d
    keyRing: KeyRing[PrivateKeyCurve25519, KeyfileCurve25519],
    state:   State,
    fee:     Long = 1L
  ): Gen[PolyTransfer[PublicKeyPropositionCurve25519]] = {

    val availablePolys = sumBoxes(collectBoxes(keyRing.addresses, state), "PolyBox")
    val (sender, poly) = availablePolys(Random.nextInt(availablePolys.length))
    val polyAmount = SimpleValue(Int128(sampleUntilNonEmpty(Gen.chooseNum(1L + fee, poly.longValue() - 1))) - fee)

    val recipients = {
      val address: Address = keyRing.addresses.filterNot(_ == sender).toSeq(Random.nextInt(keyRing.addresses.size - 1))
      IndexedSeq((address, polyAmount))
    }
    val rawTx = PolyTransfer
      .createRaw[PublicKeyPropositionCurve25519](
        state,
        recipients,
        IndexedSeq(sender),
        changeAddress = sender,
        fee,
        data = None
      )
      .get

    rawTx.copy(attestation = Transaction.updateAttestation(rawTx)(keyRing.generateAttestation(sender)))
  }

  def validPolyTransferEd25519Gen(
    keyRing: KeyRing[PrivateKeyEd25519, KeyfileEd25519],
    state:   State,
    fee:     Long = 1L
  ): Gen[PolyTransfer[PublicKeyPropositionEd25519]] = {

    val availablePolys = sumBoxes(collectBoxes(keyRing.addresses, state), "PolyBox")
    val (sender, poly) = availablePolys(Random.nextInt(availablePolys.length))
    val polyAmount = SimpleValue(Int128(sampleUntilNonEmpty(Gen.chooseNum(1L + fee, poly.longValue() - 1))) - fee)

    val recipients = {
      val address: Address = keyRing.addresses.filterNot(_ == sender).toSeq(Random.nextInt(keyRing.addresses.size - 1))
      IndexedSeq((address, polyAmount))
    }
    val rawTx = PolyTransfer
      .createRaw[PublicKeyPropositionEd25519](
        state,
        recipients,
        IndexedSeq(sender),
        changeAddress = sender,
        fee,
        data = None
      )
      .get

    rawTx.copy(attestation = Transaction.updateAttestation(rawTx)(keyRing.generateAttestation(sender)))
  }

  def validPolyTransferGen(
    keyRingCurve25519: KeyRing[PrivateKeyCurve25519, KeyfileCurve25519],
    keyRingEd25519:    KeyRing[PrivateKeyEd25519, KeyfileEd25519],
    state:             State,
    fee:               Long = 1L
  ): Gen[PolyTransfer[_ <: Proposition]] =
    Gen.oneOf(
      validPolyTransferCurve25519Gen(keyRingCurve25519, state, fee),
      validPolyTransferEd25519Gen(keyRingEd25519, state, fee)
    )

  def validArbitTransferCurve25519Gen(
    keyRing: KeyRing[PrivateKeyCurve25519, KeyfileCurve25519],
    state:   State,
    fee:     Long = 1L
  ): Gen[ArbitTransfer[PublicKeyPropositionCurve25519]] = {

    val availableArbits = sumBoxes(collectBoxes(keyRing.addresses, state), "ArbitBox")
    val (sender, arbit) = availableArbits(Random.nextInt(availableArbits.length))
    val arbitAmount = SimpleValue(Int128(sampleUntilNonEmpty(Gen.chooseNum(1L + fee, arbit.longValue() - 1))) - fee)

    val recipients = {
      val address = keyRing.addresses.filterNot(_ == sender).toSeq(Random.nextInt(keyRing.addresses.size - 1))
      IndexedSeq((address, arbitAmount))
    }
    val rawTx = ArbitTransfer
      .createRaw[PublicKeyPropositionCurve25519](
        state,
        recipients,
        IndexedSeq(sender),
        changeAddress = sender,
        consolidationAddress = sender,
        fee,
        data = None
      )
      .get

    rawTx.copy(attestation = Transaction.updateAttestation(rawTx)(keyRing.generateAttestation(sender)))
  }

  def validArbitTransferEd25519Gen(
    keyRing: KeyRing[PrivateKeyEd25519, KeyfileEd25519],
    state:   State,
    fee:     Long = 1L
  ): Gen[ArbitTransfer[PublicKeyPropositionEd25519]] = {

    val availableArbits = sumBoxes(collectBoxes(keyRing.addresses, state), "ArbitBox")
    val (sender, arbit) = availableArbits(Random.nextInt(availableArbits.length))
    val arbitAmount = SimpleValue(Int128(sampleUntilNonEmpty(Gen.chooseNum(1L + fee, arbit.longValue() - 1))) - fee)

    val recipients = {
      val address = keyRing.addresses.filterNot(_ == sender).toSeq(Random.nextInt(keyRing.addresses.size - 1))
      IndexedSeq((address, arbitAmount))
    }
    val rawTx = ArbitTransfer
      .createRaw[PublicKeyPropositionEd25519](
        state,
        recipients,
        IndexedSeq(sender),
        changeAddress = sender,
        consolidationAddress = sender,
        fee,
        data = None
      )
      .get

    rawTx.copy(attestation = Transaction.updateAttestation(rawTx)(keyRing.generateAttestation(sender)))
  }

  def validArbitTransferGen(
    keyRingCurve25519: KeyRing[PrivateKeyCurve25519, KeyfileCurve25519],
    keyRingEd25519:    KeyRing[PrivateKeyEd25519, KeyfileEd25519],
    state:             State,
    fee:               Long = 1L
  ): Gen[ArbitTransfer[_ <: Proposition]] =
    Gen.oneOf(
      validArbitTransferCurve25519Gen(keyRingCurve25519, state, fee),
      validArbitTransferEd25519Gen(keyRingEd25519, state, fee)
    )

  def validAssetTransferCurve25519Gen(
    keyRing: KeyRing[PrivateKeyCurve25519, KeyfileCurve25519],
    state:   State,
    fee:     Long = 1L,
    minting: Boolean = false
  ): Gen[AssetTransfer[PublicKeyPropositionCurve25519]] = {
    val sender = keyRing.addresses.head
    val asset = AssetValue(1, AssetCode(1: Byte, sender, Latin1Data.unsafe("test")), SecurityRoot.empty)
    val recipients = IndexedSeq((sender, asset))

    // todo: This should not be using the create raw function because we are testing too many things then!
    val rawTx = AssetTransfer
      .createRaw[PublicKeyPropositionCurve25519](
        state,
        recipients,
        IndexedSeq(sender),
        changeAddress = sender,
        consolidationAddress = sender,
        fee,
        data = None,
        minting
      )
      .get

    rawTx.copy(attestation = Transaction.updateAttestation(rawTx)(keyRing.generateAttestation(sender)))
  }

  def validAssetTransferEd25519Gen(
    keyRing: KeyRing[PrivateKeyEd25519, KeyfileEd25519],
    state:   State,
    fee:     Long = 1L,
    minting: Boolean = false
  ): Gen[AssetTransfer[PublicKeyPropositionEd25519]] = {
    val sender = keyRing.addresses.head
    val asset = AssetValue(1, AssetCode(1: Byte, sender, Latin1Data.unsafe("test")), SecurityRoot.empty)
    val recipients = IndexedSeq((sender, asset))

    // todo: This should not be using the create raw function because we are testing too many things then!
    val rawTx = AssetTransfer
      .createRaw[PublicKeyPropositionEd25519](
        state,
        recipients,
        IndexedSeq(sender),
        changeAddress = sender,
        consolidationAddress = sender,
        fee,
        data = None,
        minting
      )
      .get

    rawTx.copy(attestation = Transaction.updateAttestation(rawTx)(keyRing.generateAttestation(sender)))
  }

  def validAssetTransferGen(
    keyRingCurve25519: KeyRing[PrivateKeyCurve25519, KeyfileCurve25519],
    keyRingEd25519:    KeyRing[PrivateKeyEd25519, KeyfileEd25519],
    state:             State,
    fee:               Long = 1L,
    minting:           Boolean = false
  ): Gen[AssetTransfer[_ <: Proposition]] =
    Gen.oneOf(
      validAssetTransferCurve25519Gen(keyRingCurve25519, state, fee, minting),
      validAssetTransferEd25519Gen(keyRingEd25519, state, fee, minting)
    )

  def collectBoxes(addresses: Set[Address], state: State): Seq[TokenBox[TokenValueHolder]] =
    addresses.flatMap(address => state.getTokenBoxes(address)).flatten.toSeq

  def sumBoxes(boxes: Seq[TokenBox[TokenValueHolder]], tokenType: String): Seq[(Address, Int128)] = {
    val boxesByOwner = boxes.groupBy(_.evidence)
    val ownerQuantities = boxesByOwner.map { case (evidence, boxes) =>
      Address(evidence) -> boxes
        .filter(identifier(_).typeString == tokenType)
        .map(_.value.quantity)
        .sum
    }.toSeq
    ownerQuantities.filter(_._2 > 0)
  }
}<|MERGE_RESOLUTION|>--- conflicted
+++ resolved
@@ -1,12 +1,7 @@
 package co.topl.utils
 
-<<<<<<< HEAD
-import co.topl.attestation.keyManagement.{KeyRing, KeyfileCurve25519, PrivateKeyCurve25519}
-import co.topl.attestation.{Address, PublicKeyPropositionCurve25519}
-=======
 import co.topl.attestation.keyManagement._
 import co.topl.attestation.{Address, Proposition, PublicKeyPropositionCurve25519, PublicKeyPropositionEd25519}
->>>>>>> c283528d
 import co.topl.consensus.genesis.TestGenesis
 import co.topl.modifier.ModifierId
 import co.topl.modifier.block.Block
@@ -89,49 +84,7 @@
     sampleUntilNonEmpty(g)
   }
 
-<<<<<<< HEAD
-  lazy val validPolyTransferGen: Gen[PolyTransfer[_]] = for {
-    from        <- fromSeqGen
-    to          <- toSeqGen
-    attestation <- attestationCurve25519Gen
-    key         <- publicKeyPropositionCurve25519Gen
-    fee         <- positiveLongGen
-    timestamp   <- positiveLongGen
-    data        <- stringGen
-  } yield {
-
-    val tx = PolyTransfer(from, to, attestation, fee, timestamp, Some(data), minting = false)
-    val sig = key._1.sign(tx.messageToSign)
-    tx.copy(attestation = Map(key._2 -> sig))
-  }
-
-  lazy val validArbitTransferGen: Gen[ArbitTransfer[_]] = for {
-    from        <- fromSeqGen
-    to          <- toSeqGen
-    attestation <- attestationCurve25519Gen
-    fee         <- positiveLongGen
-    timestamp   <- positiveLongGen
-    data        <- stringGen
-  } yield ArbitTransfer(from, to, attestation, fee, timestamp, Some(data), minting = false)
-
-  lazy val validAssetTransferGen: Gen[AssetTransfer[_]] = for {
-    from        <- fromSeqGen
-    to          <- assetToSeqGen
-    attestation <- attestationCurve25519Gen
-    fee         <- positiveLongGen
-    timestamp   <- positiveLongGen
-    data        <- stringGen
-  } yield AssetTransfer(from, to, attestation, fee, timestamp, Some(data), minting = true)
-
-//  def genesisState(settings: AppSettings, genesisBlockWithVersion: Block = genesisBlock): State = {
-//    History.readOrGenerate(settings).append(genesisBlock)
-//    State.genesisState(settings, Seq(genesisBlockWithVersion))
-//  }
-
-  def validPolyTransfer(
-=======
   def validPolyTransferCurve25519Gen(
->>>>>>> c283528d
     keyRing: KeyRing[PrivateKeyCurve25519, KeyfileCurve25519],
     state:   State,
     fee:     Long = 1L
