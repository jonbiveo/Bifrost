import sbt.Keys.organization
import sbtassembly.MergeStrategy

name := "bifrost"

lazy val commonSettings = Seq(
  scalaVersion := "2.12.11",
  semanticdbEnabled := true, // enable SemanticDB for Scalafix
  semanticdbVersion := scalafixSemanticdb.revision, // use Scalafix compatible version
  organization := "co.topl",
  version := "1.1.0",
//  wartremoverErrors := Warts.unsafe // settings for wartremover
)

scalaVersion := "2.12.11"
organization := "co.topl"
version := "1.1.0"

mainClass in assembly := Some("bifrost.BifrostApp")
test in assembly := {}

// The Typesafe repository
resolvers += "Typesafe repository" at "https://repo.typesafe.com/typesafe/releases/"

<<<<<<< HEAD
val akkaVersion = "2.5.31"
val akkaHttpVersion = "10.2.1"
=======
val akkaVersion = "2.6.9"
val akkaHttpVersion = "10.2.0"
>>>>>>> ae7bef05
val circeVersion = "0.13.0"

val akkaDependencies = Seq(
  "com.typesafe.akka" %% "akka-actor" % akkaVersion,
  "com.typesafe.akka" %% "akka-stream" % akkaVersion,
  "com.typesafe.akka" %% "akka-http" % akkaHttpVersion,
  "com.typesafe.akka" %% "akka-http-core" % akkaHttpVersion,
  "com.typesafe.akka" %% "akka-slf4j" % akkaVersion,
  "com.typesafe.akka" %% "akka-stream-testkit" % akkaVersion % Test,
  "com.typesafe.akka" %% "akka-http-testkit" % akkaHttpVersion % Test,
)

val networkDependencies = Seq(
  "org.bitlet" % "weupnp" % "0.1.4",
  "commons-net" % "commons-net" % "3.7"
)

val apiDependencies = Seq(
  "io.circe" %% "circe-core" % circeVersion,
  "io.circe" %% "circe-generic" % circeVersion,
  "io.circe" %% "circe-parser" % circeVersion,
  "io.circe" %% "circe-literal" % circeVersion
)

val loggingDependencies = Seq(
  "com.typesafe.scala-logging" %% "scala-logging" % "3.9.2",
  "ch.qos.logback" % "logback-classic" % "1.2.3",
  "ch.qos.logback" % "logback-core" % "1.2.3",
  "org.slf4j" % "slf4j-api" % "1.7.30"
)

val testingDependencies = Seq(
  "org.scalactic" %% "scalactic" % "3.2.2" % Test,
  "org.scalatest" %% "scalatest" % "3.2.2" % Test,
  "org.scalacheck" %% "scalacheck" % "1.14.3" % Test,
  "org.scalatestplus" %% "scalacheck-1-14" % "3.2.2.0" % Test,
  "com.spotify" % "docker-client" % "8.16.0" % Test,
  "org.asynchttpclient" % "async-http-client" % "2.12.1" % Test
)

libraryDependencies ++= Seq(
  "com.chuusai" %% "shapeless" % "2.3.3",
  "org.scorexfoundation" %% "scrypto" % "2.1.9",
  "com.google.guava" % "guava" % "29.0-jre",
  "com.iheart" %% "ficus" % "1.5.0",
  "org.rudogma" %% "supertagged" % "1.5",
  "com.joefkelley" %% "argyle" % "1.0.0",
) ++ akkaDependencies ++ networkDependencies ++ apiDependencies ++ loggingDependencies ++ testingDependencies

libraryDependencies ++= Seq(
  "org.scorexfoundation" %% "iodb" % "0.3.2",
  "org.bouncycastle" % "bcprov-jdk15on" % "1.66",
  "org.whispersystems" % "curve25519-java" % "0.5.0",
)

// monitoring dependencies
libraryDependencies ++= Seq(
  "io.kamon" %% "kamon-bundle" % "2.1.6",
  "io.kamon" %% "kamon-core" % "2.1.6",
  "io.kamon" %% "kamon-influxdb" % "2.1.6",
  "io.kamon" %% "kamon-zipkin" % "2.1.6",
  //"io.kamon" %% "kamon-apm-reporter" % "2.1.0",
  //"de.aktey.akka.visualmailbox" %% "collector" % "1.1.0"
)

// https://mvnrepository.com/artifact/org.graalvm.sdk/graal-sdk
libraryDependencies += "org.graalvm.sdk" % "graal-sdk" % "19.3.3"

// https://mvnrepository.com/artifact/org.graalvm.js/js
libraryDependencies += "org.graalvm.js" % "js" % "19.3.3"

// https://mvnrepository.com/artifact/org.graalvm.truffle/truffle-api
libraryDependencies += "org.graalvm.truffle" % "truffle-api" % "19.3.3"


libraryDependencies  ++= Seq(
  "org.scalanlp" %% "breeze" % "1.1",
  "com.google.protobuf" % "protobuf-java" % "3.13.0",
  "com.thesamet.scalapb" %% "lenses" % "0.10.8",
  "com.typesafe" % "config" % "1.4.0",
)

scalacOptions ++= Seq(
  "-deprecation",
  "-feature",
  "-language:higherKinds",
  "-language:postfixOps",
  "-unchecked",
  "-Xfatal-warnings",
  "-Xlint:",
  "-Ywarn-unused:-implicits,-privates"
)

javaOptions ++= Seq(
  "-Xbootclasspath/a:ValkyrieInstrument-1.0.jar",
  // from https://groups.google.com/d/msg/akka-user/9s4Yl7aEz3E/zfxmdc0cGQAJ
  "-XX:+UseG1GC",
  "-XX:+UseNUMA",
  "-XX:+AlwaysPreTouch",
  "-XX:+PerfDisableSharedMem",
  "-XX:+ParallelRefProcEnabled",
  "-XX:+UseStringDeduplication",
  "-XX:+ExitOnOutOfMemoryError",
  "-Xss64m"
)

testOptions in Test += Tests.Argument("-oD", "-u", "target/test-reports")
testOptions in Test += Tests.Argument(TestFrameworks.ScalaCheck, "-verbosity", "2")

//publishing settings

publishMavenStyle := true

publishArtifact in Test := false

parallelExecution in Test := false

logBuffered in Test := false

testOptions in Test += Tests.Argument(TestFrameworks.ScalaTest, "-f", "sbttest.log", "-oDG")

classLoaderLayeringStrategy := ClassLoaderLayeringStrategy.Flat

Test / fork := false

Compile / run / fork := true

pomIncludeRepository := { _ => false }

homepage := Some(url("https://github.com/Topl/Bifrost"))

assemblyJarName := s"bifrost-${version.value}.jar"

assemblyMergeStrategy in assembly ~= { old: ((String) => MergeStrategy) => {
    case ps if ps.endsWith(".SF")      => MergeStrategy.discard
    case ps if ps.endsWith(".DSA")     => MergeStrategy.discard
    case ps if ps.endsWith(".RSA")     => MergeStrategy.discard
    case ps if ps.endsWith(".xml")     => MergeStrategy.first
    // https://github.com/sbt/sbt-assembly/issues/370
    case PathList("module-info.class") => MergeStrategy.discard
    case PathList("module-info.java")  => MergeStrategy.discard
    case "META-INF/truffle/instrument" => MergeStrategy.concat
    case "META-INF/truffle/language"   => MergeStrategy.rename
    case x => old(x)
  }
}

assemblyExcludedJars in assembly := {
  val cp = (fullClasspath in assembly).value
  cp filter { el ⇒
    (el.data.getName == "ValkyrieInstrument-1.0.jar")
  }
}

connectInput in run := true
outputStrategy := Some(StdoutOutput)

PB.targets in Compile := Seq(
  scalapb.gen() -> (sourceManaged in Compile).value
)

PB.pythonExe := "C:\\Python27\\python.exe"

connectInput in run := true
outputStrategy := Some(StdoutOutput)

lazy val bifrost = Project(id = "bifrost", base = file("."))
  .settings(commonSettings: _*)

lazy val benchmarking = Project(id = "benchmark", base = file("benchmark"))
  .settings(commonSettings: _*)
  .dependsOn(bifrost % "compile->compile;test->test")
  .enablePlugins(JmhPlugin)
  .disablePlugins(sbtassembly.AssemblyPlugin)

lazy val it = Project(id = "it", base = file("it"))
  .settings(commonSettings: _*)
  .dependsOn(bifrost % "compile->compile;test->test")
  .disablePlugins(sbtassembly.AssemblyPlugin)<|MERGE_RESOLUTION|>--- conflicted
+++ resolved
@@ -22,13 +22,8 @@
 // The Typesafe repository
 resolvers += "Typesafe repository" at "https://repo.typesafe.com/typesafe/releases/"
 
-<<<<<<< HEAD
-val akkaVersion = "2.5.31"
+val akkaVersion = "2.6.9"
 val akkaHttpVersion = "10.2.1"
-=======
-val akkaVersion = "2.6.9"
-val akkaHttpVersion = "10.2.0"
->>>>>>> ae7bef05
 val circeVersion = "0.13.0"
 
 val akkaDependencies = Seq(
