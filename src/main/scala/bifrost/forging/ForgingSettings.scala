--- conflicted
+++ resolved
@@ -34,7 +34,6 @@
 
   val DefaultPosAttachmentSize = 1024
 
-<<<<<<< HEAD
   lazy val version = settingsJSON
     .get("version")
     .flatMap(_.asArray)
@@ -49,14 +48,13 @@
     .flatMap(_.asNumber)
     .flatMap(_.toLong)
     .getOrElse(0L)
-=======
+
   private def folderOpt(settingName: String) = {
     val res = settingsJSON.get(settingName).flatMap(_.asString)
     res.foreach(folder => new File(folder).mkdirs())
     require(res.isEmpty || new File(res.get).exists())
     res
   }
->>>>>>> 68244ba8
 
   override def toString: String = (Map("BlockGenerationDelay" -> blockGenerationDelay.length.asJson) ++
     settingsJSON.map(s => s._1 -> s._2)).asJson.spaces2
