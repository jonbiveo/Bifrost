import sbt.Keys.{homepage, organization, test}
import sbtassembly.MergeStrategy

val scala212 = "2.12.15"
val scala213 = "2.13.6"

inThisBuild(
  List(
    organization := "co.topl",
    scalaVersion := scala213,
    versionScheme := Some("early-semver"),
    dynverSeparator := "-",
    version := dynverGitDescribeOutput.value.mkVersion(versionFmt, fallbackVersion(dynverCurrentDate.value)),
    dynver := {
      val d = new java.util.Date
      sbtdynver.DynVer.getGitDescribeOutput(d).mkVersion(versionFmt, fallbackVersion(d))
    },
    parallelExecution := false
  )
)

Global / concurrentRestrictions += Tags.limit(Tags.Test, 1)

enablePlugins(ReproducibleBuildsPlugin, ReproducibleBuildsAssemblyPlugin)

lazy val commonSettings = Seq(
  sonatypeCredentialHost := "s01.oss.sonatype.org",
  scalacOptions ++= commonScalacOptions,
  semanticdbEnabled := true, // enable SemanticDB for Scalafix
  semanticdbVersion := scalafixSemanticdb.revision, // use Scalafix compatible version
//  wartremoverErrors := Warts.unsafe, // settings for wartremover
  Compile / unmanagedSourceDirectories += {
    val sourceDir = (Compile / sourceDirectory).value
    CrossVersion.partialVersion(scalaVersion.value) match {
      case Some((2, n)) if n >= 13 => sourceDir / "scala-2.13+"
      case _                       => sourceDir / "scala-2.12-"
    }
  },
  crossScalaVersions := Seq(scala212, scala213),
  Test / testOptions ++= Seq(
    Tests.Argument("-oD", "-u", "target/test-reports"),
    Tests.Argument(TestFrameworks.ScalaCheck, "-verbosity", "2"),
    Tests.Argument(TestFrameworks.ScalaTest, "-f", "sbttest.log", "-oDG")
  ),
  Test / parallelExecution := false,
  Test / logBuffered := false,
  classLoaderLayeringStrategy := ClassLoaderLayeringStrategy.Flat,
  Test / fork := false,
  Compile / run / fork := true,
  resolvers ++= Seq(
    "Typesafe Repository" at "https://repo.typesafe.com/typesafe/releases/",
    "Sonatype Staging" at "https://s01.oss.sonatype.org/content/repositories/staging",
    "Sonatype Snapshots" at "https://s01.oss.sonatype.org/content/repositories/snapshots/",
    "Bintray" at "https://jcenter.bintray.com/"
  ),
  addCompilerPlugin("org.typelevel" % "kind-projector"     % "0.13.2" cross CrossVersion.full),
  addCompilerPlugin("com.olegpy"   %% "better-monadic-for" % "0.3.1")
)

lazy val publishSettings = Seq(
  homepage := Some(url("https://github.com/Topl/Bifrost")),
  licenses := Seq("MPL2.0" -> url("https://www.mozilla.org/en-US/MPL/2.0/")),
  Test / publishArtifact := false,
  pomIncludeRepository := { _ => false },
  usePgpKeyHex("CEE1DC9E7C8E9AF4441D5EB9E35E84257DCF8DCB"),
  pomExtra :=
    <developers>
      <developer>
        <id>scasplte2</id>
        <name>James Aman</name>
      </developer>
      <developer>
        <id>tuxman</id>
        <name>Nicholas Edmonds</name>
      </developer>
    </developers>
)

lazy val dockerSettings = Seq(
  Docker / packageName := "bifrost-node",
  dockerBaseImage := "ghcr.io/graalvm/graalvm-ce:java11-21.3.0",
  dockerUpdateLatest := true,
  dockerExposedPorts := Seq(9084, 9085),
  dockerExposedVolumes += "/opt/docker/.bifrost",
  dockerLabels ++= Map(
    "bifrost.version" -> version.value
  ),
  dockerAliases := dockerAliases.value.flatMap { alias =>
    Seq(
      alias.withRegistryHost(Some("docker.io/toplprotocol")),
      alias.withRegistryHost(Some("ghcr.io/topl"))
    )
  }
)

def assemblySettings(main: String) = Seq(
  assembly / mainClass := Some(main),
  assembly / test := {},
  assemblyJarName := s"bifrost-node-${version.value}.jar",
  assembly / assemblyMergeStrategy ~= { old: ((String) => MergeStrategy) =>
    {
      case ps if ps.endsWith(".SF")  => MergeStrategy.discard
      case ps if ps.endsWith(".DSA") => MergeStrategy.discard
      case ps if ps.endsWith(".RSA") => MergeStrategy.discard
      case ps if ps.endsWith(".xml") => MergeStrategy.first
      case PathList(ps @ _*) if ps.last endsWith "module-info.class" =>
        MergeStrategy.discard // https://github.com/sbt/sbt-assembly/issues/370
      case x if x.contains("simulacrum")               => MergeStrategy.last
      case PathList("org", "iq80", "leveldb", xs @ _*) => MergeStrategy.first
      case PathList("module-info.java")                => MergeStrategy.discard
      case PathList("local.conf")                      => MergeStrategy.discard
      case "META-INF/truffle/instrument"               => MergeStrategy.concat
      case "META-INF/truffle/language"                 => MergeStrategy.rename
      case x                                           => old(x)
    }
  },
  assembly / assemblyExcludedJars := {
    val cp = (assembly / fullClasspath).value
    cp filter { el => el.data.getName == "ValkyrieInstrument-1.0.jar" }
  }
)

lazy val scalamacrosParadiseSettings =
  Seq(
    libraryDependencies ++= {
      CrossVersion.partialVersion(scalaVersion.value) match {
        case Some((2, v)) if v <= 12 =>
          Seq(
            compilerPlugin("org.scalamacros" % "paradise" % "2.1.1" cross CrossVersion.full)
          )
        case _ =>
          Nil
      }
    },
    scalacOptions ++= {
      CrossVersion.partialVersion(scalaVersion.value) match {
        case Some((2, v)) if v >= 13 =>
          Seq(
            "-Ymacro-annotations"
          )
        case _ =>
          Nil
      }
    }
  )

lazy val commonScalacOptions = Seq(
  "-deprecation",
  "-feature",
  "-language:higherKinds",
  "-language:postfixOps",
  "-unchecked",
  "-Xlint:",
  "-Ywarn-unused:-implicits,-privates"
)

javaOptions ++= Seq(
  "-Xbootclasspath/a:ValkyrieInstrument-1.0.jar",
  // from https://groups.google.com/d/msg/akka-user/9s4Yl7aEz3E/zfxmdc0cGQAJ
  "-XX:+UseG1GC",
  "-XX:+UseNUMA",
  "-XX:+AlwaysPreTouch",
  "-XX:+PerfDisableSharedMem",
  "-XX:+ParallelRefProcEnabled",
  "-XX:+UseStringDeduplication",
  "-XX:+ExitOnOutOfMemoryError",
  "-Xss64m"
)

connectInput / run := true
outputStrategy := Some(StdoutOutput)

connectInput / run := true
outputStrategy := Some(StdoutOutput)

def versionFmt(out: sbtdynver.GitDescribeOutput): String = {
  val dirtySuffix = out.dirtySuffix.dropPlus.mkString("-", "")
  if (out.isCleanAfterTag) out.ref.dropPrefix + dirtySuffix // no commit info if clean after tag
  else out.ref.dropPrefix + out.commitSuffix.mkString("-", "-", "") + dirtySuffix
}

def fallbackVersion(d: java.util.Date): String = s"HEAD-${sbtdynver.DynVer timestamp d}"

lazy val bifrost = project
  .in(file("."))
  .settings(
    moduleName := "bifrost",
    commonSettings,
    publish / skip := true,
    crossScalaVersions := Nil
  )
  .configs(IntegrationTest)
  .aggregate(
    node,
    common,
    akkaHttpRpc,
    typeclasses,
    toplRpc,
    benchmarking,
    crypto,
    brambl,
    models,
<<<<<<< HEAD
    numerics,
=======
    eventTree,
>>>>>>> 50c0eb8c
    algebras,
    commonInterpreters,
    minting,
    networking,
    byteCodecs,
    tetraByteCodecs,
    consensus,
    demo,
    tools,
    scripting,
    eligibilitySimulator
  )

lazy val node = project
  .in(file("node"))
  .settings(
    name := "bifrost-node",
    commonSettings,
    assemblySettings("co.topl.BifrostApp"),
    dockerSettings,
    Defaults.itSettings,
    crossScalaVersions := Seq(scala213), // The `monocle` library does not support Scala 2.12
    Compile / mainClass := Some("co.topl.BifrostApp"),
    publish / skip := true,
    buildInfoKeys := Seq[BuildInfoKey](name, version, scalaVersion, sbtVersion),
    buildInfoPackage := "co.topl.buildinfo.bifrost",
    libraryDependencies ++= Dependencies.node
  )
  .configs(IntegrationTest)
  .settings(
    IntegrationTest / parallelExecution := false
  )
  .dependsOn(common % "compile->compile;test->test", toplRpc, tools)
  .enablePlugins(BuildInfoPlugin, JavaAppPackaging, DockerPlugin)

lazy val common = project
  .in(file("common"))
  .settings(
    name := "common",
    commonSettings,
    publishSettings,
    libraryDependencies ++= Dependencies.common
  )
  .dependsOn(crypto, typeclasses, models % "compile->compile;test->test")
  .settings(scalamacrosParadiseSettings)

//lazy val chainProgram = project
//  .in(file("chain-program"))
//  .settings(
//    name := "chain-program",
//    commonSettings,
//    publish / skip := true,
//    libraryDependencies ++= Dependencies.chainProgram
//  )
//  .dependsOn(common)
//  .disablePlugins(sbtassembly.AssemblyPlugin)

lazy val brambl = project
  .in(file("brambl"))
  .enablePlugins(BuildInfoPlugin)
  .settings(
    name := "brambl",
    commonSettings,
    publishSettings,
    libraryDependencies ++= Dependencies.brambl,
    buildInfoKeys := Seq[BuildInfoKey](name, version, scalaVersion, sbtVersion),
    buildInfoPackage := "co.topl.buildinfo.brambl"
  )
  .settings(scalamacrosParadiseSettings)
  .dependsOn(toplRpc, common, typeclasses, models % "compile->compile;test->test", scripting, tetraByteCodecs)

lazy val akkaHttpRpc = project
  .in(file("akka-http-rpc"))
  .enablePlugins(BuildInfoPlugin)
  .settings(
    name := "akka-http-rpc",
    commonSettings,
    publishSettings,
    libraryDependencies ++= Dependencies.akkaHttpRpc,
    buildInfoKeys := Seq[BuildInfoKey](name, version, scalaVersion, sbtVersion),
    buildInfoPackage := "co.topl.buildinfo.akkahttprpc"
  )

lazy val models = project
  .in(file("models"))
  .enablePlugins(BuildInfoPlugin)
  .settings(
    name := "models",
    commonSettings,
    publishSettings,
    buildInfoKeys := Seq[BuildInfoKey](name, version, scalaVersion, sbtVersion),
    buildInfoPackage := "co.topl.buildinfo.models"
  )
  .settings(scalamacrosParadiseSettings)
  .settings(
    libraryDependencies ++= Dependencies.models
  )
  .settings(libraryDependencies ++= Dependencies.test)

<<<<<<< HEAD
lazy val numerics = project
  .in(file("numerics"))
  .enablePlugins(BuildInfoPlugin)
  .settings(
    name := "numerics",
    commonSettings,
    publishSettings,
    buildInfoKeys := Seq[BuildInfoKey](name, version, scalaVersion, sbtVersion),
    buildInfoPackage := "co.topl.buildinfo.numerics"
  )
  .settings(scalamacrosParadiseSettings)
  .settings(libraryDependencies ++= Dependencies.test ++ Dependencies.scalacache)
  .dependsOn(algebras,typeclasses,models)
=======
lazy val eventTree = project
  .in(file("event-tree"))
  .enablePlugins(BuildInfoPlugin)
  .settings(
    name := "event-tree",
    commonSettings,
    crossScalaVersions := Seq(scala213),
    publishSettings,
    buildInfoKeys := Seq[BuildInfoKey](name, version, scalaVersion, sbtVersion),
    buildInfoPackage := "co.topl.buildinfo.eventtree"
  )
  .settings(libraryDependencies ++= Dependencies.test ++ Dependencies.catsEffect)
  .settings(scalamacrosParadiseSettings)
  .dependsOn(models, typeclasses, algebras, commonInterpreters % "test->test")
>>>>>>> 50c0eb8c

lazy val byteCodecs = project
  .in(file("byte-codecs"))
  .enablePlugins(BuildInfoPlugin)
  .settings(
    name := "byte-codecs",
    commonSettings,
    publishSettings,
    buildInfoKeys := Seq[BuildInfoKey](name, version, scalaVersion, sbtVersion),
    buildInfoPackage := "co.topl.buildinfo.codecs.bytes"
  )
  .settings(
    libraryDependencies ++=
      Dependencies.test ++
      Dependencies.simulacrum ++
      Dependencies.scodec ++
      Dependencies.scodecBits ++
      Dependencies.cats ++
      Seq(Dependencies.akka("actor"))
  )
  .settings(scalamacrosParadiseSettings)

lazy val tetraByteCodecs = project
  .in(file("tetra-byte-codecs"))
  .enablePlugins(BuildInfoPlugin)
  .settings(
    name := "tetra-byte-codecs",
    commonSettings,
    publishSettings,
    buildInfoKeys := Seq[BuildInfoKey](name, version, scalaVersion, sbtVersion),
    buildInfoPackage := "co.topl.buildinfo.codecs.bytes.tetra"
  )
  .settings(libraryDependencies ++= Dependencies.test ++ Dependencies.guava)
  .settings(scalamacrosParadiseSettings)
  .dependsOn(models % "compile->compile;test->test", byteCodecs % "compile->compile;test->test", crypto)

lazy val jsonCodecs = project
  .in(file("json-codecs"))
  .enablePlugins(BuildInfoPlugin)
  .settings(
    name := "json-codecs",
    commonSettings,
    publishSettings,
    buildInfoKeys := Seq[BuildInfoKey](name, version, scalaVersion, sbtVersion),
    buildInfoPackage := "co.topl.buildinfo.codecs.json"
  )
  .settings(libraryDependencies ++= Dependencies.test ++ Dependencies.circe)
  .settings(scalamacrosParadiseSettings)
  .dependsOn(models)

lazy val typeclasses: Project = project
  .in(file("typeclasses"))
  .enablePlugins(BuildInfoPlugin)
  .settings(
    name := "typeclasses",
    commonSettings,
    publishSettings,
    buildInfoKeys := Seq[BuildInfoKey](name, version, scalaVersion, sbtVersion),
    buildInfoPackage := "co.topl.buildinfo.typeclasses"
  )
  .settings(libraryDependencies ++= Dependencies.test)
  .settings(scalamacrosParadiseSettings)
  .dependsOn(models % "compile->compile;test->test", crypto, tetraByteCodecs, jsonCodecs)

lazy val algebras = project
  .in(file("algebras"))
  .enablePlugins(BuildInfoPlugin)
  .settings(
    name := "algebras",
    commonSettings,
    publishSettings,
    buildInfoKeys := Seq[BuildInfoKey](name, version, scalaVersion, sbtVersion),
    buildInfoPackage := "co.topl.buildinfo.algebras"
  )
  .settings(libraryDependencies ++= Dependencies.test ++ Seq(Dependencies.catsSlf4j % "test"))
  .settings(scalamacrosParadiseSettings)
  .dependsOn(models, crypto, tetraByteCodecs)

lazy val commonInterpreters = project
  .in(file("common-interpreters"))
  .enablePlugins(BuildInfoPlugin)
  .settings(
    name := "common-interpreters",
    commonSettings,
    crossScalaVersions := Seq(scala213),
    publishSettings,
    buildInfoKeys := Seq[BuildInfoKey](name, version, scalaVersion, sbtVersion),
    buildInfoPackage := "co.topl.buildinfo.commoninterpreters"
  )
  .settings(libraryDependencies ++= Dependencies.commonInterpreters)
  .settings(scalamacrosParadiseSettings)
  .dependsOn(models, algebras, typeclasses, byteCodecs, tetraByteCodecs)

lazy val consensus = project
  .in(file("consensus"))
  .enablePlugins(BuildInfoPlugin)
  .settings(
    name := "consensus",
    commonSettings,
    crossScalaVersions := Seq(scala213),
    publishSettings,
    buildInfoKeys := Seq[BuildInfoKey](name, version, scalaVersion, sbtVersion),
    buildInfoPackage := "co.topl.buildinfo.consensus"
  )
  .settings(libraryDependencies ++= Dependencies.test)
  .settings(
    libraryDependencies ++= Dependencies.consensus
  )
  .settings(scalamacrosParadiseSettings)
  .dependsOn(
    models % "compile->compile;test->test",
    typeclasses,
    crypto,
    tetraByteCodecs,
    algebras % "compile->compile;test->test",
    numerics
  )

lazy val minting = project
  .in(file("minting"))
  .enablePlugins(BuildInfoPlugin)
  .settings(
    name := "minting",
    commonSettings,
    crossScalaVersions := Seq(scala213),
    publishSettings,
    buildInfoKeys := Seq[BuildInfoKey](name, version, scalaVersion, sbtVersion),
    buildInfoPackage := "co.topl.buildinfo.minting"
  )
  .settings(libraryDependencies ++= Dependencies.minting)
  .settings(scalamacrosParadiseSettings)
  .dependsOn(
    models % "compile->compile;test->test",
    typeclasses,
    crypto,
    tetraByteCodecs,
    algebras % "compile->compile;test->test",
    consensus
  )

lazy val networking = project
  .in(file("networking"))
  .enablePlugins(BuildInfoPlugin)
  .settings(
    name := "networking",
    commonSettings,
    crossScalaVersions := Seq(scala213),
    publishSettings,
    buildInfoKeys := Seq[BuildInfoKey](name, version, scalaVersion, sbtVersion),
    buildInfoPackage := "co.topl.buildinfo.networking"
  )
  .settings(libraryDependencies ++= Dependencies.test ++ Dependencies.catsEffect)
  .settings(scalamacrosParadiseSettings)
  .dependsOn(
    models % "compile->compile;test->test",
    typeclasses,
    crypto,
    byteCodecs,
    algebras % "compile->compile;test->test",
    consensus
  )

lazy val demo = project
  .in(file("demo"))
  .settings(
    name := "demo",
    commonSettings,
    assemblySettings("co.topl.demo.TetraDemo"),
    Defaults.itSettings,
    crossScalaVersions := Seq(scala213), // don't care about cross-compiling applications
    Compile / run / mainClass := Some("co.topl.demo.TetraDemo"),
    publish / skip := true,
    buildInfoKeys := Seq[BuildInfoKey](name, version, scalaVersion, sbtVersion),
    buildInfoPackage := "co.topl.buildinfo.demo",
    Docker / packageName := "bifrost-node",
    dockerExposedPorts := Seq(9084, 9085),
    dockerExposedVolumes += "/opt/docker/.bifrost",
    dockerLabels ++= Map(
      "bifrost.version" -> version.value
    )
  )
  .settings(libraryDependencies ++= Dependencies.test ++ Dependencies.demo ++ Dependencies.catsEffect)
  .settings(scalamacrosParadiseSettings)
  .dependsOn(models % "compile->compile;test->test", typeclasses, consensus, minting, scripting, commonInterpreters)
  .enablePlugins(BuildInfoPlugin, JavaAppPackaging, DockerPlugin)

lazy val eligibilitySimulator: Project = project
  .in(file("eligibility-simulator"))
  .settings(
    name := "eligibilitySimulator",
    commonSettings,
    assemblySettings("co.topl.simulator.eligibility.EligibilitySimulator"),
    Defaults.itSettings,
    crossScalaVersions := Seq(scala213), // don't care about cross-compiling applications
    Compile / run / mainClass := Some("co.topl.simulator.eligibility.EligibilitySimulator"),
    publish / skip := true,
    buildInfoKeys := Seq[BuildInfoKey](name, version, scalaVersion, sbtVersion),
    buildInfoPackage := "co.topl.buildinfo.simulator.eligibility"
  )
  .settings(libraryDependencies ++= Dependencies.test ++ Dependencies.demo ++ Dependencies.catsEffect)
  .settings(scalamacrosParadiseSettings)
  .dependsOn(models % "compile->compile;test->test", typeclasses, consensus, minting, commonInterpreters, numerics)
  .enablePlugins(BuildInfoPlugin)

lazy val scripting: Project = project
  .in(file("scripting"))
  .enablePlugins(BuildInfoPlugin)
  .settings(
    name := "scripting",
    commonSettings,
    publishSettings,
    buildInfoKeys := Seq[BuildInfoKey](name, version, scalaVersion, sbtVersion),
    buildInfoPackage := "co.topl.buildinfo.scripting"
  )
  .settings(libraryDependencies ++= Dependencies.graal ++ Dependencies.catsEffect ++ Dependencies.circe ++ Dependencies.simulacrum)
  .settings(libraryDependencies ++= Dependencies.test)
  .settings(scalamacrosParadiseSettings)

lazy val toplRpc = project
  .in(file("topl-rpc"))
  .enablePlugins(BuildInfoPlugin)
  .settings(
    name := "topl-rpc",
    commonSettings,
    publishSettings,
    scalamacrosParadiseSettings,
    libraryDependencies ++= Dependencies.toplRpc,
    buildInfoKeys := Seq[BuildInfoKey](name, version, scalaVersion, sbtVersion),
    buildInfoPackage := "co.topl.buildinfo.toplrpc"
  )
  .dependsOn(akkaHttpRpc, common)

// This module has fallen out of sync with the rest of the codebase and is not currently needed
//lazy val gjallarhorn = project
//  .in(file("gjallarhorn"))
//  .settings(
//    name := "gjallarhorn",
//    commonSettings,
//    publish / skip := true,
//    Defaults.itSettings,
//    libraryDependencies ++= Dependencies.gjallarhorn
//  )
//  .dependsOn(crypto, common)
//  .configs(IntegrationTest)
//  .disablePlugins(sbtassembly.AssemblyPlugin)
//  .settings(scalamacrosParadiseSettings)

lazy val benchmarking = project
  .in(file("benchmark"))
  .settings(
    name := "benchmark",
    commonSettings,
    publish / skip := true,
    libraryDependencies ++= Dependencies.benchmarking
  )
  .enablePlugins(JmhPlugin)
  .disablePlugins(sbtassembly.AssemblyPlugin)

lazy val crypto = project
  .in(file("crypto"))
  .enablePlugins(BuildInfoPlugin)
  .settings(
    name := "crypto",
    commonSettings,
    publishSettings,
    buildInfoKeys := Seq[BuildInfoKey](name, version, scalaVersion, sbtVersion),
    buildInfoPackage := "co.topl.buildinfo.crypto",
    libraryDependencies ++= Dependencies.crypto
  )
  .settings(scalamacrosParadiseSettings)
  .dependsOn(models % "compile->compile;test->test")

lazy val tools = project
  .in(file("tools"))
  .enablePlugins(BuildInfoPlugin)
  .settings(
    name := "tools",
    commonSettings,
    publishSettings,
    buildInfoKeys := Seq[BuildInfoKey](name, version, scalaVersion, sbtVersion),
    buildInfoPackage := "co.topl.buildinfo.tools",
    libraryDependencies ++= Dependencies.tools
  )
  .dependsOn(common)

lazy val loadTesting = project
  .in(file("load-testing"))
  .settings(
    name := "load-testing",
    commonSettings,
    crossScalaVersions := Seq(scala213),
    scalamacrosParadiseSettings,
    libraryDependencies ++= Dependencies.loadTesting
  )
  .dependsOn(common, brambl)

addCommandAlias("checkPR", s"; scalafixAll --check; scalafmtCheckAll; + test")
addCommandAlias("preparePR", s"; scalafixAll; scalafmtAll; + test")<|MERGE_RESOLUTION|>--- conflicted
+++ resolved
@@ -200,11 +200,8 @@
     crypto,
     brambl,
     models,
-<<<<<<< HEAD
     numerics,
-=======
     eventTree,
->>>>>>> 50c0eb8c
     algebras,
     commonInterpreters,
     minting,
@@ -304,7 +301,6 @@
   )
   .settings(libraryDependencies ++= Dependencies.test)
 
-<<<<<<< HEAD
 lazy val numerics = project
   .in(file("numerics"))
   .enablePlugins(BuildInfoPlugin)
@@ -318,7 +314,7 @@
   .settings(scalamacrosParadiseSettings)
   .settings(libraryDependencies ++= Dependencies.test ++ Dependencies.scalacache)
   .dependsOn(algebras,typeclasses,models)
-=======
+
 lazy val eventTree = project
   .in(file("event-tree"))
   .enablePlugins(BuildInfoPlugin)
@@ -333,7 +329,6 @@
   .settings(libraryDependencies ++= Dependencies.test ++ Dependencies.catsEffect)
   .settings(scalamacrosParadiseSettings)
   .dependsOn(models, typeclasses, algebras, commonInterpreters % "test->test")
->>>>>>> 50c0eb8c
 
 lazy val byteCodecs = project
   .in(file("byte-codecs"))
