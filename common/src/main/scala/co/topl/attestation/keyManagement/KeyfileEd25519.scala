--- conflicted
+++ resolved
@@ -4,11 +4,7 @@
 import co.topl.attestation.Address
 import co.topl.crypto.{PrivateKey, PublicKey}
 import co.topl.crypto.hash.blake2b256
-<<<<<<< HEAD
-import co.topl.crypto.signatures.eddsa.Ed25519
-=======
 import co.topl.crypto.signatures.Ed25519
->>>>>>> 3781e43d
 import co.topl.utils.codecs.implicits._
 import co.topl.utils.Extensions.StringOps
 import co.topl.utils.NetworkType.NetworkPrefix
@@ -59,10 +55,6 @@
       salt       <- c.downField("crypto").downField("kdfSalt").as[Base58Data]
       iv         <- c.downField("crypto").downField("cipherParams").downField("iv").as[Base58Data]
     } yield {
-<<<<<<< HEAD
-
-=======
->>>>>>> 3781e43d
       implicit val netPrefix: NetworkPrefix = address.networkPrefix
       new KeyfileEd25519(address, cipherText.value, mac.value, salt.value, iv.value)
     }
