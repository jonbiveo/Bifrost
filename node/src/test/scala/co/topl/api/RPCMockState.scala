package co.topl.api

import akka.actor.ActorSystem
import akka.actor.typed.scaladsl.adapter._
import akka.http.scaladsl.model.headers.RawHeader
import akka.http.scaladsl.model.{HttpEntity, HttpMethods, HttpRequest, MediaTypes}
import akka.http.scaladsl.server.Route
import akka.http.scaladsl.testkit.{RouteTestTimeout, ScalatestRouteTest}
import akka.pattern.ask
import akka.testkit.TestActorRef
import akka.util.{ByteString, Timeout}
import co.topl.akkahttprpc.ThrowableSupport.Standard._
import co.topl.consensus.KeyManager.{KeyView, StartupKeyView}
import co.topl.consensus._
import co.topl.http.HttpService
import co.topl.modifier.block.Block
import co.topl.network.message.BifrostSyncInfo
import co.topl.network.utils.NetworkTimeProvider
import co.topl.nodeView.history.History
import co.topl.nodeView.mempool.MemPool
import co.topl.nodeView.state.State
import co.topl.nodeView.{ActorNodeViewHolderInterface, NodeView, NodeViewHolder, TestableNodeViewHolder}
import co.topl.rpc.ToplRpcServer
<<<<<<< HEAD
import co.topl.utils.{DiskKeyFileTestHelper, NodeGenerators, TimeProvider}
=======
import co.topl.settings.{AppContext, StartupOpts}
import co.topl.utils.NodeGenerators
>>>>>>> 99f72050
import org.scalatest.BeforeAndAfterAll
import org.scalatest.concurrent.ScalaFutures
import org.scalatest.wordspec.AnyWordSpec

import scala.concurrent.Future
import scala.concurrent.duration.DurationInt
import scala.util.Try

<<<<<<< HEAD
trait RPCMockState
    extends AnyWordSpec
    with NodeGenerators
    with ScalatestRouteTest
    with BeforeAndAfterAll
    with DiskKeyFileTestHelper
    with ScalaFutures {
=======
trait RPCMockState extends AnyWordSpec with NodeGenerators with ScalatestRouteTest with BeforeAndAfterAll {
>>>>>>> 99f72050

  type BSI = BifrostSyncInfo
  type PMOD = Block
  type HIS = History
  type MP = MemPool
  type ST = State

  implicit val timeout: Timeout = Timeout(10.seconds)

  implicit protected val routeTestTimeout: RouteTestTimeout = RouteTestTimeout(5.seconds)

  //TODO Fails when using rpcSettings
  override def createActorSystem(): ActorSystem = ActorSystem(settings.network.agentName)

  // Create Bifrost singleton actors

  // NOTE: Some of these actors are TestActors in order to access the underlying instance so that we can manipulate
  //       the state of the underlying instance while testing. Use with caution
  protected var keyManagerRef: TestActorRef[KeyManager] = _
  protected var forgerRef: akka.actor.typed.ActorRef[Forger.ReceivableMessage] = _

  protected var nodeViewHolderRef: akka.actor.typed.ActorRef[NodeViewHolder.ReceivableMessage] = _

  protected var km: KeyManager = _

  implicit protected var timeProvider: TimeProvider = _

  var rpcServer: ToplRpcServer = _

  var route: Route = _

  override def beforeAll(): Unit = {
    super.beforeAll()

    timeProvider = new NetworkTimeProvider(settings.ntp)(system.toTyped)

    keyManagerRef = TestActorRef(
      new KeyManager(settings, appContext)(appContext.networkType.netPrefix)
    )

    nodeViewHolderRef = system.toTyped.systemActorOf(
      NodeViewHolder(
        settings,
        () =>
          NodeView.persistent(
            settings,
            appContext.networkType,
            () =>
              (keyManagerRef ? KeyManager.ReceivableMessages.GenerateInitialAddresses)
                .mapTo[Try[StartupKeyView]]
                .flatMap(Future.fromTry)
          )
      ),
      NodeViewHolder.ActorName
    )

    forgerRef = system.toTyped.systemActorOf(
      Forger.behavior(
        settings.forging.blockGenerationDelay,
        settings.forging.minTransactionFee,
        settings.forging.forgeOnStartup,
        () => (keyManagerRef ? KeyManager.ReceivableMessages.GetKeyView).mapTo[KeyView],
        () =>
          (keyManagerRef ? KeyManager.ReceivableMessages.GenerateInitialAddresses)
            .mapTo[Try[StartupKeyView]]
            .flatMap(Future.fromTry),
        new ActorNodeViewHolderInterface(nodeViewHolderRef)(system.toTyped, implicitly[Timeout])
      ),
      Forger.ActorName
    )

    km = keyManagerRef.underlyingActor

    // manipulate the underlying actor state
<<<<<<< HEAD
    TestableNodeViewHolder.setNodeView(
      nodeViewHolderRef,
      _.copy(state = genesisState)
    )(system.toTyped)
    km.context.become(km.receive(keyRing, Some(keyRing.addresses.head)))
=======
    nvh.updateNodeViewPublicAccessor(updatedState = Some(genesisState))
    km.context.become(km.receive(keyRingCurve25519, Some(keyRingCurve25519.addresses.head)))
>>>>>>> 99f72050

    rpcServer = {
      implicit val typedSystem: akka.actor.typed.ActorSystem[_] = system.toTyped
      val forgerInterface = new ActorForgerInterface(forgerRef)
      val keyManagerInterface = new ActorKeyManagerInterface(keyManagerRef)
      val nodeViewHolderInterface =
        new ActorNodeViewHolderInterface(nodeViewHolderRef)
      import co.topl.rpc.handlers._
      new ToplRpcServer(
        ToplRpcHandlers(
          new DebugRpcHandlerImpls(nodeViewHolderInterface, keyManagerInterface),
          new UtilsRpcHandlerImpls,
          new NodeViewRpcHandlerImpls(appContext, nodeViewHolderInterface),
          new TransactionRpcHandlerImpls(nodeViewHolderInterface),
          new AdminRpcHandlerImpls(forgerInterface, keyManagerInterface)
        ),
        appContext
      )
    }

    val httpService = HttpService(settings.rpcApi, rpcServer)
    route = httpService.compositeRoute
  }

  def httpPOST(jsonRequest: ByteString): HttpRequest =
    HttpRequest(
      HttpMethods.POST,
      entity = HttpEntity(MediaTypes.`application/json`, jsonRequest)
    ).withHeaders(RawHeader("x-api-key", "test_key"))

  protected def view(): NodeView =
    TestableNodeViewHolder.nodeViewOf(nodeViewHolderRef)(system.toTyped)
}<|MERGE_RESOLUTION|>--- conflicted
+++ resolved
@@ -21,12 +21,7 @@
 import co.topl.nodeView.state.State
 import co.topl.nodeView.{ActorNodeViewHolderInterface, NodeView, NodeViewHolder, TestableNodeViewHolder}
 import co.topl.rpc.ToplRpcServer
-<<<<<<< HEAD
 import co.topl.utils.{DiskKeyFileTestHelper, NodeGenerators, TimeProvider}
-=======
-import co.topl.settings.{AppContext, StartupOpts}
-import co.topl.utils.NodeGenerators
->>>>>>> 99f72050
 import org.scalatest.BeforeAndAfterAll
 import org.scalatest.concurrent.ScalaFutures
 import org.scalatest.wordspec.AnyWordSpec
@@ -35,7 +30,6 @@
 import scala.concurrent.duration.DurationInt
 import scala.util.Try
 
-<<<<<<< HEAD
 trait RPCMockState
     extends AnyWordSpec
     with NodeGenerators
@@ -43,9 +37,6 @@
     with BeforeAndAfterAll
     with DiskKeyFileTestHelper
     with ScalaFutures {
-=======
-trait RPCMockState extends AnyWordSpec with NodeGenerators with ScalatestRouteTest with BeforeAndAfterAll {
->>>>>>> 99f72050
 
   type BSI = BifrostSyncInfo
   type PMOD = Block
@@ -120,16 +111,11 @@
     km = keyManagerRef.underlyingActor
 
     // manipulate the underlying actor state
-<<<<<<< HEAD
     TestableNodeViewHolder.setNodeView(
       nodeViewHolderRef,
       _.copy(state = genesisState)
     )(system.toTyped)
-    km.context.become(km.receive(keyRing, Some(keyRing.addresses.head)))
-=======
-    nvh.updateNodeViewPublicAccessor(updatedState = Some(genesisState))
     km.context.become(km.receive(keyRingCurve25519, Some(keyRingCurve25519.addresses.head)))
->>>>>>> 99f72050
 
     rpcServer = {
       implicit val typedSystem: akka.actor.typed.ActorSystem[_] = system.toTyped
