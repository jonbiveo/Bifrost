--- conflicted
+++ resolved
@@ -11,19 +11,11 @@
   "io.kamon"           % "sbt-kanela-runner"         % "2.0.12",
   "com.github.cb372"   % "sbt-explicit-dependencies" % "0.2.16",
   "pl.project13.scala" % "sbt-jmh"                   % "0.4.3",
-<<<<<<< HEAD
-  "org.scalameta"      % "sbt-scalafmt"              % "2.4.5",
-  "ch.epfl.scala"      % "sbt-scalafix"              % "0.9.33",
-  "org.wartremover"    % "sbt-wartremover"           % "2.4.16",
-  "com.github.sbt"     % "sbt-native-packager"       % "1.9.9",
-  "com.eed3si9n"       % "sbt-buildinfo"             % "0.10.0",
-=======
   "org.scalameta"      % "sbt-scalafmt"              % "2.4.6",
   "ch.epfl.scala"      % "sbt-scalafix"              % "0.9.34",
   "org.wartremover"    % "sbt-wartremover"           % "2.4.18",
   "com.github.sbt"     % "sbt-native-packager"       % "1.9.9",
   "com.eed3si9n"       % "sbt-buildinfo"             % "0.11.0",
->>>>>>> bc8ff0d8
   "com.geirsson"       % "sbt-ci-release"            % "1.5.7",
   "net.bzzt"           % "sbt-reproducible-builds"   % "0.30"
 ).map(addSbtPlugin)