--- conflicted
+++ resolved
@@ -278,7 +278,6 @@
     commonSettings,
     publishSettings,
     libraryDependencies ++= akkaDependencies ++ loggingDependencies ++ jsonDependencies ++ cryptoDependencies
-<<<<<<< HEAD
   )
 
 lazy val chainProgram = project.in(file("chain-program"))
@@ -300,20 +299,8 @@
     libraryDependencies ++= jsonDependencies ++ akkaDependencies ++ akkaCirceDependencies ++ testingDependenciesTest,
     buildInfoKeys := Seq[BuildInfoKey](name, version, scalaVersion, sbtVersion),
     buildInfoPackage := "co.topl.buildinfo.brambl",
-=======
->>>>>>> 2ac68dcd
   )
   .dependsOn(toplRpc, common)
-
-lazy val chainProgram = project.in(file("chain-program"))
-  .settings(
-    name := "chain-program",
-    commonSettings,
-    publish / skip := true,
-    libraryDependencies ++= jsonDependencies ++ testingDependenciesTest ++ graalDependencies
-  )
-  .dependsOn(common)
-  .disablePlugins(sbtassembly.AssemblyPlugin)
 
 lazy val akkaHttpRpc = project.in(file("akka-http-rpc"))
   .enablePlugins(BuildInfoPlugin)
