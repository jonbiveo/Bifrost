--- conflicted
+++ resolved
@@ -184,9 +184,8 @@
 
   implicit val jsonKeyEncoder: KeyEncoder[ThresholdPropositionCurve25519] = (prop: ThresholdPropositionCurve25519) =>
     prop.toString
-<<<<<<< HEAD
-  implicit val jsonDecoder: Decoder[ThresholdPropositionCurve25519] = Decoder.decodeString.map(apply)
-  implicit val jsonKeyDecoder: KeyDecoder[ThresholdPropositionCurve25519] = (str: String) => Some(apply(str))
+  implicit val jsonDecoder: Decoder[ThresholdPropositionCurve25519] = Decoder[Base58Data].map(fromBase58)
+  implicit val jsonKeyDecoder: KeyDecoder[ThresholdPropositionCurve25519] = KeyDecoder[Base58Data].map(fromBase58)
 }
 
 /* ----------------- */ /* ----------------- */ /* ----------------- */ /* ----------------- */ /* ----------------- */
@@ -210,9 +209,9 @@
 
   def apply(str: String): PublicKeyPropositionEd25519 =
     Proposition.fromString(str) match {
-      case Success(prop: PublicKeyPropositionEd25519) => prop
-      case Success(_)                                 => throw new Error("Invalid proposition generation")
-      case Failure(ex)                                => throw ex
+      case Right(prop: PublicKeyPropositionEd25519) => prop
+      case Right(_)                                 => throw new Error("Invalid proposition generation")
+      case Left(ex)                                 => throw new Error(ex.toString)
     }
 
   implicit val evProducer: EvidenceProducer[PublicKeyPropositionEd25519] =
@@ -233,8 +232,4 @@
     prop.toString
   implicit val jsonDecoder: Decoder[PublicKeyPropositionEd25519] = Decoder.decodeString.map(apply)
   implicit val jsonKeyDecoder: KeyDecoder[PublicKeyPropositionEd25519] = (str: String) => Some(apply(str))
-=======
-  implicit val jsonDecoder: Decoder[ThresholdPropositionCurve25519] = Decoder[Base58Data].map(fromBase58)
-  implicit val jsonKeyDecoder: KeyDecoder[ThresholdPropositionCurve25519] = KeyDecoder[Base58Data].map(fromBase58)
->>>>>>> a9d1592a
 }