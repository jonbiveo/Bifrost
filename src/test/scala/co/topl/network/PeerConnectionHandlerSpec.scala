--- conflicted
+++ resolved
@@ -30,11 +30,7 @@
 
     val peerManagerRef: ActorRef = PeerManagerRef("peerManager", settings, appContext)
     val networkControllerRef: ActorRef =
-<<<<<<< HEAD
-      NetworkControllerRef("networkController", settings.network, appContext, peerManagerRef)
-=======
       NetworkControllerRef("networkController", settings, peerManagerRef, appContext)
->>>>>>> c10bd91c
 
     val localPort = 9085
     val remotePort = 9086
