--- conflicted
+++ resolved
@@ -214,11 +214,7 @@
     Proof.fromString(str) match {
       case Right(sig: SignatureEd25519) => sig
       case Right(_)                     => throw new Error("Invalid proof generation")
-<<<<<<< HEAD
-      case Left(ex)                     => throw new Exception(s"Invalid signature: $ex")
-=======
       case Left(ex)                     => throw new Error(s"Invalid signature: $ex")
->>>>>>> 3781e43d
     }
 
   // see circe documentation for custom encoder / decoders
