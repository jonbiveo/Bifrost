--- conflicted
+++ resolved
@@ -47,29 +47,14 @@
   implicit val spendingAddressEncoder: Encoder[SpendingAddress] =
     t => t.immutableBytes.asJson
 
+  implicit val spendingAddressDecoder: Decoder[SpendingAddress] =
+    t => t.as[Bytes].flatMap(_.decodeImmutable[SpendingAddress].leftMap(e => DecodingFailure(e, Nil)))
+
   implicit val fullAddressEncoder: Encoder[FullAddress] =
     t => t.immutableBytes.asJson
 
-  implicit val dionAddressDecoder: Decoder[DionAddress] =
-    for {
-      string <- Decoder[String]
-      bytes <-
-        Bytes
-          .fromBase58(string)
-          .fold(Decoder.failedWithMessage[Bytes]("address is an invalid base-58 string"))(Decoder.const)
-      networkPrefix <-
-        bytes.headOption
-          .fold(Decoder.failedWithMessage[NetworkPrefix]("address length is too short"))(byte =>
-            Decoder.const(NetworkPrefix(byte))
-          )
-      evidenceTypePrefix <-
-        bytes.tail.headOption
-          .fold(Decoder.failedWithMessage[TypePrefix]("address length is too short"))(byte => Decoder.const(byte))
-      evidence <-
-        Sized
-          .strict[Bytes, Lengths.`32`.type](bytes.tail.tail)
-          .fold(error => Decoder.failedWithMessage(error.toString), evidence => Decoder.const(evidence))
-    } yield DionAddress(networkPrefix, TypedEvidence(evidenceTypePrefix, evidence))
+  implicit val fullAddressDecoder: Decoder[FullAddress] =
+    t => t.as[Bytes].flatMap(_.decodeImmutable[FullAddress].leftMap(e => DecodingFailure(e, Nil)))
 
   implicit val verificationKeysCurve25519Encoder: Encoder[VerificationKeys.Curve25519] =
     t => t.bytes.data.toBase58.asJson
@@ -356,7 +341,7 @@
     hcursor =>
       for {
         version   <- hcursor.downField("version").as[Byte]
-        issuer    <- hcursor.downField("issuer").as[DionAddress]
+        issuer    <- hcursor.downField("issuer").as[SpendingAddress]
         shortName <- hcursor.downField("shortName").as[Latin1Data]
         validLengthShortName <- Sized
           .max[Latin1Data, Lengths.`8`.type](shortName)
@@ -372,23 +357,18 @@
         "metadata"     -> t.metadata.map(_.data).asJson
       )
 
-<<<<<<< HEAD
+  implicit val assetBoxValueDecoder: Decoder[Box.Values.Asset] =
+    deriveDecoder
+
   implicit val baseRegistrationBoxValueEncoder: Encoder[Box.Values.Registrations.Pool] =
     t => Json.obj("vrfCommitment" -> t.vrfCommitment.immutableBytes.asJson)
-=======
-  implicit val assetBoxValueDecoder: Decoder[Box.Values.Asset] =
-    deriveDecoder
-
-  implicit val taktikosRegistrationBoxValueEncoder: Encoder[Box.Values.TaktikosRegistration] =
-    t => Json.obj("commitment" -> t.commitment.immutableBytes.asJson)
->>>>>>> ac78443c
-
-  implicit val taktikosRegistrationBoxValueDecoder: Decoder[Box.Values.TaktikosRegistration] =
+
+  implicit val taktikosRegistrationBoxValueDecoder: Decoder[Box.Values.Registrations.Pool] =
     h =>
-      h.downField("commitment")
+      h.downField("vrfCommitment")
         .as[Bytes]
         .flatMap(_.decodeImmutable[Proofs.Knowledge.KesProduct].leftMap(e => DecodingFailure(e, Nil)))
-        .map(Box.Values.TaktikosRegistration)
+        .map(Box.Values.Registrations.Pool)
 
   def boxValueTypeName(value: Box.Value): String =
     value match {
@@ -436,10 +416,10 @@
         valueType              <- hcursor.downField("valueType").as[String]
         valueJson = hcursor.downField("value")
         value <- valueType match {
-          case "Poly"                 => valueJson.as[Box.Values.Poly]
-          case "Arbit"                => valueJson.as[Box.Values.Arbit]
-          case "Asset"                => valueJson.as[Box.Values.Asset]
-          case "TaktikosRegistration" => valueJson.as[Box.Values.TaktikosRegistration]
+          case "Poly"              => valueJson.as[Box.Values.Poly]
+          case "Arbit"             => valueJson.as[Box.Values.Arbit]
+          case "Asset"             => valueJson.as[Box.Values.Asset]
+          case "Registration.Pool" => valueJson.as[Box.Values.Registrations.Pool]
         }
       } yield Transaction.Input(transactionId, transactionOutputIndex, proposition, proof, value)
 
@@ -462,10 +442,10 @@
         valueType              <- hcursor.downField("valueType").as[String]
         valueJson = hcursor.downField("value")
         value <- valueType match {
-          case "Poly"                 => valueJson.as[Box.Values.Poly]
-          case "Arbit"                => valueJson.as[Box.Values.Arbit]
-          case "Asset"                => valueJson.as[Box.Values.Asset]
-          case "TaktikosRegistration" => valueJson.as[Box.Values.TaktikosRegistration]
+          case "Poly"              => valueJson.as[Box.Values.Poly]
+          case "Arbit"             => valueJson.as[Box.Values.Arbit]
+          case "Asset"             => valueJson.as[Box.Values.Asset]
+          case "Registration.Pool" => valueJson.as[Box.Values.Registrations.Pool]
         }
       } yield Transaction.Unproven.Input(transactionId, transactionOutputIndex, proposition, value)
 
@@ -481,7 +461,7 @@
   implicit val decodeTransactionOutput: Decoder[Transaction.Output] =
     hcursor =>
       for {
-        address   <- hcursor.downField("address").as[DionAddress]
+        address   <- hcursor.downField("address").as[FullAddress]
         valueType <- hcursor.downField("valueType").as[String]
         minting   <- hcursor.downField("minting").as[Boolean]
         valueJson = hcursor.downField("value")
@@ -492,8 +472,8 @@
             valueJson.as[Box.Values.Arbit].map(value => Transaction.Output(address, value, minting))
           case "Asset" =>
             valueJson.as[Box.Values.Asset].map(value => Transaction.Output(address, value, minting))
-          case "TaktikosRegistration" =>
-            valueJson.as[Box.Values.TaktikosRegistration].map(value => Transaction.Output(address, value, minting))
+          case "Registration.Pool" =>
+            valueJson.as[Box.Values.Registrations.Pool].map(value => Transaction.Output(address, value, minting))
           case _ =>
             DecodingFailure("invalid output type", List(CursorOp.Field("valueType"))).asLeft
         }
