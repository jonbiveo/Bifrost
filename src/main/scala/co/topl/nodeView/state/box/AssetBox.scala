--- conflicted
+++ resolved
@@ -26,15 +26,9 @@
 
   implicit val jsonDecoder: Decoder[AssetBox] = ( c: HCursor ) =>
     for {
-<<<<<<< HEAD
       b <- Box.jsonDecode[TokenBox.Value](c)
+      issuer <- c.downField("issuer").as[Address]
       assetCode <- c.downField("assetCode").as[String]
-      issuer <- c.downField("issuer").as[Address]
-=======
-      b <- TokenBox.jsonDecode(c)
-      issuer <- c.downField("issuer").as[PublicKey25519Proposition]
-      assetCode <- c.downField("assetCode").as[String]
->>>>>>> f055419b
       data <- c.downField("data").as[String]
     } yield {
       val (evidence, nonce, value) = b
