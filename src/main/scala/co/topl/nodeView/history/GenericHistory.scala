package co.topl.nodeView.history

import co.topl.modifier.ModifierId
import co.topl.modifier.NodeViewModifier.ModifierTypeId
import co.topl.modifier.block.PersistentNodeViewModifier
import co.topl.modifier.transaction.Transaction
import co.topl.network.message.SyncInfo
import co.topl.nodeView.NodeViewComponent

import scala.util.Try

/**
  * History of a blockchain system is some blocktree in fact
  * (like this: http://image.slidesharecdn.com/sfbitcoindev-chepurnoy-2015-150322043044-conversion-gate01/95/proofofstake-its-improvements-san-francisco-bitcoin-devs-hackathon-12-638.jpg),
  * where longest chain is being considered as canonical one, containing right kind of history.
  *
  * In cryptocurrencies of today blocktree view is usually implicit, means code supports only linear history,
  * but other options are possible.
  *
  * To say "longest chain" is the canonical one is simplification, usually some kind of "cumulative difficulty"
  * function has been used instead, even in PoW systems.
  */
trait GenericHistory[PM <: PersistentNodeViewModifier,
  SI <: SyncInfo,
  HT <: GenericHistory[PM, SI, HT]
] extends NodeViewComponent with HistoryReader[PM, SI] {

  import GenericHistory._

  /** Is there's no history, even genesis block */
  def isEmpty: Boolean

  /**
    * Whether the history contains the given modifier
    *
    * @param persistentModifier - modifier
    * @return
    */
  override def contains(persistentModifier: PM): Boolean = contains(persistentModifier.id)

  /**
    * Whether the history contains a modifier with the given id
    *
    * @param id - modifier's id
    * @return
    */
  override def contains(id: ModifierId): Boolean = modifierById(id).isDefined

  /**
    * Whether a modifier could be applied to the history
    *
    * @param modifier - modifier to apply
    * @return
    */
  def applicable(modifier: PM): Boolean = openSurfaceIds().exists(_.hashBytes sameElements modifier.parentId.hashBytes)

  def modifierById(modifierId: ModifierId): Option[PM]

  def modifierById(modifierId: String): Option[PM] = Try(ModifierId(modifierId)).toOption.flatMap(modifierById)

<<<<<<< HEAD
  def txById(txId: ModifierId): Option[Transaction[_,_]]
=======
  def transactionById(txId: ModifierId): Option[Transaction]
>>>>>>> 85b34530

  def append(modifier: PM): Try[(HT, ProgressInfo[PM])]

  def drop(modifierId: ModifierId): HT

  //todo: output should be ID | Seq[ID]
  def openSurfaceIds(): Seq[ModifierId]

  //todo: argument should be ID | Seq[ID]
  def continuationIds(from: ModifierIds, size: Int): Option[ModifierIds]

  def syncInfo: SI

  /**
    * Report that modifier is valid from point of view of the state component
    *
    * @param modifier - valid modifier
    * @return modified history
    */
  def reportModifierIsValid(modifier: PM): HT

  /**
    * Report that modifier is invalid from other nodeViewHolder components point of view
    *
    * @param modifier     - invalid modifier
    * @param progressInfo - what suffix failed to be applied because of an invalid modifier
    * @return modified history and new progress info
    */
  def reportModifierIsInvalid(modifier: PM, progressInfo: ProgressInfo[PM]): (HT, ProgressInfo[PM])

  /**
    * @return read-only copy of this history
    */
  def getReader: HistoryReader[PM, SI] = this
}

object GenericHistory {

  type ModifierIds = Seq[(ModifierTypeId, ModifierId)]

  sealed trait HistoryComparisonResult

  case object Equal extends HistoryComparisonResult

  case object Younger extends HistoryComparisonResult

  case object Fork extends HistoryComparisonResult

  case object Older extends HistoryComparisonResult

  case object Nonsense extends HistoryComparisonResult

  case object Unknown extends HistoryComparisonResult

  /**
    * Info returned by history to nodeViewHolder after modifier application
    *
    * @param branchPoint - branch point in case of rollback
    * @param toRemove    - modifiers to remove from current node view
    * @param toApply     - modifiers to apply to current node view
    * @param toDownload  - modifiers to download from other nodes
    * @tparam PM - type of used modifier
    */
  case class ProgressInfo[PM <: PersistentNodeViewModifier](branchPoint: Option[ModifierId],
                                                            toRemove: Seq[PM],
                                                            toApply: Seq[PM],
                                                            toDownload: Seq[(ModifierTypeId, ModifierId)]) {

    if (toRemove.nonEmpty)
      require(branchPoint.isDefined, s"Branch point should be defined for non-empty `toRemove`")

    lazy val chainSwitchingNeeded: Boolean = toRemove.nonEmpty

    override def toString: String = {
      s"ProgressInfo(BranchPoint: $branchPoint, " +
        s" to remove: ${toRemove.map(_.id)}, to apply: ${toApply.map(_.id)})"
    }
  }
}<|MERGE_RESOLUTION|>--- conflicted
+++ resolved
@@ -20,7 +20,8 @@
   * To say "longest chain" is the canonical one is simplification, usually some kind of "cumulative difficulty"
   * function has been used instead, even in PoW systems.
   */
-trait GenericHistory[PM <: PersistentNodeViewModifier,
+trait GenericHistory[
+  PM <: PersistentNodeViewModifier,
   SI <: SyncInfo,
   HT <: GenericHistory[PM, SI, HT]
 ] extends NodeViewComponent with HistoryReader[PM, SI] {
@@ -58,11 +59,7 @@
 
   def modifierById(modifierId: String): Option[PM] = Try(ModifierId(modifierId)).toOption.flatMap(modifierById)
 
-<<<<<<< HEAD
-  def txById(txId: ModifierId): Option[Transaction[_,_]]
-=======
-  def transactionById(txId: ModifierId): Option[Transaction]
->>>>>>> 85b34530
+  def transactionById(txId: ModifierId): Option[Transaction[_,_]]
 
   def append(modifier: PM): Try[(HT, ProgressInfo[PM])]
 
