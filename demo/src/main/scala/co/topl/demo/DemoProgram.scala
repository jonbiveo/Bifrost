--- conflicted
+++ resolved
@@ -6,11 +6,7 @@
 import cats.data.{EitherT, OptionT, Validated}
 import cats.effect._
 import cats.implicits._
-<<<<<<< HEAD
-import cats.{Applicative, MonadThrow, Parallel, Show}
-=======
 import cats.{Applicative, Monad, MonadThrow, Parallel, Show}
->>>>>>> 83f5c4e9
 import co.topl.algebras.{Store, StoreReader, ToplRpc, UnsafeResource}
 import co.topl.catsakka._
 import co.topl.codecs.bytes.tetra.instances._
@@ -113,53 +109,14 @@
       (p2pServer, p2pFiber) <- BlockchainNetwork
         .make[F](host, bindPort, localPeer, remotePeers, clientHandler, peerServer, peerFlowModifier)
       mintedBlockStream <- mint.fold(Source.never[BlockV2].pure[F])(_.blocks)
-<<<<<<< HEAD
-      rpcServer = ToplGrpc.Server.serve(
-        rpcHost,
-        rpcPort,
-        new ToplRpc[F, SourceMatNotUsed] {
-
-          def broadcastTx(tx: Transaction): F[Unit] =
-            transactionStore
-              .contains(tx.id)
-              .ifM(
-                Sync[F].defer(Logger[F].info(show"Received duplicate transaction id=${tx.id.asTypedBytes}")),
-                Sync[F].defer(
-                  Logger[F].info(show"Received RPC Transaction id=${tx.id.asTypedBytes}") >>
-                  EitherT(syntacticValidation.validateSyntax(tx).map(_.toEither))
-                    .leftSemiflatTap(errors =>
-                      errors.traverse(error =>
-                        Logger[F]
-                          .warn(s"Transaction id=${tx.id.asTypedBytes.show} was syntactically invalid.  reason=$error")
-                      )
-                    )
-                    // TODO: Semantic and Authorization Validation
-                    .semiflatTap(_ =>
-                      Logger[F].info(show"Inserting Transaction id=${tx.id.asTypedBytes} into transaction store") >>
-                      transactionStore.put(tx.id, tx) >>
-                      Logger[F].info(show"Inserting Transaction id=${tx.id.asTypedBytes} into mempool") >>
-                      mempool.add(tx.id)
-                    // TODO: Broadcast to P2P
-                    )
-                    .value
-                    .void
-                )
-              )
-
-          def blockAdoptions(): F[SourceMatNotUsed[TypedIdentifier]] =
-            Sync[F].delay(locallyAdoptedBlocksSource)
-
-          def fetchHeader(id: TypedIdentifier): F[Option[BlockHeaderV2]] =
-            headerStore.get(id)
-        }
-=======
       rpcInterpreter = toplRpcInterpreter(
+        headerStore,
         transactionStore,
         mempool,
         syntacticValidation,
         offerRpcTransaction,
-        localChain
->>>>>>> 83f5c4e9
+        localChain,
+        locallyAdoptedBlocksSource.pure[F]
       )
       rpcServer = ToplGrpc.Server.serve(rpcHost, rpcPort, rpcInterpreter)
       _ <- rpcTransactionsSource
@@ -243,13 +200,21 @@
     } yield adopted
 
   private def toplRpcInterpreter[F[_]: Async: Logger: FToFuture](
+    headerStore:               Store[F, TypedIdentifier, BlockHeaderV2],
     transactionStore:          Store[F, TypedIdentifier, Transaction],
     mempool:                   MempoolAlgebra[F],
     syntacticValidation:       SyntacticValidationAlgebra[F],
     broadcastTransactionToP2P: Transaction => F[Unit],
-    localChain:                LocalChainAlgebra[F]
+    localChain:                LocalChainAlgebra[F],
+    locallyAdoptedBlocks:      F[SourceMatNotUsed[TypedIdentifier]]
   ) =
-    new ToplRpc[F] {
+    new ToplRpc[F, SourceMatNotUsed] {
+
+      def blockAdoptions(): F[SourceMatNotUsed[TypedIdentifier]] =
+        Sync[F].delay(locallyAdoptedBlocks)
+
+      def fetchHeader(id: TypedIdentifier): F[Option[BlockHeaderV2]] =
+        headerStore.get(id)
 
       def broadcastTransaction(transaction: Transaction): F[Unit] =
         transactionStore
