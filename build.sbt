import sbt.Keys.{homepage, organization, test}
import sbtassembly.MergeStrategy

val scala212 = "2.12.14"
val scala213 = "2.13.6"

inThisBuild(List(
  organization := "co.topl",
  scalaVersion := scala213,
  crossScalaVersions := Seq(scala212, scala213),
  versionScheme := Some("early-semver"),
  dynverSeparator := "-",
  version := dynverGitDescribeOutput.value.mkVersion(versionFmt, fallbackVersion(dynverCurrentDate.value)),
  dynver := {
    val d = new java.util.Date
    sbtdynver.DynVer.getGitDescribeOutput(d).mkVersion(versionFmt, fallbackVersion(d))
  },
  parallelExecution := false
))

enablePlugins(ReproducibleBuildsPlugin, ReproducibleBuildsAssemblyPlugin)

lazy val commonSettings = Seq(
  sonatypeCredentialHost := "s01.oss.sonatype.org",
  scalacOptions ++= commonScalacOptions,
  semanticdbEnabled := true, // enable SemanticDB for Scalafix
  semanticdbVersion := scalafixSemanticdb.revision, // use Scalafix compatible version
//  wartremoverErrors := Warts.unsafe, // settings for wartremover
  Compile / unmanagedSourceDirectories += {
    val sourceDir = (Compile / sourceDirectory).value
    CrossVersion.partialVersion(scalaVersion.value) match {
      case Some((2, n)) if n >= 13 => sourceDir / "scala-2.13+"
      case _                       => sourceDir / "scala-2.12-"
    }
  },
  Test / testOptions ++= Seq(
    Tests.Argument("-oD", "-u", "target/test-reports"),
    Tests.Argument(TestFrameworks.ScalaCheck, "-verbosity", "2"),
    Tests.Argument(TestFrameworks.ScalaTest, "-f", "sbttest.log", "-oDG")
  ),
  Test / parallelExecution := false,
  Test / logBuffered := false,
  classLoaderLayeringStrategy := ClassLoaderLayeringStrategy.Flat,
  Test / fork := false,
  Compile / run / fork := true,
  resolvers ++= Seq(
    "Typesafe Repository" at "https://repo.typesafe.com/typesafe/releases/",
    "Sonatype Staging" at "https://s01.oss.sonatype.org/content/repositories/staging",
    "Sonatype Snapshots" at "https://s01.oss.sonatype.org/content/repositories/snapshots/",
    "Bintray" at "https://jcenter.bintray.com/"
  )
)

lazy val publishSettings = Seq(
  homepage := Some(url("https://github.com/Topl/Bifrost")),
  licenses := Seq("MPL2.0" -> url("https://www.mozilla.org/en-US/MPL/2.0/")),
  Test / publishArtifact := false,
  pomIncludeRepository := { _ => false },
  usePgpKeyHex("CEE1DC9E7C8E9AF4441D5EB9E35E84257DCF8DCB"),
  pomExtra :=
    <developers>
      <developer>
        <id>scasplte2</id>
        <name>James Aman</name>
      </developer>
      <developer>
        <id>tuxman</id>
        <name>Nicholas Edmonds</name>
      </developer>
    </developers>
)

lazy val assemblySettings = Seq(
  assembly / mainClass := Some("co.topl.BifrostApp"),
  assembly / test := {},
  assemblyJarName := s"bifrost-${version.value}.jar",
  assembly / assemblyMergeStrategy ~= { old: ((String) => MergeStrategy) => {
    case ps if ps.endsWith(".SF")  => MergeStrategy.discard
    case ps if ps.endsWith(".DSA") => MergeStrategy.discard
    case ps if ps.endsWith(".RSA") => MergeStrategy.discard
    case ps if ps.endsWith(".xml") => MergeStrategy.first
    case PathList(ps @ _*) if ps.last endsWith "module-info.class" =>
      MergeStrategy.discard // https://github.com/sbt/sbt-assembly/issues/370
    case x if x.contains("simulacrum") => MergeStrategy.last
    case PathList("org", "iq80", "leveldb", xs @ _*) => MergeStrategy.first
    case PathList("module-info.java")  => MergeStrategy.discard
    case PathList("local.conf")        => MergeStrategy.discard
    case "META-INF/truffle/instrument" => MergeStrategy.concat
    case "META-INF/truffle/language"   => MergeStrategy.rename
    case x                             => old(x)
  }
  },
  assembly / assemblyExcludedJars := {
    val cp = (assembly / fullClasspath).value
    cp filter { el => el.data.getName == "ValkyrieInstrument-1.0.jar" }
  }
)

lazy val scalamacrosParadiseSettings =
  Seq(
    libraryDependencies ++= {
      CrossVersion.partialVersion(scalaVersion.value) match {
        case Some((2, v)) if v <= 12 =>
          Seq(
            compilerPlugin("org.scalamacros" % "paradise" % "2.1.1" cross CrossVersion.full)
          )
        case _ =>
          Nil
      }
    },
    scalacOptions ++= {
      CrossVersion.partialVersion(scalaVersion.value) match {
        case Some((2, v)) if v >= 13 =>
          Seq(
            "-Ymacro-annotations"
          )
        case _ =>
          Nil
      }
    }
  )

lazy val commonScalacOptions = Seq(
  "-deprecation",
  "-feature",
  "-language:higherKinds",
  "-language:postfixOps",
  "-unchecked",
  "-Xlint:",
  "-Ywarn-unused:-implicits,-privates"
)

javaOptions ++= Seq(
  "-Xbootclasspath/a:ValkyrieInstrument-1.0.jar",
  // from https://groups.google.com/d/msg/akka-user/9s4Yl7aEz3E/zfxmdc0cGQAJ
  "-XX:+UseG1GC",
  "-XX:+UseNUMA",
  "-XX:+AlwaysPreTouch",
  "-XX:+PerfDisableSharedMem",
  "-XX:+ParallelRefProcEnabled",
  "-XX:+UseStringDeduplication",
  "-XX:+ExitOnOutOfMemoryError",
  "-Xss64m"
)

connectInput / run := true
outputStrategy := Some(StdoutOutput)

connectInput / run := true
outputStrategy := Some(StdoutOutput)

def versionFmt(out: sbtdynver.GitDescribeOutput): String = {
  val dirtySuffix = out.dirtySuffix.dropPlus.mkString("-", "")
  if (out.isCleanAfterTag) out.ref.dropPrefix + dirtySuffix // no commit info if clean after tag
  else out.ref.dropPrefix + out.commitSuffix.mkString("-", "-", "") + dirtySuffix
}

def fallbackVersion(d: java.util.Date): String = s"HEAD-${sbtdynver.DynVer timestamp d}"

lazy val bifrost = project
  .in(file("."))
  .settings(
    moduleName := "bifrost",
    commonSettings,
    publish / skip := true,
    crossScalaVersions := Nil
  )
  .configs(IntegrationTest)
  .aggregate(
    node,
    common,
    akkaHttpRpc,
    toplRpc,
    benchmarking,
    crypto,
    brambl,
    tools
  )

lazy val node = project
  .in(file("node"))
  .settings(
    name := "node",
    commonSettings,
    assemblySettings,
    Defaults.itSettings,
    crossScalaVersions := Seq(scala213), // don't care about cross-compiling applications
    Compile / run / mainClass := Some("co.topl.BifrostApp"),
    publish / skip := true,
    buildInfoKeys := Seq[BuildInfoKey](name, version, scalaVersion, sbtVersion),
    buildInfoPackage := "co.topl.buildinfo.bifrost",
    Docker / packageName := "bifrost-node",
    dockerBaseImage := "ghcr.io/graalvm/graalvm-ce:java11-21.1.0",
    dockerExposedPorts := Seq(9084, 9085),
    dockerExposedVolumes += "/opt/docker/.bifrost",
    dockerLabels ++= Map(
      "bifrost.version" -> version.value
    ),
    libraryDependencies ++= Dependencies.node,
  )
  .configs(IntegrationTest)
  .settings(
    IntegrationTest / parallelExecution := false
  )
  .dependsOn(common % "compile->compile;test->test", toplRpc, tools)
  .enablePlugins(BuildInfoPlugin, JavaAppPackaging, DockerPlugin)

lazy val common = project
  .in(file("common"))
  .settings(
    name := "common",
    commonSettings,
    publishSettings,
    libraryDependencies ++= Dependencies.common
  )
  .dependsOn(crypto)
  .settings(scalamacrosParadiseSettings)

lazy val chainProgram = project
  .in(file("chain-program"))
  .settings(
    name := "chain-program",
    commonSettings,
    publish / skip := true,
    libraryDependencies ++= Dependencies.chainProgram
  )
  .dependsOn(common)
  .disablePlugins(sbtassembly.AssemblyPlugin)

lazy val brambl = project
  .in(file("brambl"))
  .enablePlugins(BuildInfoPlugin)
  .settings(
    name := "brambl",
    commonSettings,
    publishSettings,
    libraryDependencies ++= Dependencies.brambl,
    buildInfoKeys := Seq[BuildInfoKey](name, version, scalaVersion, sbtVersion),
    buildInfoPackage := "co.topl.buildinfo.brambl"
  )
  .dependsOn(toplRpc, common)

lazy val akkaHttpRpc = project
  .in(file("akka-http-rpc"))
  .enablePlugins(BuildInfoPlugin)
  .settings(
    name := "akka-http-rpc",
    commonSettings,
    publishSettings,
    libraryDependencies ++= Dependencies.akkaHttpRpc,
    buildInfoKeys := Seq[BuildInfoKey](name, version, scalaVersion, sbtVersion),
    buildInfoPackage := "co.topl.buildinfo.akkahttprpc"
  )

lazy val toplRpc = project
  .in(file("topl-rpc"))
  .enablePlugins(BuildInfoPlugin)
  .settings(
    name := "topl-rpc",
    commonSettings,
    publishSettings,
    libraryDependencies ++= Dependencies.toplRpc,
    buildInfoKeys := Seq[BuildInfoKey](name, version, scalaVersion, sbtVersion),
    buildInfoPackage := "co.topl.buildinfo.toplrpc"
  )
  .dependsOn(akkaHttpRpc, common)

// This module has fallen out of sync with the rest of the codebase and is not currently needed
//lazy val gjallarhorn = project
//  .in(file("gjallarhorn"))
//  .settings(
//    name := "gjallarhorn",
//    commonSettings,
//    crossScalaVersions := Seq(scala213), // don't care about cross-compiling applications
//    publish / skip := true,
//    Defaults.itSettings,
//    libraryDependencies ++= Dependencies.gjallarhorn
//  )
//  .dependsOn(crypto, common)
//  .configs(IntegrationTest)
//  .disablePlugins(sbtassembly.AssemblyPlugin)
//  .settings(scalamacrosParadiseSettings)

lazy val benchmarking = project
  .in(file("benchmark"))
  .settings(
    name := "benchmark",
    commonSettings,
    publish / skip := true,
    libraryDependencies ++= Dependencies.benchmarking
  )
  .dependsOn(node % "compile->compile;test->test")
  .enablePlugins(JmhPlugin)
  .disablePlugins(sbtassembly.AssemblyPlugin)

lazy val crypto = project
  .in(file("crypto"))
  .enablePlugins(BuildInfoPlugin)
  .settings(
    name := "crypto",
    commonSettings,
    publishSettings,
    scalamacrosParadiseSettings,
    buildInfoKeys := Seq[BuildInfoKey](name, version, scalaVersion, sbtVersion),
    buildInfoPackage := "co.topl.buildinfo.crypto",
    libraryDependencies ++= Dependencies.crypto,
  )

<<<<<<< HEAD
lazy val tools = project
  .in(file("tools"))
  .enablePlugins(BuildInfoPlugin)
  .settings(
    name := "tools",
    commonSettings,
    publishSettings,
    buildInfoKeys := Seq[BuildInfoKey](name, version, scalaVersion, sbtVersion),
    buildInfoPackage := "co.topl.buildinfo.tools",
    libraryDependencies ++= Dependencies.tools
  )
=======
lazy val loadTesting = project
  .in(file("load-testing"))
  .settings(
    name := "load-testing",
    commonSettings,
    scalamacrosParadiseSettings,
    libraryDependencies ++= Dependencies.loadTesting
  )
  .dependsOn(common, brambl)
>>>>>>> 643dd477

addCommandAlias("checkPR", "; scalafixAll --check; scalafmtCheckAll; test")
addCommandAlias("preparePR", "; scalafixAll; scalafmtAll; test")<|MERGE_RESOLUTION|>--- conflicted
+++ resolved
@@ -306,7 +306,6 @@
     libraryDependencies ++= Dependencies.crypto,
   )
 
-<<<<<<< HEAD
 lazy val tools = project
   .in(file("tools"))
   .enablePlugins(BuildInfoPlugin)
@@ -318,7 +317,7 @@
     buildInfoPackage := "co.topl.buildinfo.tools",
     libraryDependencies ++= Dependencies.tools
   )
-=======
+
 lazy val loadTesting = project
   .in(file("load-testing"))
   .settings(
@@ -328,7 +327,6 @@
     libraryDependencies ++= Dependencies.loadTesting
   )
   .dependsOn(common, brambl)
->>>>>>> 643dd477
 
 addCommandAlias("checkPR", "; scalafixAll --check; scalafmtCheckAll; test")
 addCommandAlias("preparePR", "; scalafixAll; scalafmtAll; test")