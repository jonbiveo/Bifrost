import sbt.Keys.organization
import sbtassembly.MergeStrategy

name := "bifrost"

lazy val commonSettings = Seq(
  scalaVersion := "2.12.12",
  semanticdbEnabled := true, // enable SemanticDB for Scalafix
  semanticdbVersion := scalafixSemanticdb.revision, // use Scalafix compatible version
  organization := "co.topl",
<<<<<<< HEAD
  version := "1.1.0"
=======
  version := "1.3.0",
>>>>>>> 52497ab4
//  wartremoverErrors := Warts.unsafe // settings for wartremover
)

scalaVersion := "2.12.12"
organization := "co.topl"
version := "1.3.0"

mainClass in assembly := Some("co.topl.BifrostApp")
test in assembly := {}

// The Typesafe repository
resolvers += "Typesafe repository" at "https://repo.typesafe.com/typesafe/releases/"

val akkaVersion = "2.6.10"
val akkaHttpVersion = "10.2.1"
val circeVersion = "0.13.0"
val kamonVersion = "2.1.10"
val graalVersion = "21.0.0"

val akkaDependencies = Seq(
  "com.typesafe.akka" %% "akka-actor"          % akkaVersion,
  "com.typesafe.akka" %% "akka-stream"         % akkaVersion,
  "com.typesafe.akka" %% "akka-http"           % akkaHttpVersion,
  "com.typesafe.akka" %% "akka-http-core"      % akkaHttpVersion,
  "com.typesafe.akka" %% "akka-remote"         % akkaVersion,
  "com.typesafe.akka" %% "akka-slf4j"          % akkaVersion,
  "com.typesafe.akka" %% "akka-stream-testkit" % akkaVersion     % Test,
  "com.typesafe.akka" %% "akka-http-testkit"   % akkaHttpVersion % Test
)

val networkDependencies = Seq(
  "org.bitlet"  % "weupnp"      % "0.1.4",
  "commons-net" % "commons-net" % "3.7.2"
)

val apiDependencies = Seq(
  "io.circe" %% "circe-core"    % circeVersion,
  "io.circe" %% "circe-generic" % circeVersion,
  "io.circe" %% "circe-parser"  % circeVersion,
  "io.circe" %% "circe-literal" % circeVersion
)

val loggingDependencies = Seq(
  "com.typesafe.scala-logging" %% "scala-logging"   % "3.9.2",
  "ch.qos.logback"              % "logback-classic" % "1.2.3",
  "ch.qos.logback"              % "logback-core"    % "1.2.3",
  "org.slf4j"                   % "slf4j-api"       % "1.7.30"
)

val testingDependencies = Seq(
<<<<<<< HEAD
  "org.scalactic"      %% "scalactic"         % "3.2.3"   % Test,
  "org.scalatest"      %% "scalatest"         % "3.2.3"   % Test,
  "org.scalacheck"     %% "scalacheck"        % "1.15.1"  % Test,
  "org.scalatestplus"  %% "scalacheck-1-14"   % "3.2.2.0" % Test,
  "com.spotify"         % "docker-client"     % "8.16.0"  % Test,
  "org.asynchttpclient" % "async-http-client" % "2.12.1"  % Test
=======
  "org.scalactic" %% "scalactic" % "3.2.3" % Test,
  "org.scalatest" %% "scalatest" % "3.2.3" % Test,
  "org.scalacheck" %% "scalacheck" % "1.15.2" % Test,
  "org.scalatestplus" %% "scalacheck-1-14" % "3.2.2.0" % Test,
  "com.spotify" % "docker-client" % "8.16.0" % Test,
  "org.asynchttpclient" % "async-http-client" % "2.12.2" % Test
>>>>>>> 52497ab4
)

val cryptoDependencies = Seq(
  "org.scorexfoundation" %% "scrypto" % "2.1.10",
  "org.bouncycastle" % "bcprov-jdk15on" % "1.68",
  "org.whispersystems" % "curve25519-java" % "0.5.0"
)

val miscDependencies = Seq(
<<<<<<< HEAD
  "org.scorexfoundation" %% "iodb"        % "0.3.2",
  "com.chuusai"          %% "shapeless"   % "2.3.3",
  "com.google.guava"      % "guava"       % "30.0-jre",
  "com.iheart"           %% "ficus"       % "1.5.0",
  "org.rudogma"          %% "supertagged" % "1.5",
  "com.joefkelley"       %% "argyle"      % "1.0.0",
  "io.netty"              % "netty"       % "3.10.6.Final"
=======
  "org.scorexfoundation" %% "iodb" % "0.3.2",
  "com.chuusai" %% "shapeless" % "2.3.3",
  "com.google.guava" % "guava" % "30.1-jre",
  "com.iheart" %% "ficus" % "1.5.0",
  "org.rudogma" %% "supertagged" % "1.5",
  "com.joefkelley" %% "argyle" % "1.0.0",
  "io.netty" % "netty" % "3.10.6.Final"
>>>>>>> 52497ab4
) ++ akkaDependencies ++ networkDependencies ++ apiDependencies ++ loggingDependencies ++ testingDependencies

libraryDependencies ++= akkaDependencies ++ networkDependencies ++ apiDependencies ++ loggingDependencies ++ testingDependencies ++ cryptoDependencies ++ miscDependencies

// monitoring dependencies
libraryDependencies ++= Seq(
<<<<<<< HEAD
  "io.kamon" %% "kamon-bundle"   % "2.1.8",
  "io.kamon" %% "kamon-core"     % "2.1.8",
  "io.kamon" %% "kamon-influxdb" % "2.1.8",
  "io.kamon" %% "kamon-zipkin"   % "2.1.8"
=======
  "io.kamon" %% "kamon-bundle" % kamonVersion,
  "io.kamon" %% "kamon-core" % kamonVersion,
  "io.kamon" %% "kamon-influxdb" % kamonVersion,
  "io.kamon" %% "kamon-zipkin" % kamonVersion
>>>>>>> 52497ab4
)

// https://mvnrepository.com/artifact/org.graalvm.sdk/graal-sdk
libraryDependencies += "org.graalvm.sdk" % "graal-sdk" % graalVersion

// https://mvnrepository.com/artifact/org.graalvm.js/js
libraryDependencies += "org.graalvm.js" % "js" % graalVersion

// https://mvnrepository.com/artifact/org.graalvm.truffle/truffle-api
libraryDependencies += "org.graalvm.truffle" % "truffle-api" % graalVersion

libraryDependencies  ++= Seq(
  "org.scalanlp" %% "breeze" % "1.1",
  "com.typesafe" % "config" % "1.4.1"
)

scalacOptions ++= Seq(
  "-deprecation",
  "-feature",
  "-language:higherKinds",
  "-language:postfixOps",
  "-unchecked",
  "-Xfatal-warnings",
  "-Xlint:",
  "-Ywarn-unused:-implicits,-privates"
)

javaOptions ++= Seq(
  "-Xbootclasspath/a:ValkyrieInstrument-1.0.jar",
  // from https://groups.google.com/d/msg/akka-user/9s4Yl7aEz3E/zfxmdc0cGQAJ
  "-XX:+UseG1GC",
  "-XX:+UseNUMA",
  "-XX:+AlwaysPreTouch",
  "-XX:+PerfDisableSharedMem",
  "-XX:+ParallelRefProcEnabled",
  "-XX:+UseStringDeduplication",
  "-XX:+ExitOnOutOfMemoryError",
  "-Xss64m"
)

testOptions in Test += Tests.Argument("-oD", "-u", "target/test-reports")
testOptions in Test += Tests.Argument(TestFrameworks.ScalaCheck, "-verbosity", "2")

//publishing settings

publishMavenStyle := true

publishArtifact in Test := false

parallelExecution in Test := false

logBuffered in Test := false

testOptions in Test += Tests.Argument(
  TestFrameworks.ScalaTest,
  "-f",
  "sbttest.log",
  "-oDG"
)

classLoaderLayeringStrategy := ClassLoaderLayeringStrategy.Flat

Test / fork := false

Compile / run / fork := true

pomIncludeRepository := { _ => false }

homepage := Some(url("https://github.com/Topl/Bifrost"))

assemblyJarName := s"bifrost-${version.value}.jar"

assemblyMergeStrategy in assembly ~= { old: ((String) => MergeStrategy) =>
  {
    case ps if ps.endsWith(".SF")  => MergeStrategy.discard
    case ps if ps.endsWith(".DSA") => MergeStrategy.discard
    case ps if ps.endsWith(".RSA") => MergeStrategy.discard
    case ps if ps.endsWith(".xml") => MergeStrategy.first
    // https://github.com/sbt/sbt-assembly/issues/370
    case PathList("module-info.class") => MergeStrategy.discard
    case PathList("module-info.java")  => MergeStrategy.discard
    case "META-INF/truffle/instrument" => MergeStrategy.concat
    case "META-INF/truffle/language"   => MergeStrategy.rename
    case x                             => old(x)
  }
}

assemblyExcludedJars in assembly := {
  val cp = (fullClasspath in assembly).value
  cp filter { el ⇒
    (el.data.getName == "ValkyrieInstrument-1.0.jar")
  }
}

connectInput in run := true
outputStrategy := Some(StdoutOutput)

connectInput in run := true
outputStrategy := Some(StdoutOutput)

lazy val bifrost = Project(id = "bifrost", base = file("."))
  .settings(commonSettings: _*)

lazy val benchmarking = Project(id = "benchmark", base = file("benchmark"))
  .settings(commonSettings: _*)
  .dependsOn(bifrost % "compile->compile;test->test")
  .enablePlugins(JmhPlugin)
  .disablePlugins(sbtassembly.AssemblyPlugin)

lazy val gjallarhorn = Project(id = "gjallarhorn", base = file("gjallarhorn"))
  .settings(
    commonSettings,
    libraryDependencies ++= akkaDependencies ++ testingDependencies ++ cryptoDependencies ++ apiDependencies ++ loggingDependencies ++ miscDependencies
  )
  .disablePlugins(sbtassembly.AssemblyPlugin)

lazy val it = Project(id = "it", base = file("it"))
  .settings(commonSettings: _*)
  .dependsOn(bifrost % "compile->compile;test->test")
  .disablePlugins(sbtassembly.AssemblyPlugin)<|MERGE_RESOLUTION|>--- conflicted
+++ resolved
@@ -8,11 +8,7 @@
   semanticdbEnabled := true, // enable SemanticDB for Scalafix
   semanticdbVersion := scalafixSemanticdb.revision, // use Scalafix compatible version
   organization := "co.topl",
-<<<<<<< HEAD
-  version := "1.1.0"
-=======
-  version := "1.3.0",
->>>>>>> 52497ab4
+  version := "1.3.0"
 //  wartremoverErrors := Warts.unsafe // settings for wartremover
 )
 
@@ -63,64 +59,38 @@
 )
 
 val testingDependencies = Seq(
-<<<<<<< HEAD
   "org.scalactic"      %% "scalactic"         % "3.2.3"   % Test,
   "org.scalatest"      %% "scalatest"         % "3.2.3"   % Test,
-  "org.scalacheck"     %% "scalacheck"        % "1.15.1"  % Test,
+  "org.scalacheck"     %% "scalacheck"        % "1.15.2"  % Test,
   "org.scalatestplus"  %% "scalacheck-1-14"   % "3.2.2.0" % Test,
   "com.spotify"         % "docker-client"     % "8.16.0"  % Test,
-  "org.asynchttpclient" % "async-http-client" % "2.12.1"  % Test
-=======
-  "org.scalactic" %% "scalactic" % "3.2.3" % Test,
-  "org.scalatest" %% "scalatest" % "3.2.3" % Test,
-  "org.scalacheck" %% "scalacheck" % "1.15.2" % Test,
-  "org.scalatestplus" %% "scalacheck-1-14" % "3.2.2.0" % Test,
-  "com.spotify" % "docker-client" % "8.16.0" % Test,
-  "org.asynchttpclient" % "async-http-client" % "2.12.2" % Test
->>>>>>> 52497ab4
+  "org.asynchttpclient" % "async-http-client" % "2.12.2"  % Test
 )
 
 val cryptoDependencies = Seq(
-  "org.scorexfoundation" %% "scrypto" % "2.1.10",
-  "org.bouncycastle" % "bcprov-jdk15on" % "1.68",
-  "org.whispersystems" % "curve25519-java" % "0.5.0"
+  "org.scorexfoundation" %% "scrypto"         % "2.1.10",
+  "org.bouncycastle"      % "bcprov-jdk15on"  % "1.68",
+  "org.whispersystems"    % "curve25519-java" % "0.5.0"
 )
 
 val miscDependencies = Seq(
-<<<<<<< HEAD
   "org.scorexfoundation" %% "iodb"        % "0.3.2",
   "com.chuusai"          %% "shapeless"   % "2.3.3",
-  "com.google.guava"      % "guava"       % "30.0-jre",
+  "com.google.guava"      % "guava"       % "30.1-jre",
   "com.iheart"           %% "ficus"       % "1.5.0",
   "org.rudogma"          %% "supertagged" % "1.5",
   "com.joefkelley"       %% "argyle"      % "1.0.0",
   "io.netty"              % "netty"       % "3.10.6.Final"
-=======
-  "org.scorexfoundation" %% "iodb" % "0.3.2",
-  "com.chuusai" %% "shapeless" % "2.3.3",
-  "com.google.guava" % "guava" % "30.1-jre",
-  "com.iheart" %% "ficus" % "1.5.0",
-  "org.rudogma" %% "supertagged" % "1.5",
-  "com.joefkelley" %% "argyle" % "1.0.0",
-  "io.netty" % "netty" % "3.10.6.Final"
->>>>>>> 52497ab4
 ) ++ akkaDependencies ++ networkDependencies ++ apiDependencies ++ loggingDependencies ++ testingDependencies
 
 libraryDependencies ++= akkaDependencies ++ networkDependencies ++ apiDependencies ++ loggingDependencies ++ testingDependencies ++ cryptoDependencies ++ miscDependencies
 
 // monitoring dependencies
 libraryDependencies ++= Seq(
-<<<<<<< HEAD
-  "io.kamon" %% "kamon-bundle"   % "2.1.8",
-  "io.kamon" %% "kamon-core"     % "2.1.8",
-  "io.kamon" %% "kamon-influxdb" % "2.1.8",
-  "io.kamon" %% "kamon-zipkin"   % "2.1.8"
-=======
-  "io.kamon" %% "kamon-bundle" % kamonVersion,
-  "io.kamon" %% "kamon-core" % kamonVersion,
+  "io.kamon" %% "kamon-bundle"   % kamonVersion,
+  "io.kamon" %% "kamon-core"     % kamonVersion,
   "io.kamon" %% "kamon-influxdb" % kamonVersion,
-  "io.kamon" %% "kamon-zipkin" % kamonVersion
->>>>>>> 52497ab4
+  "io.kamon" %% "kamon-zipkin"   % kamonVersion
 )
 
 // https://mvnrepository.com/artifact/org.graalvm.sdk/graal-sdk
@@ -132,9 +102,9 @@
 // https://mvnrepository.com/artifact/org.graalvm.truffle/truffle-api
 libraryDependencies += "org.graalvm.truffle" % "truffle-api" % graalVersion
 
-libraryDependencies  ++= Seq(
+libraryDependencies ++= Seq(
   "org.scalanlp" %% "breeze" % "1.1",
-  "com.typesafe" % "config" % "1.4.1"
+  "com.typesafe"  % "config" % "1.4.1"
 )
 
 scalacOptions ++= Seq(
