--- conflicted
+++ resolved
@@ -104,15 +104,10 @@
   lazy val common: Seq[ModuleID] = {
     Seq(
       "org.typelevel"          %% "simulacrum"              % simulacrumVersion,
-<<<<<<< HEAD
-      "org.scala-lang.modules" %% "scala-collection-compat" % "2.5.0",
-      "org.scodec"             %% "scodec-bits"             % "1.1.28",
+      "org.scala-lang.modules" %% "scala-collection-compat" % "2.6.0",
+      "org.scodec"             %% "scodec-bits"             % "1.1.30"
       "org.mongodb.scala"      %% "mongo-scala-driver"      % "4.3.2",
       "io.circe"               %% "circe-generic"           % circeVersion
-=======
-      "org.scala-lang.modules" %% "scala-collection-compat" % "2.6.0",
-      "org.scodec"             %% "scodec-bits"             % "1.1.30"
->>>>>>> 182bb9b0
     ) ++
       logging ++
       circe ++
