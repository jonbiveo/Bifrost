--- conflicted
+++ resolved
@@ -33,24 +33,10 @@
       AsBytes.infallible[Address](address => address.bytes ++ address.bytes.checksum)
 
     implicit class AddressOps(address: Address) {
-
-<<<<<<< HEAD
       def base58Encoded: Base58String = address.infalliblyDecodeTo[Base58String]
     }
 
     implicit class Base58StringOps(value: Base58String) {
-=======
-      import AsBytes.implicits._
-
-      def base58Encoded: String =
-        Base58.encode(address.infalliblyEncodeAsBytes)(identityBytesEncoder)
-    }
-
-    implicit class StringOps(value: String) {
-
-      import FromBytes.implicits._
->>>>>>> ddc72dba
-
       def decodeAddress(implicit networkPrefix: NetworkPrefix): ValidatedNec[AddressValidationError, Address] =
         value.decodeTo[AddressValidationError, Address]
     }
