--- conflicted
+++ resolved
@@ -124,11 +124,7 @@
     log.debug(s"Max memory available: ${Runtime.getRuntime.maxMemory}")
     log.debug(s"RPC is allowed at: ${settings.restApi.bindAddress}")
 
-<<<<<<< HEAD
-    val httpHost = settings.restApi.bindAddress.getHostString
-=======
     val httpHost = settings.restApi.bindAddress.getHostName
->>>>>>> 59683cd8
     val httpPort = settings.restApi.bindAddress.getPort
 
     /** Helper function to kill the application if needed */
