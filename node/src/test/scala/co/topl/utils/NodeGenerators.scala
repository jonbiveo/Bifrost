--- conflicted
+++ resolved
@@ -1,13 +1,8 @@
 package co.topl.utils
 
 import co.topl.attestation.keyManagement._
-<<<<<<< HEAD
-import co.topl.consensus.ConsensusVariables.ConsensusParams
-import co.topl.consensus.NxtLeaderElection
-=======
 import co.topl.attestation._
 import co.topl.consensus.{NxtConsensus, NxtLeaderElection, ProtocolVersioner}
->>>>>>> 6089e909
 import co.topl.consensus.genesis.TestGenesis
 import co.topl.modifier.ModifierId
 import co.topl.modifier.block.Block
@@ -37,14 +32,10 @@
 trait TestSettings {
   implicit def settings: AppSettings = TestSettings.defaultSettings
   implicit def appContext: AppContext = TestSettings.defaultAppContext
-<<<<<<< HEAD
-  implicit val nxtLeaderElection: NxtLeaderElection = NxtLeaderElection(settings)
-=======
 
   val protocolVersioner: ProtocolVersioner =
     ProtocolVersioner(settings.application.version, settings.forging.protocolVersions)
   val nxtLeaderElection: NxtLeaderElection = new NxtLeaderElection(protocolVersioner)
->>>>>>> 6089e909
 }
 
 object TestSettings {
@@ -94,11 +85,7 @@
     val consensusState = NxtConsensus.State(Int128(10000000), 1000000000000000000L, 0L, 0L)
     val consensusView = NxtConsensus.View(consensusState, nxtLeaderElection, protocolVersioner)
 
-<<<<<<< HEAD
-    history = history.append(genesisBlock, ConsensusParams(Int128(10000000), 1000000000000000000L, 0L, 0L)).get._1
-=======
     history = history.append(genesisBlock, consensusView).get._1
->>>>>>> 6089e909
     assert(history.modifierById(genesisBlock.id).isDefined)
     history
   }
@@ -106,22 +93,13 @@
   def genesisState(
     settings:                AppSettings,
     genesisBlockWithVersion: Block = genesisBlock,
-<<<<<<< HEAD
-    consensusParams:         ConsensusParams
-  ): State = {
-    History.readOrGenerate(settings).append(genesisBlock, consensusParams)
-=======
     consensusView:           NxtConsensus.View
   ): State = {
     History.readOrGenerate(settings).append(genesisBlock, consensusView)
->>>>>>> 6089e909
     State.genesisState(settings, Seq(genesisBlockWithVersion))
   }
 
   lazy val genesisState: State =
-<<<<<<< HEAD
-    genesisState(settings, genesisBlock, ConsensusParams(Int128(10000000), 1000000000000000000L, 0L, 0L))
-=======
     genesisState(
       settings,
       genesisBlock,
@@ -131,7 +109,6 @@
         protocolVersioner
       )
     )
->>>>>>> 6089e909
 
   lazy val validBifrostTransactionSeqGen: Gen[Seq[TX]] = for {
     seqLen <- positiveMediumIntGen
