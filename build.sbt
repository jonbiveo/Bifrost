--- conflicted
+++ resolved
@@ -77,12 +77,7 @@
   "com.google.guava" % "guava" % "30.0-jre",
   "com.iheart" %% "ficus" % "1.5.0",
   "org.rudogma" %% "supertagged" % "1.5",
-<<<<<<< HEAD
   "com.joefkelley" %% "argyle" % "1.0.0",
-  "io.netty" % "netty" % "3.10.6.Final"
-=======
-  "com.joefkelley" %% "argyle" % "1.0.0"
->>>>>>> 4d5a495d
 ) ++ akkaDependencies ++ networkDependencies ++ apiDependencies ++ loggingDependencies ++ testingDependencies
 
 
