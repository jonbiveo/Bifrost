--- conflicted
+++ resolved
@@ -16,13 +16,8 @@
 import co.topl.utils.IdiomaticScalaTransition.implicits.toValidatedOps
 import co.topl.utils.Logging
 import co.topl.utils.NetworkType.NetworkPrefix
-<<<<<<< HEAD
-import scorex.util.encode.Base58
-=======
 import co.topl.utils.StringDataTypes.Base58Data
 import co.topl.utils.encode.Base58
-import io.iohk.iodb.{ByteArrayWrapper, LSMStore}
->>>>>>> a9d1592a
 
 import java.io.File
 import scala.reflect.ClassTag
@@ -191,11 +186,7 @@
       val boxesToAdd = (nodeKeys match {
         case Some(keys) => stateChanges.toAppend.filter(b => keys.contains(Address(b.evidence)))
         case None       => stateChanges.toAppend
-<<<<<<< HEAD
-      }).map(b => b.id.hashBytes -> b.bytes)
-=======
-      }).map(b => ByteArrayWrapper(b.id.hash.value) -> ByteArrayWrapper(b.bytes))
->>>>>>> a9d1592a
+      }).map(b => b.id.hash.value -> b.bytes)
 
       val boxIdsToRemove = (nodeKeys match {
         case Some(keys) =>
@@ -205,11 +196,7 @@
             .map(b => b.id)
 
         case None => stateChanges.boxIdsToRemove
-<<<<<<< HEAD
-      }).map(b => b.hashBytes)
-=======
-      }).map(b => ByteArrayWrapper(b.hash.value))
->>>>>>> a9d1592a
+      }).map(b => b.hash.value)
 
       // enforce that the input id's must not match any of the output id's (added emptiness checks for testing)
       require(
