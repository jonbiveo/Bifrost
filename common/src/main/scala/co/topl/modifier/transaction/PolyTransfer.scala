package co.topl.modifier.transaction

import co.topl.attestation._
import co.topl.modifier.BoxReader
import co.topl.modifier.box._
import co.topl.modifier.transaction.Transaction.TxType
import co.topl.modifier.transaction.TransferTransaction.{encodeFrom, BoxParams, TransferCreationState}
import co.topl.utils.NetworkType.NetworkPrefix
import co.topl.utils.StringDataTypes.Latin1Data
import co.topl.utils.codecs.Int128Codec
import co.topl.utils.codecs.implicits._
import co.topl.utils.{Identifiable, Identifier, Int128}
import io.circe.syntax._
import io.circe.{Decoder, Encoder, HCursor}

import java.time.Instant
import scala.util.Try
<<<<<<< HEAD
=======
import scala.Iterable
import scala.collection.immutable.ListMap
>>>>>>> 9ec98122

case class PolyTransfer[
  P <: Proposition: EvidenceProducer: Identifiable
](
  override val from:        IndexedSeq[(Address, Box.Nonce)],
  override val to:          IndexedSeq[(Address, SimpleValue)],
  override val attestation: ListMap[P, Proof[P]],
  override val fee:         Int128,
  override val timestamp:   Long,
  override val data:        Option[Latin1Data] = None,
  override val minting:     Boolean
) extends TransferTransaction[SimpleValue, P](from, to, attestation, fee, timestamp, data, minting) {

  override val coinOutput: Iterable[PolyBox] =
    coinOutputParams.map { case BoxParams(evi, nonce, value) =>
      PolyBox(evi, nonce, value)
    }

  override val newBoxes: Iterable[TokenBox[SimpleValue]] = {
    // this only creates an output if the value of the output boxes is non-zero
    val recipientCoinOutput: Iterable[PolyBox] = coinOutput.filter(_.value.quantity > 0)
    val hasRecipientOutput: Boolean = recipientCoinOutput.nonEmpty
    val hasFeeChangeOutput: Boolean = feeChangeOutput.value.quantity > 0

    (hasRecipientOutput, hasFeeChangeOutput) match {
      case (false, false) => Iterable()
      case (false, true)  => Iterable(feeChangeOutput) // JAA - only possible because this is Poly TX
      case (true, false)  => recipientCoinOutput
      case (true, true)   => Iterable(feeChangeOutput) ++ recipientCoinOutput
    }
  }
}

object PolyTransfer {
  val typePrefix: TxType = 2: Byte
  val typeString: String = "PolyTransfer"

  implicit def identifier[P <: Proposition]: Identifiable[PolyTransfer[P]] = Identifiable.instance { () =>
    Identifier(typeString, typePrefix)
  }

  /**
   * @param boxReader
   * @param toReceive
   * @param sender
   * @param fee
   * @param data
   * @return
   */
  def createRaw[
    P <: Proposition: EvidenceProducer: Identifiable
  ](
    boxReader:     BoxReader[ProgramId, Address],
    toReceive:     IndexedSeq[(Address, SimpleValue)],
    sender:        IndexedSeq[Address],
    changeAddress: Address,
    fee:           Int128,
    data:          Option[Latin1Data]
  ): Try[PolyTransfer[P]] =
    TransferTransaction
      .getSenderBoxesAndCheckPolyBalance(boxReader, sender, fee, "Polys") // you always get Polys back
      .map { txInputState =>
        // compute the amount of tokens that will be sent to the recipients
        val amtToSpend = toReceive.map(_._2.quantity).sum

        // create the list of inputs and outputs (senderChangeOut & recipientOut)
        val (availableToSpend, inputs, outputs) = ioTransfer(txInputState, toReceive, changeAddress, fee, amtToSpend)
        // ensure there are sufficient funds from the sender boxes to create all outputs
        require(availableToSpend >= amtToSpend, "Insufficient funds available to create transaction.")

        PolyTransfer[P](inputs, outputs, ListMap(), fee, Instant.now.toEpochMilli, data, minting = false)
      }

  /** construct input and output box sequence for a transfer transaction */
  private def ioTransfer(
    txInputState:  TransferCreationState,
    toReceive:     IndexedSeq[(Address, SimpleValue)],
    changeAddress: Address,
    fee:           Int128,
    amtToSpend:    Int128
  ): (Int128, IndexedSeq[(Address, Box.Nonce)], IndexedSeq[(Address, SimpleValue)]) = {

    val availableToSpend = txInputState.polyBalance - fee
    val inputs = txInputState.senderBoxes("Poly").map(bxs => (bxs._2, bxs._3.nonce))
    val outputs = (changeAddress, SimpleValue(txInputState.polyBalance - fee - amtToSpend)) +: toReceive
    val filterZeroChange = outputs.filter(_._2.quantity > 0)

    (availableToSpend, inputs, filterZeroChange)
  }

  implicit def jsonEncoder[P <: Proposition]: Encoder[PolyTransfer[P]] = { tx: PolyTransfer[P] =>
    Map(
      "txId"            -> tx.id.asJson,
      "txType"          -> "PolyTransfer".asJson,
      "propositionType" -> tx.getPropIdentifier.typeString.asJson,
      "newBoxes"        -> tx.newBoxes.toSeq.asJson,
      "boxesToRemove"   -> tx.boxIdsToOpen.asJson,
      "from"            -> encodeFrom(tx.from),
      "to"              -> tx.to.asJson,
      "signatures"      -> tx.attestation.asJson,
      "fee"             -> tx.fee.asJson(Int128Codec.jsonEncoder),
      "timestamp"       -> tx.timestamp.asJson,
      "minting"         -> tx.minting.asJson,
      "data"            -> tx.data.asJson
    ).asJson
  }

  implicit def jsonDecoder(implicit networkPrefix: NetworkPrefix): Decoder[PolyTransfer[_ <: Proposition]] =
    (c: HCursor) =>
      for {
        from      <- c.downField("from").as[IndexedSeq[(Address, Box.Nonce)]]
        to        <- c.downField("to").as[IndexedSeq[(Address, SimpleValue)]]
        fee       <- c.get[Int128]("fee")(Int128Codec.jsonDecoder)
        timestamp <- c.downField("timestamp").as[Long]
        data      <- c.downField("data").as[Option[Latin1Data]]
        propType  <- c.downField("propositionType").as[String]
        minting   <- c.downField("minting").as[Boolean]
      } yield (propType match {
        case PublicKeyPropositionCurve25519.`typeString` =>
          c.downField("signatures").as[ListMap[PublicKeyPropositionCurve25519, SignatureCurve25519]].map {
            new PolyTransfer[PublicKeyPropositionCurve25519](from, to, _, fee, timestamp, data, minting)
          }

        case ThresholdPropositionCurve25519.`typeString` =>
          c.downField("signatures").as[ListMap[ThresholdPropositionCurve25519, ThresholdSignatureCurve25519]].map {
            new PolyTransfer[ThresholdPropositionCurve25519](from, to, _, fee, timestamp, data, minting)
          }

        case PublicKeyPropositionEd25519.`typeString` =>
          c.downField("signatures").as[ListMap[PublicKeyPropositionEd25519, SignatureEd25519]].map {
            new PolyTransfer[PublicKeyPropositionEd25519](from, to, _, fee, timestamp, data, minting)
          }
      }) match {
        case Right(tx) => tx
        case Left(ex)  => throw ex
      }
}<|MERGE_RESOLUTION|>--- conflicted
+++ resolved
@@ -15,11 +15,8 @@
 
 import java.time.Instant
 import scala.util.Try
-<<<<<<< HEAD
-=======
 import scala.Iterable
 import scala.collection.immutable.ListMap
->>>>>>> 9ec98122
 
 case class PolyTransfer[
   P <: Proposition: EvidenceProducer: Identifiable
