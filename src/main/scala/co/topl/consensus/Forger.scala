--- conflicted
+++ resolved
@@ -211,11 +211,7 @@
       s"height ${history.height} and difficulty ${history.difficulty} ${Console.RESET}"
     )
 
-<<<<<<< HEAD
     val rewardAddr = attemptForgingView.rewardAddr.getOrElse(throw new Error("No rewards address specified"))
-=======
-    val rewardAddress = forgerView.rewardAddr.getOrElse(throw new Error("No rewards address specified"))
->>>>>>> 94228d67
 
     // get the set of boxes to use for testing
     val boxes = getArbitBoxes(state, attemptForgingView.addresses) match {
@@ -252,15 +248,10 @@
       history.bestBlock,
       prevTimes,
       boxes,
-<<<<<<< HEAD
-      Seq(arbitReward, polyReward),
-      transactions,
+      rewards,
+      transactions
       attemptForgingView.sign,
       attemptForgingView.getPublicKey
-=======
-      rewards,
-      transactions
->>>>>>> 94228d67
     ) match {
       case Some(block) =>
         log.debug(s"Locally generated block: $block")
