--- conflicted
+++ resolved
@@ -2,11 +2,7 @@
 
 import co.topl.attestation.{Address, Evidence}
 import co.topl.modifier.box.Box.Nonce
-<<<<<<< HEAD
-import co.topl.modifier.box._
-=======
 import co.topl.modifier.box.{ArbitBox, AssetBox, AssetValue, Box, PolyBox, SimpleValue, TokenBox, TokenValueHolder}
->>>>>>> 8e7a4b86
 
 /*
 JAA - This is the start of an attempt to create a general multi-token transaction. The idea was to replace the 'to'
