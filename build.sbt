--- conflicted
+++ resolved
@@ -25,11 +25,8 @@
 val akkaVersion = "2.6.10"
 val akkaHttpVersion = "10.2.1"
 val circeVersion = "0.13.0"
-<<<<<<< HEAD
 val kamonVersion = "2.1.9"
-=======
 val graalVersion = "19.3.1"
->>>>>>> f055419b
 
 val akkaDependencies = Seq(
   "com.typesafe.akka" %% "akka-actor" % akkaVersion,
