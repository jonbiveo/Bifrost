package co.topl.consensus

import akka.actor._
import akka.util.Timeout
import co.topl.consensus.Forger.ChainParams
import co.topl.consensus.genesis.{PrivateTestnet, Toplnet}
import co.topl.modifier.block.Block
import co.topl.modifier.transaction.{Coinbase, Transaction}
import co.topl.nodeView.NodeViewHolder.ReceivableMessages.{GetDataFromCurrentView, LocallyGeneratedModifier}
import co.topl.nodeView.history.History
import co.topl.nodeView.mempool.MemPool
import co.topl.nodeView.state.State
import co.topl.nodeView.state.box.ArbitBox
import co.topl.nodeView.state.box.proposition.PublicKey25519Proposition
import co.topl.nodeView.{CurrentView, NodeViewHolder}
import co.topl.settings.NetworkType.{DevNet, LocalNet, MainNet, PrivateNet, TestNet}
import co.topl.settings.{AppContext, AppSettings, NodeViewReady}
import co.topl.utils.Logging
import co.topl.utils.TimeProvider.Time

import scala.concurrent.ExecutionContext
import scala.util.{Failure, Success, Try}

/**
 * Forger takes care of attempting to create new blocks using the wallet provided in the NodeView
 * Must be singleton
 */
class Forger (settings: AppSettings, appContext: AppContext )
             ( implicit ec: ExecutionContext ) extends Actor with Logging {

  //type HR = HistoryReader[Block, BifrostSyncInfo]

  // Import the types of messages this actor RECEIVES
  import Forger.ReceivableMessages._

  // holder of private keys that are used to forge
  private val keyFileDir = settings.application.keyFileDir.ensuring(_.isDefined, "A keyfile directory must be specified").get
  private val keyRing = KeyRing(keyFileDir)

  // a timestamp updated on each forging attempt
  private var forgeTime: Time = appContext.timeProvider.time()

  override def preStart (): Unit = {
    // determine the set of applicable protocol rules for this software version
    protocolMngr = ProtocolVersioner(settings.application.version, settings.forging.protocolVersions)

    //register for application initialization message
    context.system.eventStream.subscribe(self, NodeViewReady.getClass)
    context.system.eventStream.subscribe(self, GenerateGenesis.getClass)
  }

  ////////////////////////////////////////////////////////////////////////////////////
  ////////////////////////////// ACTOR MESSAGE HANDLING //////////////////////////////

  // ----------- CONTEXT
  override def receive: Receive =
    initialization orElse
      nonsense

  private def readyToForge: Receive =
    readyHandlers orElse
      keyManagement orElse
      nonsense

  private def activeForging: Receive =
    activeHandlers orElse
      keyManagement orElse
      nonsense

  // ----------- MESSAGE PROCESSING FUNCTIONS
  private def initialization: Receive = {
    case GenerateGenesis => sender() ! initializeGenesis
    case NodeViewReady   =>
      log.info(s"${Console.YELLOW}Forger transitioning to the operational state${Console.RESET}")
      context become readyToForge
      checkPrivateForging()
  }

  private def readyHandlers: Receive = {
    case StartForging =>
      log.info("Received a START signal, forging will commence shortly.")
      scheduleForgingAttempt() // schedule the next forging attempt
      context become activeForging

    case StopForging =>
      log.warn(s"Received a STOP signal while not forging. Signal ignored")
  }

  private def activeHandlers: Receive = {
    case StartForging =>
      log.warn(s"Forger: Received a START signal while forging. Signal ignored")

    case StopForging =>
      log.info(s"Forger: Received a stop signal. Forging will terminate after this trial")
      context become readyToForge

    case CurrentView(history: History, state: State, mempool: MemPool) =>
      updateForgeTime() // update the forge timestamp
      tryForging(history, state, mempool) // initiate forging attempt
      scheduleForgingAttempt() // schedule the next forging attempt
  }

  private def keyManagement: Receive = {
    case UnlockKey(addr, password)           => sender() ! keyRing.unlockKeyFile(addr, password)
    case LockKey(addr, password)             => sender() ! keyRing.lockKeyFile(addr, password)
    case CreateKey(password)                 => sender() ! keyRing.generateKeyFile(password)
    case ImportKey(password, mnemonic, lang) => sender() ! keyRing.importPhrase(password, mnemonic, lang)
    case ListKeys                            => sender() ! keyRing.publicKeys
  }

  private def nonsense: Receive = {
    case nonsense: Any =>
      log.warn(s"Got unexpected input $nonsense from ${sender()}")
  }

  ////////////////////////////////////////////////////////////////////////////////////
  //////////////////////////////// METHOD DEFINITIONS ////////////////////////////////
  /** Updates the forging actors timestamp */
  private def updateForgeTime (): Unit = forgeTime = appContext.timeProvider.time()

  /** Helper function to enable private forging if we can expects keys in the key ring */
  private def checkPrivateForging (): Unit =
    if (appContext.networkType.startWithForging && keyRing.publicKeys.nonEmpty) self ! StartForging

  /** Schedule a forging attempt */
  private def scheduleForgingAttempt (): Unit = {
    implicit val timeout: Timeout = Timeout(settings.forging.blockGenerationDelay)
    // going to go with actorSelection for now but the block creation needs to be moved to the ledger layer
    context.actorSelection("../" + NodeViewHolder.actorName).resolveOne().onComplete {
      case Success(nvh: ActorRef) =>
        context.system.scheduler.scheduleOnce(settings.forging.blockGenerationDelay)(nvh ! GetDataFromCurrentView)
      case _                      =>
        log.warn("No ledger actor found. Stopping forging attempts")
        self ! StopForging
    }
  }

  /** Helper function to generate a set of keys used for the genesis block (for private test networks) */
  private def generateKeys (num: Int, seed: Option[String] = None): Set[PublicKey25519Proposition] = {
    keyRing.generateNewKeyPairs(num, seed) match {
      case Success(keys) => keys.map(_.publicImage)
      case Failure(ex)   => throw ex
    }
  }

  /** Return the correct genesis parameters for the chosen network.
    * NOTE: the default private network is set in AppContext so the fall-through should result in an error.
    */
  private def initializeGenesis: Try[Block] = {
    ( appContext.networkType match {
      case MainNet(opts)    => Toplnet.getGenesisBlock
      case TestNet(opts)    => ???
      case DevNet(opts)     => ???
      case LocalNet(opts)   => PrivateTestnet(generateKeys, settings, opts).getGenesisBlock
      case PrivateNet(opts) => PrivateTestnet(generateKeys, settings, opts).getGenesisBlock
      case _                => throw new Error("Undefined network type.")
    } ).map {
      case (block: Block, ChainParams(totalStake, initDifficulty)) =>
        maxStake = totalStake
        difficulty = initDifficulty
        height = 0

        block
    }
  }

  /**
   * Primary method for attempting to forge a new block and publish it to the network
   *
   * @param history history instance for gathering chain parameters
   * @param state   state instance for semantic validity tests of transactions
   * @param memPool mempool instance for picking transactions to include in the block if created
   */
  private def tryForging ( history: History, state: State, memPool: MemPool): Unit = {
    log.debug(s"${Console.YELLOW}Attempting to forge with settings ${protocolMngr.current(history.height)}${Console.RESET}")
    log.info(s"${Console.CYAN}Trying to generate a new block, chain length: ${history.height}${Console.RESET}")
    log.info("chain difficulty: " + history.difficulty)

    try {
      // get the set of boxes to use for testing
      val boxes = getArbitBoxes(state) match {
        case Success(boxes) => boxes
        case Failure(ex)    => throw ex
      }

      log.debug(s"Trying to generate block on top of ${history.bestBlock.id} with balance " +
        s"${boxes.map(_.value).sum}")

      require(boxes.map(_.value).sum > 0, "No Arbits could be found to stake with, exiting attempt")

      // create the coinbase reward transaction
      val coinbase = createCoinbase(history.bestBlock.id) match {
        case Success(cb) => cb
        case Failure(ex) => throw ex
      }

      // pick the transactions from the mempool for inclusion in the block (if successful)
      val transactions = pickTransactions(memPool, state, history.height) match {
        case Success(txs) => txs
        case Failure(ex)  => throw ex
      }
      // check forging eligibility
      leaderElection(history.bestBlock, history.height, history.difficulty, boxes, coinbase, transactions) match {
        case Some(block) =>
          log.debug(s"Locally generated block: $block")
          context.system.eventStream.publish(LocallyGeneratedModifier[Block](block))

        case None => log.debug(s"Failed to generate block")
      }
    } catch {
      case ex: Throwable =>
        log.warn(s"Disabling forging due to exception: $ex. Resolve forging error and try forging again.")
        self ! StopForging
      }
  }

  /**
   * Get the set of Arbit boxes owned by all unlocked keys in the key ring
   *
   * @param state state instance used to lookup the balance for all unlocked keys
   * @return a set of arbit boxes to use for testing leadership eligibility
   */
  private def getArbitBoxes ( state: State ): Try[Set[ArbitBox]] = Try {
    val publicKeys = keyRing.publicKeys

    if ( publicKeys.nonEmpty ) {
      publicKeys.flatMap {
        state.getTokenBoxes(_)
          .getOrElse(Seq())
          .collect { case box: ArbitBox => box }
      }
    } else {
      throw new Error("No boxes available for forging!")
    }
  }


  /**
   * Attempt to create an unsigned coinbase transaction that will distribute the block reward
   * if forging is successful
   *
   * @param parentId block id of the current head of the chain
   * @return an unsigned coinbase transaction
   */
  private def createCoinbase ( parentId: Block.BlockId ): Try[Coinbase] = Try {
    //todo: JAA - we may want to reconsider how to specify the reward address
    val rewardAddr = keyRing.publicKeys.headOption match {
      case Some(pk) => pk
      case _        => throw new Error("Attempted to forge but no keyfiles are unlocked!")
    }

    Coinbase.createRaw(rewardAddr, inflation, forgeTime, parentId)
  }

  /**
   * Pick a set of transactions from the mempool that result in a valid state when applied to the current state
   *
   * @param memPool the set of pending transactions
   * @param state   state to use for semantic validity checking
   * @return a sequence of valid transactions
   */
  private def pickTransactions ( memPool: MemPool,
                                 state  : State,
                                 chainHeight: Long
                               ): Try[Seq[Transaction]] = Try {

    memPool.take(numTxInBlock(chainHeight)).foldLeft(Seq[Transaction]()) { case (txAcc, tx) =>
      val txNotIncluded = tx.boxIdsToOpen.forall(id => !txAcc.flatMap(_.boxIdsToOpen).contains(id))
      // if any newly created box matches a box already in the UTXO set, remove the transaction
      val idExists = tx.newBoxes.exists(b => state.getBox(b.id).isDefined)

<<<<<<< HEAD
      if ( !validBoxes ) memPool.remove(tx)
=======
      if (idExists) memPool.remove(tx)
>>>>>>> 8eab3471

      state.validate(tx) match {
        case Success(_) if txNotIncluded => txAcc :+ tx
        case Success(_)                  => txAcc
        case Failure(ex)                 =>
          log.debug(s"${Console.RED}Invalid Unconfirmed transaction $tx. Removing transaction${Console.RESET}. Failure: $ex")
          txAcc
      }
    }
  }

  /**
   * Performs the leader election procedure and returns a block if successful
   *
   * @param parent       block to forge on top of
   * @param parentHeight height of the block being forged on top of
   * @param parentDifficulty   base difficulty of the parent block
   * @param boxes        set of Arbit boxes to attempt to forge with
   * @param txsToInclude sequence of transactions for inclusion in the block body
   * @return a block if the leader election is successful (none if test failed)
   */
  private def leaderElection ( parent: Block,
                               parentHeight: Long,
                               parentDifficulty: Long,
                               boxes     : Set[ArbitBox],
                               coinbase  : Coinbase,
                               txsToInclude: Seq[Transaction]
                             ): Option[Block] = {

    val target = calcAdjustedTarget(parent, parentHeight, parentDifficulty, forgeTime)
    // test procedure to determine eligibility
    val successfulHits = boxes.map { box =>
      (box, calcHit(parent)(box))
    }.filter { test =>
      BigInt(test._2) < (test._1.value * target).toBigInt
    }

    log.debug(s"Successful hits: ${successfulHits.size}")

    successfulHits.headOption.flatMap { case (box, _) =>
      keyRing.secretByPublicImage(box.proposition) match {
        case Some(sk) =>
          // use the secret key that owns the successful box to sign the coinbase transaction
          val signedCb = coinbase.copy(signatures = Map(sk.publicImage -> sk.sign(coinbase.messageToSign)))
          // add the signed coinbase transaction to the block and return
          Some(Block.create(parent.id, forgeTime, signedCb +: txsToInclude, box, sk, blockVersion(parentHeight + 1)))

        case _ =>
          log.warn(s"Could not find the secret for public image ${box.proposition}. Failed to forge block")
          None
      }
    }
  }
}

////////////////////////////////////////////////////////////////////////////////////
/////////////////////////////// COMPANION SINGLETON ////////////////////////////////

object Forger {

  val actorName = "forger"

  case class ChainParams ( totalStake: Long, difficulty: Long)

  object ReceivableMessages {

    case object GenerateGenesis

    case object StartForging

    case object StopForging

    case class UnlockKey (addr: String, password: String)

    case class LockKey (addr: String, password: String)

    case object ListKeys

    case class CreateKey (password: String)

    case class ImportKey (password: String, mnemonic: String, lang: String)

  }

}

////////////////////////////////////////////////////////////////////////////////////
//////////////////////////////// ACTOR REF HELPER //////////////////////////////////

object ForgerRef {
  def props ( settings: AppSettings, appContext: AppContext )
            ( implicit ec: ExecutionContext ): Props =
    Props(new Forger(settings, appContext))

  def apply ( settings: AppSettings, appContext: AppContext )
            ( implicit system: ActorSystem, ec: ExecutionContext ): ActorRef =
    system.actorOf(props(settings, appContext))

  def apply ( name: String, settings: AppSettings, appContext: AppContext )
            ( implicit system: ActorSystem, ec: ExecutionContext ): ActorRef =
    system.actorOf(props(settings, appContext), name)
}<|MERGE_RESOLUTION|>--- conflicted
+++ resolved
@@ -269,11 +269,7 @@
       // if any newly created box matches a box already in the UTXO set, remove the transaction
       val idExists = tx.newBoxes.exists(b => state.getBox(b.id).isDefined)
 
-<<<<<<< HEAD
-      if ( !validBoxes ) memPool.remove(tx)
-=======
       if (idExists) memPool.remove(tx)
->>>>>>> 8eab3471
 
       state.validate(tx) match {
         case Success(_) if txNotIncluded => txAcc :+ tx
