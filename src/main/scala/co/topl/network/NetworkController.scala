package co.topl.network

import java.net._

import akka.actor.SupervisorStrategy._
import akka.actor._
import akka.io.{IO, Tcp}
import akka.pattern.ask
import akka.util.Timeout
import co.topl.network.NodeViewSynchronizer.ReceivableMessages.{DisconnectedPeer, HandshakedPeer}
import co.topl.network.PeerConnectionHandler.ReceivableMessages.CloseConnection
import co.topl.network.PeerManager.ReceivableMessages._
import co.topl.network.message.Message
import co.topl.network.peer.{ConnectedPeer, PeerInfo, PenaltyType, _}
import co.topl.settings.{AppContext, AppSettings, NodeViewReady, Version}
import co.topl.utils.TimeProvider.Time
import co.topl.utils.{Logging, NetworkUtils, TimeProvider}

import scala.concurrent.ExecutionContext
import scala.concurrent.duration._
import scala.util.{Failure, Success, Try}

/** Control all network interaction, must be singleton
  * @param settings app settings for Bifrost
  * @param peerManagerRef ActorRef of peerManager
  * @param appContext Info that Bifrost needs based on the settings and user options
  * @param tcpManager a reference to the manager actor for the Tcp IO extension
  */
class NetworkController(
  settings:       AppSettings,
  peerManagerRef: ActorRef,
  appContext:     AppContext,
  tcpManager:     ActorRef
)(implicit ec:    ExecutionContext)
    extends Actor
    with Logging {

  /** Import the types of messages this actor can RECEIVE */
  import NetworkController.ReceivableMessages._

  private lazy val bindAddress = settings.network.bindAddress
  private implicit val system: ActorSystem = context.system

  private implicit val timeout: Timeout = Timeout(settings.network.controllerTimeout.getOrElse(5 seconds))

  override val supervisorStrategy: OneForOneStrategy =
    OneForOneStrategy(
      maxNrOfRetries = NetworkController.ChildActorHandlingRetriesNr,
      withinTimeRange = 1.minute
    ) {
      case _: ActorKilledException => Stop
      case _: DeathPactException   => Stop
      case e: ActorInitializationException =>
        log.warn(s"Stopping child actor failed with: $e")
        Stop
      case e: Exception =>
        log.warn(s"Restarting child actor failed with: $e")
        Restart
    }

  private var messageHandlers = Map.empty[message.Message.MessageCode, ActorRef]
  private var connections = Map.empty[InetSocketAddress, ConnectedPeer]
  private var unconfirmedConnections = Set.empty[InetSocketAddress]

  /** records the time of the most recent incoming message (for checking connectivity) */
  private var lastIncomingMessageTime: TimeProvider.Time = _

  override def preStart(): Unit = {
    log.info(s"Declared address: ${appContext.externalNodeAddress}")

<<<<<<< HEAD
    /** register for application initialization message */
    context.system.eventStream.subscribe(self, NodeViewReady.getClass)
=======
    //register for application initialization message
    context.system.eventStream.subscribe(self, classOf[NodeViewReady])
>>>>>>> 52497ab4
  }

  ////////////////////////////////////////////////////////////////////////////////////
  ////////////////////////////// ACTOR MESSAGE HANDLING //////////////////////////////

  // ----------- CONTEXT ----------- //
  override def receive: Receive =
    initialization orElse
    nonsense

  private def operational: Receive =
    businessLogic orElse
    peerCommands orElse
    connectionEvents orElse
    nonsense

  // ----------- MESSAGE PROCESSING FUNCTIONS ----------- //
  private def initialization: Receive = {
    case BindP2P =>
      /** check own declared address for validity */
      val addrValidationResult = if (validateDeclaredAddress()) {

        /** send a bind signal to the TCP manager to designate this actor as the
          * handler to accept incoming connections
          */
        tcpManager ? Tcp.Bind(self, bindAddress, options = Nil, pullMode = false)
      } else {
        throw new Error("Address validation failed. Aborting application startup.")
      }

      sender() ! addrValidationResult

    case RegisterMessageSpecs(specs, handler) =>
      log.info(
        s"${Console.YELLOW}Registered ${sender()} as the handler for " +
        s"${specs.map(s => s.messageCode -> s.messageName)}${Console.RESET}"
      )

      /** add the message code and its corresponding handler actorRef to the map */
      messageHandlers ++= specs.map(_.messageCode -> handler)

<<<<<<< HEAD
    /** start attempting to connect to peers when NodeViewHolder is ready */
    case NodeViewReady =>
=======
    case NodeViewReady(_) =>
>>>>>>> 52497ab4
      log.info(s"${Console.YELLOW}Network Controller transitioning to the operational state${Console.RESET}")
      scheduleConnectionToPeer()
      scheduleDroppingDeadConnections()
      context become operational
  }

  private def businessLogic: Receive = {
    /** a message was RECEIVED from a remote peer */
    case msg @ Message(spec, _, Some(remote)) =>
      /** update last seen time for the peer sending us this message */
      updatePeerStatus(remote)
      messageHandlers.get(spec.messageCode) match {
        /** forward the message to the appropriate handler for processing */
        case Some(handler) => handler ! msg
        case None          => log.error(s"No handlers found for message $remote: " + spec.messageCode)
      }

    /** a message to be SENT to a remote peer */
    case SendToNetwork(msg: Message[_], sendingStrategy) =>
      filterConnections(sendingStrategy, msg.spec.version).foreach { connectedPeer =>
        connectedPeer.handlerRef ! msg
      }
  }

  /** methods used to manage peers */
  private def peerCommands: Receive = {
    /** used to periodically connecting to peers */
    case ConnectTo(peer) =>
      connectTo(peer)

    case DisconnectFrom(peer) =>
      log.info(s"Disconnected from ${peer.connectionId}")
      peer.handlerRef ! CloseConnection

    case GetConnectedPeers =>
      sender() ! connections.values.flatMap(_.peerInfo).toSeq

    case PenalizePeer(peerAddress, penaltyType) =>
      penalize(peerAddress, penaltyType)

    case Blacklisted(peerAddress) =>
      closeConnection(peerAddress)
  }

  private def connectionEvents: Receive = {
    case Tcp.Connected(remoteAddress, localAddress) if connectionForPeerAddress(remoteAddress).isEmpty =>
      /** this should be an incoming connection if remoteAddress is not in connections and is not in unconfirmed */
      val connectionDirection: ConnectionDirection =
        if (unconfirmedConnections.contains(remoteAddress)) Outgoing
        else Incoming

      val connectionId =
        ConnectionId(remoteAddress, localAddress, connectionDirection)
      log.info(s"Unconfirmed connection: ($remoteAddress, $localAddress) => $connectionId")

      /** add to connections if we received unconfirmed outgoing connection */
      if (connectionDirection.isOutgoing) createPeerConnectionHandler(connectionId, sender())
      /** confirm connection if the peer of this incoming connection is not blacklisted */
      else peerManagerRef ! ConfirmConnection(connectionId, sender())

    /** close connection if a connection is already established */
    case Tcp.Connected(remoteAddress, _) =>
      log.warn(s"Connection to peer $remoteAddress is already established")
      sender() ! Tcp.Close

    /** this is received once PeerManager makes sure that the peer is not blacklisted */
    case ConnectionConfirmed(connectionId, handlerRef) =>
      log.info(s"Connection confirmed to $connectionId")
      createPeerConnectionHandler(connectionId, handlerRef)

    case ConnectionDenied(connectionId, handlerRef) =>
      log.info(s"Incoming connection from ${connectionId.remoteAddress} denied")
      handlerRef ! Tcp.Close

    /** receive this when a PeerConnnectionHandler received and processed a handshake, then save peer to PeerDatabse
      * [[PeerConnectionHandler.processHandshake]]
      */
    case Handshaked(connectedPeer) =>
      handleHandshake(connectedPeer, sender())

    case f @ Tcp.CommandFailed(c: Tcp.Connect) =>
      unconfirmedConnections -= c.remoteAddress
      f.cause match {
        case Some(t) => log.info("Failed to connect to : " + c.remoteAddress, t)
        case None    => log.info("Failed to connect to : " + c.remoteAddress)
      }

      /** If there is enough live connections, remove unresponsive peer from the database
        * In not enough live connections, maybe connectivity lost but the node has not updated its status, no ban then
        */
      if (connections.size > settings.network.maxConnections / 2) {
        peerManagerRef ! RemovePeer(c.remoteAddress)
      }

    case Terminated(ref) =>
      connectionForHandler(ref).foreach { connectedPeer =>
        val remoteAddress = connectedPeer.connectionId.remoteAddress
        connections -= remoteAddress
        unconfirmedConnections -= remoteAddress
        context.system.eventStream.publish(DisconnectedPeer(remoteAddress))
      }

    case _: Tcp.ConnectionClosed =>
      log.info("Denied connection has been closed")
  }

  private def nonsense: Receive = {
    case Tcp.CommandFailed(cmd: Tcp.Command) =>
      log.info("Failed to execute command : " + cmd)

    case nonsense: Any =>
      log.warn(s"Got unexpected input $nonsense from ${sender()}")
  }

  ////////////////////////////////////////////////////////////////////////////////////
  //////////////////////////////// METHOD DEFINITIONS ////////////////////////////////

  def networkTime(): Time = appContext.timeProvider.time()

  /** Schedule a periodic connection to a random known peer */
  private def scheduleConnectionToPeer(): Unit = {
    context.system.scheduler.scheduleWithFixedDelay(5.seconds, 5.seconds) { () =>
      /** only attempt connections if we are connected or attempting to connect to less than max connection */
      if (connections.size + unconfirmedConnections.size < settings.network.maxConnections) {
        log.debug(s"Looking for a new random connection")

        /** get a set of random peers from the database (excluding connected peers) */
        val randomPeerF = peerManagerRef ? RandomPeerExcluding(connections.values.flatMap(_.peerInfo).toSeq)

        /** send connection attempts to the returned peers */
        randomPeerF.mapTo[Option[PeerInfo]].foreach { peerInfoOpt =>
          peerInfoOpt.foreach(peerInfo => self ! ConnectTo(peerInfo))
        }
      }
    }
  }

  /** Schedule a periodic dropping of connections which seem to be inactive */
  private def scheduleDroppingDeadConnections(): Unit = {
    context.system.scheduler.scheduleWithFixedDelay(60.seconds, 60.seconds) { () =>
      val now = networkTime()

      /** Drop connections with peers if they seem to be inactive */
      connections.values.foreach { cp =>
        val lastSeen = cp.peerInfo.map(_.lastSeen).getOrElse(now)
        if ((now - lastSeen) > settings.network.deadConnectionTimeout.toMillis) {
          log.info(s"Dropping connection with ${cp.peerInfo}, last seen ${(now - lastSeen) / 1000} seconds ago")
          cp.handlerRef ! CloseConnection
        }
      }
    }
  }

  /** Connect to peer
    * [[NetworkController.scheduleConnectionToPeer]] uses this function to periodically attempt to connect to peers
    *
    * @param peer - PeerInfo
    */
  private def connectTo(peer: PeerInfo): Unit = {
    log.info(s"Connecting to peer: $peer")
    getPeerAddress(peer) match {
      case Some(remote) =>
        if (connectionForPeerAddress(remote).isEmpty && !unconfirmedConnections.contains(remote)) {
          unconfirmedConnections += remote
          tcpManager ! Tcp.Connect(
            remoteAddress = remote,
            options = Nil,
            timeout = Some(settings.network.connectionTimeout),
            pullMode = true
          )
        } else {
          log.warn(s"Connection to peer $remote is already established")
        }
      case None =>
        log.warn(s"Can't obtain remote address for peer $peer")
    }
  }

  /** Creates a PeerConnectionHandler for the established connection
    *
    * @param connectionId connection detailed info
    * @param connection connection ActorRef
    */
  private def createPeerConnectionHandler(connectionId: ConnectionId, connection: ActorRef): Unit = {
    log.info {
      connectionId.direction match {
        case Incoming =>
          s"New incoming connection from ${connectionId.remoteAddress} " +
            s"established (bound to local ${connectionId.localAddress})"
        case Outgoing =>
          s"New outgoing connection to ${connectionId.remoteAddress} " +
            s"established (bound to local ${connectionId.localAddress})"
      }
    }

    val isLocal = connectionId.remoteAddress.getAddress.isSiteLocalAddress ||
      connectionId.remoteAddress.getAddress.isLoopbackAddress

    val peerFeatures =
      if (isLocal)
        appContext.features :+ LocalAddressPeerFeature(
          new InetSocketAddress(
            connectionId.localAddress.getAddress,
            settings.network.bindAddress.getPort
          )
        )
      else appContext.features

    val selfAddressOpt = getNodeAddressForPeer(connectionId.localAddress)

    if (selfAddressOpt.isEmpty)
      log.warn("Unable to define external address. Specify it manually in `scorex.network.declaredAddress`.")

    val connectionDescription = ConnectionDescription(connection, connectionId, selfAddressOpt, peerFeatures)

    val handler: ActorRef = PeerConnectionHandlerRef(self, settings, appContext, connectionDescription)

    context.watch(handler)

    val connectedPeer = peer.ConnectedPeer(connectionId, handler, None)
    connections += connectionId.remoteAddress -> connectedPeer
    unconfirmedConnections -= connectionId.remoteAddress
  }

  /** Updates the local peer information when we receive new messages
    *
    * @param remote a connected peer that sent a message
    */
  private def updatePeerStatus(remote: ConnectedPeer): Unit = {
    val remoteAddress = remote.connectionId.remoteAddress
    connections.get(remoteAddress) match {
      case Some(cp) =>
        cp.peerInfo match {
          case Some(pi) =>
            val now = networkTime()
            lastIncomingMessageTime = now
            connections += remoteAddress -> cp.copy(peerInfo = Some(pi.copy(lastSeen = now)))

          case None =>
            log.warn("Peer info not found for a message received from: " + remoteAddress)
        }

      case None =>
        log.warn("Connection not found for a message received from: " + remoteAddress)
    }
  }

  /** Saves a new peer into the database
    *
    * @param peerInfo connected peer information
    * @param peerHandlerRef dedicated handler actor reference
    */
  private def handleHandshake(peerInfo: PeerInfo, peerHandlerRef: ActorRef): Unit = {
    connectionForHandler(peerHandlerRef).foreach { connectedPeer =>
      val remoteAddress = connectedPeer.connectionId.remoteAddress
      val peerAddress = peerInfo.peerSpec.address.getOrElse(remoteAddress)

      /** drop connection to self if occurred or peer already connected */
      val shouldDrop = isSelf(remoteAddress) ||
        connectionForPeerAddress(peerAddress).exists(
          _.handlerRef != peerHandlerRef
        )
      if (shouldDrop) {
        connectedPeer.handlerRef ! CloseConnection
        peerManagerRef ! RemovePeer(peerAddress)
        connections -= connectedPeer.connectionId.remoteAddress
      } else {
        peerManagerRef ! AddOrUpdatePeer(peerInfo)

        /** Use remoteAddress as peer's address, if there is no address info in it's PeerInfo */
        val updatedPeerSpec =
          peerInfo.peerSpec.copy(declaredAddress = Some(peerInfo.peerSpec.address.getOrElse(remoteAddress)))
        val updatedPeerInfo = peerInfo.copy(peerSpec = updatedPeerSpec)
        val updatedConnectedPeer =
          connectedPeer.copy(peerInfo = Some(updatedPeerInfo))

        /** update connections map */
        connections += remoteAddress -> updatedConnectedPeer

        /** publish handshake to all subscribers */
        context.system.eventStream.publish(HandshakedPeer(updatedConnectedPeer))
      }
    }
  }

  /** Returns connections filtered by given SendingStrategy and Version.
    * Exclude all connections with lower version and apply sendingStrategy to remaining connected peers
    *
    * @param sendingStrategy - SendingStrategy
    * @param version         - minimal version required
    * @return sequence of ConnectedPeer instances according SendingStrategy
    */
  private def filterConnections(sendingStrategy: SendingStrategy, version: Version): Seq[ConnectedPeer] = {
    sendingStrategy.choose(
      connections.values.toSeq
        .filter(_.peerInfo.exists(_.peerSpec.version >= version))
    )
  }

  /** Returns connection for given PeerConnectionHandler ActorRef
    *
    * @param handler ActorRef on PeerConnectionHandler actor
    * @return Some(ConnectedPeer) when the connection exists for this handler, and None otherwise
    */
  private def connectionForHandler(handler: ActorRef): Option[ConnectedPeer] = {
    connections.values.find { connectedPeer =>
      connectedPeer.handlerRef == handler
    }
  }

  /** Returns connection for given address of the peer
    *
    * @param peerAddress - socket address of peer
    * @return Some(ConnectedPeer) when the connection exists for this peer, and None otherwise
    */
  private def connectionForPeerAddress(peerAddress: InetSocketAddress): Option[ConnectedPeer] = {
    connections.values.find { connectedPeer =>
      connectedPeer.connectionId.remoteAddress == peerAddress ||
      connectedPeer.peerInfo.exists { peerInfo =>
        getPeerAddress(peerInfo).contains(peerAddress)
      }
    }
  }

  /** Checks the node owns the address */
  private def isSelf(peerAddress: InetSocketAddress): Boolean = {
    NetworkUtils.isSelf(
      peerAddress,
      bindAddress,
      appContext.externalNodeAddress
    )
  }

  /** Returns local address of peer for local connections and WAN address of peer for
    * external connections. When local address is not known, try to ask it at the UPnP gateway
    *
    * @param peer - known information about peer
    * @return socket address of the peer
    */
  private def getPeerAddress(peer: PeerInfo): Option[InetSocketAddress] = {
    (peer.peerSpec.localAddressOpt, peer.peerSpec.declaredAddress) match {
      case (Some(localAddr), _) =>
        Some(localAddr)

      case (None, Some(declaredAddress))
          if appContext.externalNodeAddress.exists(_.getAddress == declaredAddress.getAddress) =>
        appContext.upnpGateway.flatMap(_.getLocalAddressForExternalPort(declaredAddress.getPort))

      case _ => peer.peerSpec.declaredAddress
    }
  }

  /** Returns the node address reachable from Internet
    *
    * @param localSocketAddress - local socket address of the connection to the peer
    * @return - socket address of the node
    */
  private def getNodeAddressForPeer(localSocketAddress: InetSocketAddress): Option[InetSocketAddress] = {
    val localAddr = localSocketAddress.getAddress
    appContext.externalNodeAddress match {
      case Some(extAddr) =>
        Some(extAddr)

      case None =>
        if (
          !localAddr.isSiteLocalAddress && !localAddr.isLoopbackAddress
          && localSocketAddress.getPort == settings.network.bindAddress.getPort
        ) {
          Some(localSocketAddress)
        } else {
          val listenAddrs = NetworkUtils
            .getListenAddresses(settings.network.bindAddress)
            .filterNot(addr => addr.getAddress.isSiteLocalAddress || addr.getAddress.isLoopbackAddress)

          listenAddrs
            .find(addr => localAddr == addr.getAddress)
            .orElse(listenAddrs.headOption)
        }
    }
  }

  /** Attempts to validate the declared address defined in the settings file */
  private def validateDeclaredAddress(): Boolean = {
    settings.network.declaredAddress match {
      case Some(mySocketAddress: InetSocketAddress) =>
        Try {
          val uri = new URI("http://" + mySocketAddress)
          val myHost = uri.getHost
          val myAddress = InetAddress.getAllByName(myHost)

          /** this is a list of your local interface addresses */
          val listenAddresses = NetworkUtils.getListenAddresses(bindAddress)

          /** this is a list of your external address as determined by the upnp gateway */
          val upnpAddress = appContext.upnpGateway.map(_.externalAddress)

          val valid =
            listenAddresses.exists(myAddress.contains) || upnpAddress.exists(
              myAddress.contains
            )

          if (!valid) {
            log.error(s"""Declared address validation failed:
                 | $mySocketAddress not match any of the listening address: $listenAddresses
                 | or Gateway WAN address: $upnpAddress""".stripMargin)
          }

          valid
        } match {
          /** address was valid */
          case Success(res: Boolean) if res => true
          /** address was not valid */
          case Success(res: Boolean) if !res => false
          case Failure(ex) =>
            log.error("There was an error while attempting to validate the declared address: ", ex)
            false
        }

      case None =>
        log.info(s"No declared address was provided. Skipping address validation.")
        true
    }
  }

  /** Close connection with a peer: remove related connections, and send CloseConnection to peer */
  private def closeConnection(peerAddress: InetSocketAddress): Unit =
    connections.get(peerAddress).foreach { peer =>
      connections = connections.filterNot { case (address, _) =>
        /** clear all connections related to banned peer ip */
        Option(peer.connectionId.remoteAddress.getAddress)
          .exists(Option(address.getAddress).contains(_))
      }
      peer.handlerRef ! CloseConnection
    }

  /** Register a new penalty for given peer address */
  private def penalize(peerAddress: InetSocketAddress, penaltyType: PenaltyType): Unit =
    peerManagerRef ! Penalize(peerAddress, penaltyType)
}

////////////////////////////////////////////////////////////////////////////////////
/////////////////////////////// COMPANION SINGLETON ////////////////////////////////

object NetworkController {

  val actorName = "networkController"

  val ChildActorHandlingRetriesNr: Int = 10

  object ReceivableMessages {

    case class Handshaked(peer: PeerInfo)

    case class RegisterMessageSpecs(specs: Seq[message.MessageSpec[_]], handler: ActorRef)

    case class SendToNetwork(message: Message[_], sendingStrategy: SendingStrategy)

    case class ConnectTo(peer: PeerInfo)

    case class DisconnectFrom(peer: ConnectedPeer)

    case class PenalizePeer(address: InetSocketAddress, penaltyType: PenaltyType)

    case class ConnectionConfirmed(connectionId: ConnectionId, handlerRef: ActorRef)

    case class ConnectionDenied(connectionId: ConnectionId, handlerRef: ActorRef)

    case object ShutdownNetwork

    case object GetConnectedPeers

    case object BindP2P
  }
}

////////////////////////////////////////////////////////////////////////////////////
//////////////////////////////// ACTOR REF HELPER //////////////////////////////////

object NetworkControllerRef {

  def props(
    settings:       AppSettings,
    peerManagerRef: ActorRef,
    appContext:     AppContext,
    tcpManager:     ActorRef
  )(implicit ec:    ExecutionContext): Props =
    Props(new NetworkController(settings, peerManagerRef, appContext, tcpManager))

  def apply(
    name:            String,
    settings:        AppSettings,
    peerManagerRef:  ActorRef,
    appContext:      AppContext
  )(implicit system: ActorSystem, ec: ExecutionContext): ActorRef =
    system.actorOf(props(settings, peerManagerRef, appContext, IO(Tcp)), name)
}<|MERGE_RESOLUTION|>--- conflicted
+++ resolved
@@ -68,13 +68,8 @@
   override def preStart(): Unit = {
     log.info(s"Declared address: ${appContext.externalNodeAddress}")
 
-<<<<<<< HEAD
     /** register for application initialization message */
-    context.system.eventStream.subscribe(self, NodeViewReady.getClass)
-=======
-    //register for application initialization message
     context.system.eventStream.subscribe(self, classOf[NodeViewReady])
->>>>>>> 52497ab4
   }
 
   ////////////////////////////////////////////////////////////////////////////////////
@@ -116,12 +111,8 @@
       /** add the message code and its corresponding handler actorRef to the map */
       messageHandlers ++= specs.map(_.messageCode -> handler)
 
-<<<<<<< HEAD
     /** start attempting to connect to peers when NodeViewHolder is ready */
-    case NodeViewReady =>
-=======
     case NodeViewReady(_) =>
->>>>>>> 52497ab4
       log.info(s"${Console.YELLOW}Network Controller transitioning to the operational state${Console.RESET}")
       scheduleConnectionToPeer()
       scheduleDroppingDeadConnections()
