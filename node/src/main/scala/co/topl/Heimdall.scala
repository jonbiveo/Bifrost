--- conflicted
+++ resolved
@@ -11,7 +11,6 @@
 import co.topl.akkahttprpc.{ThrowableData, ThrowableSupport}
 import co.topl.consensus.KeyManager.{KeyView, StartupKeyView}
 import co.topl.consensus._
-import co.topl.db.LDBVersionedStore
 import co.topl.http.HttpService
 import co.topl.network._
 import co.topl.network.utils.NetworkTimeProvider
@@ -23,7 +22,6 @@
 import co.topl.utils.TimeProvider
 import io.circe.Encoder
 
-import java.io.File
 import java.net.InetSocketAddress
 import scala.concurrent.Future
 import scala.concurrent.duration._
@@ -58,16 +56,8 @@
   def apply(settings: AppSettings, appContext: AppContext): Behavior[ReceivableMessage] =
     Behaviors.setup { implicit context =>
       implicit def system: ActorSystem[_] = context.system
-<<<<<<< HEAD
+
       implicit val timeout: Timeout = Timeout(10.minutes)
-
-      context.log.info("Initializing ProtocolVersioner and ConsensusStorage")
-
-      implicit val nxtLeaderElection: NxtLeaderElection = NxtLeaderElection(settings)
-=======
-
-      implicit val timeout: Timeout = Timeout(10.minutes)
->>>>>>> 6089e909
       implicit val timeProvider: NetworkTimeProvider = new NetworkTimeProvider(settings.ntp)(context.system)
 
       context.log.info("Initializing ProtocolVersioner, ConsensusStorage, KeyManager, and NodeViewHolder")
@@ -77,22 +67,14 @@
 
       context.watch(state.keyManager)
       context.watch(state.nodeViewHolder)
-<<<<<<< HEAD
-      context.watch(state.consensusStorage)
-=======
       context.watch(state.consensusViewHolder)
 
->>>>>>> 6089e909
       context.pipeToSelf(new ActorNodeViewHolderInterface(state.nodeViewHolder).onReady()) {
         case Failure(exception) => ReceivableMessages.Fail(exception)
         case Success(_)         => ReceivableMessages.NodeViewHolderReady
       }
-<<<<<<< HEAD
-      awaitingNodeViewReady(settings, appContext, state)(timeProvider, nxtLeaderElection)
-=======
 
       awaitingNodeViewReady(settings, appContext, state)(timeProvider)
->>>>>>> 6089e909
     }
 
   /**
@@ -102,13 +84,8 @@
   private def awaitingNodeViewReady(
     settings:              AppSettings,
     appContext:            AppContext,
-<<<<<<< HEAD
-    state:                 NodeViewHolderInitializingState
-  )(implicit timeProvider: TimeProvider, nxtLeaderElection: NxtLeaderElection): Behavior[ReceivableMessage] =
-=======
     state:                 NodeViewInitializingState
   )(implicit timeProvider: TimeProvider): Behavior[ReceivableMessage] =
->>>>>>> 6089e909
     Behaviors.receivePartial {
       case (context, ReceivableMessages.NodeViewHolderReady) =>
         implicit def ctx: ActorContext[ReceivableMessage] = context
@@ -129,11 +106,7 @@
     settings:              AppSettings,
     appContext:            AppContext,
     state:                 NetworkControllerInitializingState
-<<<<<<< HEAD
-  )(implicit timeProvider: TimeProvider, nxtLeaderElection: NxtLeaderElection): Behavior[ReceivableMessage] =
-=======
   )(implicit timeProvider: TimeProvider): Behavior[ReceivableMessage] =
->>>>>>> 6089e909
     Behaviors.receivePartial { case (context, ReceivableMessages.NetworkControllerReady) =>
       context.log.info(
         "Initializing PeerSynchronizer, NodeViewSynchronizer, and ChainReplicator"
@@ -159,10 +132,10 @@
    * The Heimdall state in which the child actors have been created but more initialization is needed.
    */
   private def awaitingBindExternalTraffic(
-    settings:                   AppSettings,
-    appContext:                 AppContext,
-    state:                      ActorsInitializedState
-  )(implicit nxtLeaderElection: NxtLeaderElection): Behavior[ReceivableMessage] =
+    settings:   AppSettings,
+    appContext: AppContext,
+    state:      ActorsInitializedState
+  ): Behavior[ReceivableMessage] =
     Behaviors.receivePartial {
       case (context, ReceivableMessages.BindExternalTraffic) =>
         implicit val bindTimeout: Timeout = Timeout(10.seconds)
@@ -183,11 +156,6 @@
       case (context, ReceivableMessages.P2PTrafficBound(p2pAddress)) =>
         context.log.info(s"${Console.YELLOW}P2P protocol bound to $p2pAddress${Console.RESET}")
         val service =
-<<<<<<< HEAD
-          httpService(settings, appContext, state.keyManager, state.forger, state.nodeViewHolder)(
-            context.system,
-            nxtLeaderElection
-=======
           httpService(
             settings,
             appContext,
@@ -197,7 +165,6 @@
             state.consensusViewHolder
           )(
             context.system
->>>>>>> 6089e909
           )
         val httpHost = settings.rpcApi.bindAddress.getHostName
         val httpPort = settings.rpcApi.bindAddress.getPort
@@ -234,12 +201,6 @@
         Behaviors.same
       }
 
-<<<<<<< HEAD
-  private case class NodeViewHolderInitializingState(
-    keyManager:       CActorRef,
-    nodeViewHolder:   ActorRef[NodeViewHolder.ReceivableMessage],
-    consensusStorage: ActorRef[ConsensusVariables.ReceivableMessage]
-=======
   private case class ConsensusViewInitialiazingState(
     consensusViewHolder: ActorRef[NxtConsensus.ReceivableMessage]
   )
@@ -248,7 +209,6 @@
     keyManager:          CActorRef,
     nodeViewHolder:      ActorRef[NodeViewHolder.ReceivableMessage],
     consensusViewHolder: ActorRef[NxtConsensus.ReceivableMessage]
->>>>>>> 6089e909
   )
 
   private case class NetworkControllerInitializingState(
@@ -277,14 +237,6 @@
   private case class State(childActorState: ActorsInitializedState, httpBinding: Http.ServerBinding)
 
   private def httpService(
-<<<<<<< HEAD
-    settings:          AppSettings,
-    appContext:        AppContext,
-    keyManagerRef:     CActorRef,
-    forgerRef:         ActorRef[Forger.ReceivableMessage],
-    nodeViewHolderRef: ActorRef[NodeViewHolder.ReceivableMessage]
-  )(implicit system:   ActorSystem[_], nxtLeaderElection: NxtLeaderElection): HttpService = {
-=======
     settings:           AppSettings,
     appContext:         AppContext,
     keyManagerRef:      CActorRef,
@@ -292,7 +244,6 @@
     nodeViewHolderRef:  ActorRef[NodeViewHolder.ReceivableMessage],
     consensusHolderRef: ActorRef[NxtConsensus.ReceivableMessage]
   )(implicit system:    ActorSystem[_]): HttpService = {
->>>>>>> 6089e909
     import system.executionContext
 
     implicit val networkPrefix: NetworkPrefix =
@@ -329,14 +280,6 @@
     HttpService(settings.rpcApi, bifrostRpcServer)
   }
 
-<<<<<<< HEAD
-  private def prepareKeyManagerAndNodeViewActors(settings: AppSettings, appContext: AppContext)(implicit
-    context:                                               ActorContext[ReceivableMessage],
-    timeProvider:                                          TimeProvider,
-    nxtLeaderElection:                                     NxtLeaderElection
-  ): NodeViewHolderInitializingState = {
-    import context.executionContext
-=======
   private def prepareConsensusViewRef(
     settings:   AppSettings,
     appContext: AppContext
@@ -344,7 +287,6 @@
     context:      ActorContext[ReceivableMessage],
     timeProvider: TimeProvider
   ): ConsensusViewInitialiazingState = {
->>>>>>> 6089e909
     implicit val networkPrefix: NetworkPrefix = appContext.networkType.netPrefix
     implicit def system: ActorSystem[_] = context.system
     ConsensusViewInitialiazingState(
@@ -374,57 +316,31 @@
 
     implicit def networkPrefix: NetworkPrefix = appContext.networkType.netPrefix
 
-    implicit def system: ActorSystem[_] = context.system
-
     val keyManagerRef = context.actorOf(KeyManagerRef.props(settings, appContext), KeyManager.actorName)
-
-    val consensusStorageRef =
-      context.spawn(
-        ConsensusVariables(settings, appContext.networkType, ConsensusVariables.readOrGenerateConsensusStore(settings)),
-        ConsensusVariables.actorName
-      )
-
-    val consensusVariablesInterface = new ActorConsensusVariablesHolder(consensusStorageRef)(implicitly, 10.seconds)
 
     val nodeViewHolderRef = {
       implicit val getKeyViewAskTimeout: Timeout = Timeout(10.seconds)
       context.spawn(
         NodeViewHolder(
           settings,
-<<<<<<< HEAD
-          consensusVariablesInterface,
-=======
           new ActorConsensusInterface(state.consensusViewHolder)(system, Timeout(10.seconds)),
->>>>>>> 6089e909
           () =>
             NodeView.persistent(
               settings,
               appContext.networkType,
-<<<<<<< HEAD
-              consensusVariablesInterface,
-=======
               new ActorConsensusInterface(state.consensusViewHolder)(system, Timeout(10.seconds)),
->>>>>>> 6089e909
               () =>
                 (keyManagerRef ? KeyManager.ReceivableMessages.GenerateInitialAddresses)
                   .mapTo[Try[StartupKeyView]]
                   .flatMap(Future.fromTry)
-<<<<<<< HEAD
-            )(context.system, implicitly, implicitly)
-=======
             )(context.system, implicitly)
->>>>>>> 6089e909
         ),
         NodeViewHolder.ActorName,
         DispatcherSelector.fromConfig("bifrost.application.node-view.dispatcher")
       )
     }
 
-<<<<<<< HEAD
-    NodeViewHolderInitializingState(keyManagerRef, nodeViewHolderRef, consensusStorageRef)
-=======
     NodeViewInitializingState(keyManagerRef, nodeViewHolderRef, state.consensusViewHolder)
->>>>>>> 6089e909
   }
 
   private def prepareNetworkControllerState(
@@ -432,9 +348,8 @@
     appContext: AppContext,
     state:      NodeViewInitializingState
   )(implicit
-    context:           ActorContext[ReceivableMessage],
-    nxtLeaderElection: NxtLeaderElection,
-    timeProvider:      TimeProvider
+    context:      ActorContext[ReceivableMessage],
+    timeProvider: TimeProvider
   ): NetworkControllerInitializingState = {
 
     import context.executionContext
@@ -460,11 +375,7 @@
               .mapTo[Try[StartupKeyView]]
               .flatMap(Future.fromTry),
           new ActorNodeViewHolderInterface(state.nodeViewHolder),
-<<<<<<< HEAD
-          new ActorConsensusVariablesHolder(state.consensusStorage)
-=======
           new ActorConsensusInterface(state.consensusViewHolder)
->>>>>>> 6089e909
         ),
         Forger.ActorName
       )
