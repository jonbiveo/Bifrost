package co.topl.settings

import co.topl.http.api.NamespaceSelector
import co.topl.network.utils.NetworkTimeProviderSettings
import co.topl.utils.Logging
import com.typesafe.config.{Config, ConfigFactory}
import net.ceedubs.ficus.Ficus._
import net.ceedubs.ficus.readers.ArbitraryTypeReader._

import java.io.File
import java.net.InetSocketAddress
import scala.concurrent.duration._

case class ApplicationSettings(
  cacheExpire:      Int,
  cacheSize:        Int,
  dataDir:          Option[String],
  keyFileDir:       Option[String],
  enablePBR:        Boolean,
  enableTBR:        Boolean,
  mempoolTimeout:   FiniteDuration,
  nodeKeys:         Option[Set[String]],
  rebroadcastCount: Int,
  version:          Version
)

case class RPCApiSettings(
  bindAddress:       InetSocketAddress,
  authEnabled:       Boolean,
  apiKeyHash:        String,
  timeout:           FiniteDuration,
  verboseAPI:        Boolean,
  namespaceSelector: NamespaceSelector
)

case class NetworkSettings(
  agentName:               String,
  applicationNameLimit:    Int,
  bindAddress:             InetSocketAddress,
  connectionTimeout:       FiniteDuration,
  controllerTimeout:       Option[FiniteDuration],
  deadConnectionTimeout:   FiniteDuration,
  declaredAddress:         Option[InetSocketAddress],
  deliveryTimeout:         FiniteDuration,
  desiredInvObjects:       Int,
  getPeersInterval:        FiniteDuration,
  handshakeTimeout:        FiniteDuration,
  knownPeers:              Seq[InetSocketAddress],
  magicBytes:              Array[Byte],
  maxChainCacheDepth:      Int,
  maxConnections:          Int,
  maxDeliveryChecks:       Int,
  maxHandshakeSize:        Int,
  maxInvObjects:           Int,
  maxModifiersCacheSize:   Int,
  maxPacketSize:           Int,
  maxPeerSpecObjects:      Int,
  nodeName:                String,
  penaltySafeInterval:     FiniteDuration,
  penaltyScoreThreshold:   Int,
  syncInterval:            FiniteDuration,
  syncIntervalStable:      FiniteDuration,
  syncStatusRefresh:       FiniteDuration,
  syncStatusRefreshStable: FiniteDuration,
  syncTimeout:             Option[FiniteDuration],
  temporalBanDuration:     FiniteDuration,
  upnpDiscoverTimeout:     Option[FiniteDuration],
  upnpEnabled:             Boolean,
  upnpUseRandom:           Option[Boolean],
  upnpGatewayTimeout:      Option[FiniteDuration]
)

case class ForgingSettings(
  blockGenerationDelay: FiniteDuration,
  minTransactionFee:    Long,
  protocolVersions:     List[ProtocolSettings],
  forgeOnStartup:       Boolean,
  rewardsAddress:       Option[String], //String here since we don't know netPrefix when settings are read
  privateTestnet:       Option[PrivateTestnetSettings]
)

case class PrivateTestnetSettings(
  numTestnetAccts:   Int,
  testnetBalance:    Long,
  initialDifficulty: Long,
  genesisSeed:       Option[String]
)

case class GjallarhornSettings(
  enableWallet:   Boolean,
  clusterEnabled: Boolean,
  clusterHost:    Option[String],
  clusterPort:    Option[Int]
)

case class AppSettings(
  application: ApplicationSettings,
  network:     NetworkSettings,
  gjallarhorn: GjallarhornSettings,
  forging:     ForgingSettings,
  rpcApi:      RPCApiSettings,
  ntp:         NetworkTimeProviderSettings
)

object AppSettings extends Logging with SettingsReaders {

  protected val configPath: String = "bifrost"

<<<<<<< HEAD
  /** Produces an application settings class, and modify the default settings if user options are provided
    *
    * @param startupOpts startup options such as the path of the user defined config and network type
    * @return application settings
    */
  def read(startupOpts: StartupOpts = StartupOpts()): (AppSettings, Config) = {
=======
  /**
   * Produces an application settings class, and modify the default settings if user options are provided
   *
   * @param startupOpts startup options such as the path of the user defined config and network type
   * @return application settings
   */
  def read(startupOpts: StartupOpts = StartupOpts.empty): (AppSettings, Config) = {
>>>>>>> 49ba4c0e
    val config = readConfig(startupOpts)
    val settingFromConfig = fromConfig(config)
    val completeConfig = clusterConfig(settingFromConfig, config)
    (startupOpts.runtimeParams.overrideWithCmdArgs(settingFromConfig), completeConfig)
  }

  /**
   * Produces an application settings class by reading the specified HOCON configuration file
   *
   * @param config config factory compatible configuration
   * @return application settings
   */
  def fromConfig(config: Config): AppSettings = config.as[AppSettings](configPath)

  /**
   * Based on the startup arguments given by the user, modify and return the default application config
   *
   * @param args startup options such as the path of the user defined config and network type
   * @return config factory compatible configuration
   */
  def readConfig(args: StartupOpts): Config = {

    val userConfig = args.userConfigPathOpt.fold(ConfigFactory.empty()) { uc =>
      val userFile = new File(uc)
      log.info(
        s"${Console.YELLOW}Attempting to load custom configuration from " +
        s"${userFile.getAbsolutePath}${Console.RESET}"
      )

      ConfigFactory.parseFile(userFile)
    }

    val networkConfigFile = args.networkTypeOpt.map(n => s"${n.verboseName}.conf").getOrElse("")
    val networkConfig = ConfigFactory.load(this.getClass.getClassLoader, networkConfigFile)
    networkConfigFile match {
      case "" => log.info(s"${Console.YELLOW}No network specified, running as private testnet.${Console.RESET}")
      case _  => log.info(s"${Console.YELLOW}Loading ${args.networkTypeOpt.get.verboseName} settings${Console.RESET}")
    }

    // load config files from disk, if the above strings are empty then ConFigFactory will skip loading them
    ConfigFactory
      .defaultOverrides()
      .withFallback(userConfig)
      .withFallback(networkConfig)
      .withFallback(ConfigFactory.defaultApplication())
      .resolve()

  }

  def clusterConfig(settings: AppSettings, config: Config): Config =
    if (settings.gjallarhorn.clusterEnabled) {
      ConfigFactory
        .parseString(s"""
      akka {
        actor.provider = cluster
        remote = {
          artery = {
            canonical.hostname = ${settings.gjallarhorn.clusterHost.getOrElse("0.0.0.0")}
            canonical.port = ${settings.gjallarhorn.clusterPort.getOrElse(0)}
          }
        }
      }
      """)
        .withFallback(config)
    } else {
      config
    }
}<|MERGE_RESOLUTION|>--- conflicted
+++ resolved
@@ -106,22 +106,12 @@
 
   protected val configPath: String = "bifrost"
 
-<<<<<<< HEAD
   /** Produces an application settings class, and modify the default settings if user options are provided
     *
     * @param startupOpts startup options such as the path of the user defined config and network type
     * @return application settings
     */
   def read(startupOpts: StartupOpts = StartupOpts()): (AppSettings, Config) = {
-=======
-  /**
-   * Produces an application settings class, and modify the default settings if user options are provided
-   *
-   * @param startupOpts startup options such as the path of the user defined config and network type
-   * @return application settings
-   */
-  def read(startupOpts: StartupOpts = StartupOpts.empty): (AppSettings, Config) = {
->>>>>>> 49ba4c0e
     val config = readConfig(startupOpts)
     val settingFromConfig = fromConfig(config)
     val completeConfig = clusterConfig(settingFromConfig, config)
