package co.topl.consensus

import akka.actor._
import akka.util.Timeout
import co.topl.attestation.AddressEncoder.NetworkPrefix
import co.topl.attestation.{Address, PrivateKeyCurve25519, PublicKeyPropositionCurve25519, SignatureCurve25519}
import co.topl.consensus
import co.topl.consensus.Forger.{ChainParams, PickTransactionsResult}
import co.topl.consensus.genesis.{PrivateTestnet, Toplnet}
import co.topl.crypto.KeyfileCurve25519
import co.topl.modifier.ModifierId
import co.topl.modifier.block.Block
import co.topl.modifier.block.Block.Timestamp
import co.topl.modifier.transaction.{ArbitTransfer, PolyTransfer, Transaction}
import co.topl.nodeView.NodeViewHolder.ReceivableMessages.{
  EliminateTransactions,
  GetDataFromCurrentView,
  LocallyGeneratedModifier
}
import co.topl.nodeView.history.History
import co.topl.nodeView.mempool.MemPool
import co.topl.nodeView.state.State
import co.topl.nodeView.state.box.{ArbitBox, SimpleValue, TokenBox}
import co.topl.nodeView.{CurrentView, NodeViewHolder}
import co.topl.settings.NetworkType._
import co.topl.settings.{AppContext, AppSettings, NodeViewReady}
import co.topl.utils.Logging
import co.topl.utils.TimeProvider.Time
import co.topl.utils.encode.encodeBase16
import scorex.util.encode.Base58

import scala.concurrent.ExecutionContext
import scala.util.{Failure, Success, Try}

/** Forger takes care of attempting to create new blocks using the wallet provided in the NodeView
  * Must be singleton
  */
class Forger(settings: AppSettings, appContext: AppContext)(implicit ec: ExecutionContext, np: NetworkPrefix)
    extends Actor
    with Logging {

  //type HR = HistoryReader[Block, BifrostSyncInfo]
  type TX = Transaction.TX

  // Import the types of messages this actor RECEIVES
  import Forger.ReceivableMessages._

  // holder of private keys that are used to forge
  private val keyFileDir =
    settings.application.keyFileDir.ensuring(_.isDefined, "A keyfile directory must be specified").get
  private val keyRing = KeyRing[PrivateKeyCurve25519, KeyfileCurve25519](keyFileDir, KeyfileCurve25519)

  // the nodeViewHolder actor ref for retrieving the current state
  private var nodeViewHolderRef: Option[ActorRef] = None

  // designate a rewards address
  private var rewardAddress: Option[Address] = None

  // a timestamp updated on each forging attempt
  private var forgeTime: Time = appContext.timeProvider.time()

  override def preStart(): Unit = {
    // determine the set of applicable protocol rules for this software version
    protocolMngr = ProtocolVersioner(settings.application.version, settings.forging.protocolVersions)

    //register for application initialization message
    context.system.eventStream.subscribe(self, classOf[NodeViewReady])
    context.system.eventStream.subscribe(self, GenerateGenesis.getClass)
  }

  ////////////////////////////////////////////////////////////////////////////////////
  ////////////////////////////// ACTOR MESSAGE HANDLING //////////////////////////////

  // ----------- CONTEXT
  override def receive: Receive =
    initialization orElse
    nonsense

  private def readyToForge: Receive =
    readyHandlers orElse
    keyManagement orElse
    nonsense

  private def activeForging: Receive =
    activeHandlers orElse
    keyManagement orElse
    nonsense

  // ----------- MESSAGE PROCESSING FUNCTIONS
  private def initialization: Receive = {
    case GenerateGenesis => sender() ! initializeGenesis
    case NodeViewReady(nvhRef: ActorRef) =>
      log.info(s"${Console.YELLOW}Forger transitioning to the operational state${Console.RESET}")
      nodeViewHolderRef = Some(nvhRef)
      context become readyToForge
      checkPrivateForging()
  }

  private def readyHandlers: Receive = {
    case StartForging =>
      log.info("Received a START signal, forging will commence shortly.")
      scheduleForgingAttempt() // schedule the next forging attempt
      context become activeForging

    case StopForging =>
      log.warn(s"Received a STOP signal while not forging. Signal ignored")
  }

  private def activeHandlers: Receive = {
    case StartForging =>
      log.warn(s"Forger: Received a START signal while forging. Signal ignored")

    case StopForging =>
      log.info(s"Forger: Received a stop signal. Forging will terminate after this trial")
      context become readyToForge

    case CurrentView(history: History, state: State, mempool: MemPool) =>
      updateForgeTime() // update the forge timestamp
      tryForging(history, state, mempool) // initiate forging attempt
      scheduleForgingAttempt() // schedule the next forging attempt
  }

  private def keyManagement: Receive = {
    case UnlockKey(addr, password)           => sender() ! keyRing.unlockKeyFile(addr, password)
    case LockKey(addr, password)             => sender() ! keyRing.lockKeyFile(addr, password)
    case CreateKey(password)                 => sender() ! keyRing.generateKeyFile(password)
    case ImportKey(password, mnemonic, lang) => sender() ! keyRing.importPhrase(password, mnemonic, lang)
    case ListKeys                            => sender() ! keyRing.addresses
    //TODO: JAA - add route to update rewards address
    // TODO: JAA - add route to start forging
  }

  private def nonsense: Receive = { case nonsense: Any =>
    log.warn(s"Got unexpected input $nonsense from ${sender()}")
  }

  ////////////////////////////////////////////////////////////////////////////////////
  //////////////////////////////// METHOD DEFINITIONS ////////////////////////////////
  /** Updates the forging actors timestamp */
  private def updateForgeTime(): Unit = forgeTime = appContext.timeProvider.time()

  /** Helper function to enable private forging if we can expects keys in the key ring */
  private def checkPrivateForging(): Unit =
    if (settings.forging.forgeOnStartup && keyRing.addresses.nonEmpty) self ! StartForging
    else if (settings.forging.forgeOnStartup)
      log.warn("Forging process not started since the key ring is empty")

  /** Schedule a forging attempt */
  private def scheduleForgingAttempt(): Unit = {
    nodeViewHolderRef match {
      case Some(nvh: ActorRef) =>
        context.system.scheduler.scheduleOnce(settings.forging.blockGenerationDelay)(nvh ! GetDataFromCurrentView)

      case _ =>
        log.warn("No ledger actor found. Stopping forging attempts")
        self ! StopForging
    }
  }

  /** Helper function to generate a set of keys used for the genesis block (for private test networks) */
  private def generateKeys(num: Int, seed: Option[String] = None): Set[PublicKeyPropositionCurve25519] = {
    keyRing.generateNewKeyPairs(num, seed) match {
      case Success(keys) => keys.map(_.publicImage)
      case Failure(ex)   => throw ex
    }
  }

  /** Return the correct genesis parameters for the chosen network.
    * NOTE: the default private network is set in AppContext so the fall-through should result in an error.
    */
  private def initializeGenesis: Try[Block] = {
    (appContext.networkType match {
      case MainNet       => Toplnet.getGenesisBlock
      case TestNet       => ???
      case DevNet        => ???
      case LocalNet      => PrivateTestnet(generateKeys, settings).getGenesisBlock
      case PrivateNet    => PrivateTestnet(generateKeys, settings).getGenesisBlock
      case _             => throw new Error("Undefined network type.")
    }).map { case (block: Block, ChainParams(totalStake, initDifficulty)) =>
      rewardAddress = keyRing.addresses.headOption
      maxStake = totalStake
      difficulty = initDifficulty
      height = 0

      block
    }
  }

  /** Primary method for attempting to forge a new block and publish it to the network
    *
    * @param history history instance for gathering chain parameters
    * @param state   state instance for semantic validity tests of transactions
    * @param memPool mempool instance for picking transactions to include in the block if created
    */
  private def tryForging(history: History, state: State, memPool: MemPool): Unit = {
    log.debug(
      s"${Console.MAGENTA}Attempting to forge with settings ${protocolMngr.current(history.height)}" +
      s"and from addresses: ${keyRing.addresses}${Console.RESET}"
    )
    log.info(
      s"${Console.CYAN}Trying to generate a new block on top of ${history.bestBlock.id}. Parent has " +
      s"height ${history.height} and difficulty ${history.difficulty} ${Console.RESET}"
    )

    try {
      val rewardAddr = rewardAddress.getOrElse(throw new Error("No rewards address specified"))

      // get the set of boxes to use for testing
      val boxes = getArbitBoxes(state) match {
        case Success(bx) => bx
        case Failure(ex) => throw ex
      }

      log.debug(s"Trying to generate block from total stake ${boxes.map(_.value.quantity).sum}")
      require(boxes.map(_.value.quantity).sum > 0, "No Arbits could be found to stake with, exiting attempt")

      // create the coinbase reward transaction
      val arbitReward = createArbitReward(rewardAddr, history.bestBlock.id) match {
        case Success(cb) => cb
        case Failure(ex) => throw ex
      }

      // pick the transactions from the mempool for inclusion in the block (if successful)
      val transactions = pickTransactions(memPool, state, history.height) match {
        case Success(res) =>
          if (res.toEliminate.nonEmpty) nodeViewHolderRef.foreach(_ ! EliminateTransactions(res.toEliminate.map(_.id)))
          res.toApply

        case Failure(ex) => throw ex
      }

      // create the unsigned fee reward transaction
      val polyReward = createPolyReward(transactions.map(_.fee).sum, rewardAddr, history.bestBlock.id) match {
        case Success(tx) => tx
        case Failure(ex) => throw ex
      }

      // retrieve the latest TWO block times for updating the difficulty if we forge a new blow
      val prevTimes = history.getTimestampsFrom(history.bestBlock, nxtBlockNum)

      // check forging eligibility
      leaderElection(history.bestBlock, prevTimes, boxes, Seq(arbitReward, polyReward), transactions) match {
        case Some(block) =>
          log.debug(s"Locally generated block: $block")
          context.system.eventStream.publish(LocallyGeneratedModifier[Block](block))

        case _ => log.debug(s"Failed to generate block")
      }
    } catch {
      case ex: Throwable =>
        log.warn(s"Disabling forging due to exception: $ex. Resolve forging error and try forging again.")
        self ! StopForging
    }
  }

  /** Get the set of Arbit boxes owned by all unlocked keys in the key ring
    *
    * @param state state instance used to lookup the balance for all unlocked keys
    * @return a set of arbit boxes to use for testing leadership eligibility
    */
  private def getArbitBoxes(state: State): Try[Seq[ArbitBox]] = Try {
    if (keyRing.addresses.nonEmpty) {
      keyRing.addresses.flatMap {
        state
          .getTokenBoxes(_)
          .getOrElse(Seq())
          .collect { case box: ArbitBox => box }
      }.toSeq
    } else {
      throw new Error("No boxes available for forging!")
    }
  }

  /** Attempt to create an unsigned coinbase transaction that will distribute the block reward
    * if forging is successful
    *
    * @return an unsigned coinbase transaction
    */
  private def createArbitReward(
    rewardAdr: Address,
    parentId:  ModifierId
  ): Try[ArbitTransfer[PublicKeyPropositionCurve25519]] =
    Try {
      ArbitTransfer(
        IndexedSeq(),
        IndexedSeq((rewardAdr, SimpleValue(inflation))),
        Map[PublicKeyPropositionCurve25519, SignatureCurve25519](),
        0,
        forgeTime,
        Some(parentId.toString + "_"), // the underscore is for letting miners add their own message in the future
        minting = true
      )
    }

  private def createPolyReward(
    amount:    Long,
    rewardAdr: Address,
    parentId:  ModifierId
  ): Try[PolyTransfer[PublicKeyPropositionCurve25519]] =
    Try {
      PolyTransfer(
        IndexedSeq(),
        IndexedSeq((rewardAdr, SimpleValue(amount))),
        Map[PublicKeyPropositionCurve25519, SignatureCurve25519](),
        0,
        forgeTime,
        Some(parentId.toString + "_"), // the underscore is for letting miners add their own message in the future
        minting = true
      )
    }

  /** Pick a set of transactions from the mempool that result in a valid state when applied to the current state
    *
    * @param memPool the set of pending transactions
    * @param state   state to use for semantic validity checking
    * @return a sequence of valid transactions
    */
  private def pickTransactions(memPool: MemPool, state: State, chainHeight: Long): Try[PickTransactionsResult] = Try {

    memPool
      .take(numTxInBlock(chainHeight))
      .filter(_.fee > 0) // default strategy ignores zero fee transactions in mempool
      .foldLeft(PickTransactionsResult(Seq(), Seq())) { case (txAcc, tx) =>
        // ensure that each transaction opens a unique box by checking that this transaction
        // doesn't open a box already being opened by a previously included transaction
        val boxNotAlreadyUsed = tx.boxIdsToOpen.forall(id => !txAcc.toApply.flatMap(_.boxIdsToOpen).contains(id))

        // if any newly created box matches a box already in the UTXO set, remove the transaction
        val boxAlreadyExists = tx.newBoxes.exists(b => state.getBox(b.id).isDefined)

        if (boxNotAlreadyUsed && !boxAlreadyExists) {
          state.semanticValidate(tx) match {
            case Success(_) => PickTransactionsResult(txAcc.toApply :+ tx, txAcc.toEliminate)
            case Failure(ex) =>
              log.debug(
                s"${Console.RED}Transaction ${tx.id} failed semantic validation. " +
                  s"Transaction will be removed.${Console.RESET} Failure: $ex")
              PickTransactionsResult(txAcc.toApply, txAcc.toEliminate :+ tx)
          }
        } else if (!boxNotAlreadyUsed) {
          log.debug(s"${Console.RED}Transaction ${tx.id} was rejected from forger transaction queue" +
            s" because a box was used already in a previous transaction. The transaction will be removed.")
          PickTransactionsResult(txAcc.toApply, txAcc.toEliminate :+ tx)
        } else {
          log.debug(s"${Console.RED}Transaction ${tx.id} was rejected from the forger transaction queue" +
            s" because a box was used already in a previous transaction, and a newly created" +
            s" box already exists. The transaction will be removed.")
          PickTransactionsResult(txAcc.toApply, txAcc.toEliminate :+ tx)
        }
      }
  }

  /** Performs the leader election procedure and returns a block if successful
    *
    * @param parent       block to forge on top of
    * @param boxes        set of Arbit boxes to attempt to forge with
    * @param txsToInclude sequence of transactions for inclusion in the block body
    * @return a block if the leader election is successful (none if test failed)
    */
  private def leaderElection(parent:       Block,
                             prevTimes:    Vector[Timestamp],
                             boxes:        Seq[ArbitBox],
                             rawRewards:   Seq[TX],
                             txsToInclude: Seq[TX]
  ): Option[Block] = {

    val target = calcAdjustedTarget(parent, parent.height, parent.difficulty, forgeTime)

    // test procedure to determine eligibility
    val successfulHits = boxes
      .map { box =>
        (box, calcHit(parent)(box))
      }
      .filter { test =>
        BigInt(test._2) < (test._1.value.quantity * target).toBigInt
      }

    log.debug(s"Successful hits: ${successfulHits.size}")

    successfulHits.headOption.flatMap { case (box, _) =>
      {
        // generate the address the owns the generator box
        val matchingAddr = Address(box.evidence)

        // use the private key that owns the generator box to create a function that will sign the new block
        val signingFunction: Array[Byte] => Try[SignatureCurve25519] =
          (messageToSign: Array[Byte]) => keyRing.signWithAddress(matchingAddr, messageToSign)

        // lookup the public associated with the box,
        // (this is separate from the signing function so that the private key never leaves the KeyRing)
        val publicKey: PublicKeyPropositionCurve25519 = keyRing.lookupPublicKey(matchingAddr) match {
          case Success(pk) => pk
          case Failure(ex) => throw ex
        }

        // use the secret key that owns the successful box to sign the rewards transactions
        def getAttMap(tx: TX): Map[PublicKeyPropositionCurve25519, SignatureCurve25519] = {
          val sig = signingFunction(tx.messageToSign) match {
            case Success(sig) => sig
            case Failure(ex)  => throw ex
          }
          Map(publicKey -> sig)
        }

        val signedRewards = rawRewards.map {
          case tx: ArbitTransfer[_] => tx.copy(attestation = getAttMap(tx))
          case tx: PolyTransfer[_]  => tx.copy(attestation = getAttMap(tx))
        }

        // calculate the newly forged blocks updated difficulty
        val newDifficulty = calcNewBaseDifficulty(parent.height + 1, parent.difficulty, prevTimes :+ forgeTime)

        // add the signed coinbase transaction to the block, sign it, and return the newly forged block
        Block.createAndSign(
          parent.id,
          forgeTime,
          signedRewards ++ txsToInclude,
          box,
          publicKey,
          parent.height + 1,
          newDifficulty,
          blockVersion(parent.height + 1)
        )(signingFunction)

      } match {
        case Success(block) => Some(block)
        case Failure(ex) =>
          log.warn(s"A successful hit was found but failed to forge block due to exception: $ex")
          None
      }
    }
  }
}

////////////////////////////////////////////////////////////////////////////////////
/////////////////////////////// COMPANION SINGLETON ////////////////////////////////

object Forger {

  val actorName = "forger"

  case class ChainParams(totalStake: Long, difficulty: Long)

  case class PickTransactionsResult(toApply: Seq[Transaction.TX], toEliminate: Seq[Transaction.TX])

  object ReceivableMessages {

    case object GenerateGenesis

    case object StartForging

    case object StopForging

    case class UnlockKey(addr: String, password: String)

    case class LockKey(addr: String, password: String)

    case object ListKeys

    case class CreateKey(password: String)

    case class ImportKey(password: String, mnemonic: String, lang: String)

  }

}

////////////////////////////////////////////////////////////////////////////////////
//////////////////////////////// ACTOR REF HELPER //////////////////////////////////

object ForgerRef {

<<<<<<< HEAD
  def apply ( name: String, settings: AppSettings, appContext: AppContext )
            ( implicit system: ActorSystem, ec: ExecutionContext ): ActorRef =
=======
  def props(settings: AppSettings, appContext: AppContext)(implicit ec: ExecutionContext): Props =
    Props(new Forger(settings, appContext)(ec, appContext.networkType.netPrefix))

  def apply(settings: AppSettings, appContext: AppContext)(implicit
    system:           ActorSystem,
    ec:               ExecutionContext
  ): ActorRef =
    system.actorOf(props(settings, appContext))

  def apply(name: String, settings: AppSettings, appContext: AppContext)(implicit
    system:       ActorSystem,
    ec:           ExecutionContext
  ): ActorRef =
>>>>>>> 52497ab4
    system.actorOf(props(settings, appContext), name)
}<|MERGE_RESOLUTION|>--- conflicted
+++ resolved
@@ -470,23 +470,10 @@
 
 object ForgerRef {
 
-<<<<<<< HEAD
-  def apply ( name: String, settings: AppSettings, appContext: AppContext )
-            ( implicit system: ActorSystem, ec: ExecutionContext ): ActorRef =
-=======
   def props(settings: AppSettings, appContext: AppContext)(implicit ec: ExecutionContext): Props =
     Props(new Forger(settings, appContext)(ec, appContext.networkType.netPrefix))
 
-  def apply(settings: AppSettings, appContext: AppContext)(implicit
-    system:           ActorSystem,
-    ec:               ExecutionContext
-  ): ActorRef =
-    system.actorOf(props(settings, appContext))
-
-  def apply(name: String, settings: AppSettings, appContext: AppContext)(implicit
-    system:       ActorSystem,
-    ec:           ExecutionContext
-  ): ActorRef =
->>>>>>> 52497ab4
+  def apply(name: String, settings: AppSettings, appContext: AppContext)
+           (implicit system: ActorSystem, ec: ExecutionContext): ActorRef =
     system.actorOf(props(settings, appContext), name)
 }