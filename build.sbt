import sbt.Keys.organization
import sbtassembly.MergeStrategy

name := "bifrost"

lazy val commonSettings = Seq(
  scalaVersion := "2.12.12",
  semanticdbEnabled := true, // enable SemanticDB for Scalafix
  semanticdbVersion := scalafixSemanticdb.revision, // use Scalafix compatible version
  organization := "co.topl",
  version := "1.1.0",
//  wartremoverErrors := Warts.unsafe // settings for wartremover
)

scalaVersion := "2.12.12"
organization := "co.topl"
version := "1.1.0"

mainClass in assembly := Some("co.topl.BifrostApp")
test in assembly := {}

// The Typesafe repository
resolvers += "Typesafe repository" at "https://repo.typesafe.com/typesafe/releases/"

val akkaVersion = "2.6.9"
val akkaHttpVersion = "10.2.1"
val circeVersion = "0.13.0"

val akkaDependencies = Seq(
  "com.typesafe.akka" %% "akka-actor" % akkaVersion,
  "com.typesafe.akka" %% "akka-stream" % akkaVersion,
  "com.typesafe.akka" %% "akka-http" % akkaHttpVersion,
  "com.typesafe.akka" %% "akka-http-core" % akkaHttpVersion,
  "com.typesafe.akka" %% "akka-slf4j" % akkaVersion,
  "com.typesafe.akka" %% "akka-stream-testkit" % akkaVersion % Test,
  "com.typesafe.akka" %% "akka-http-testkit" % akkaHttpVersion % Test,
)

val networkDependencies = Seq(
  "org.bitlet" % "weupnp" % "0.1.4",
  "commons-net" % "commons-net" % "3.7.1"
)

val apiDependencies = Seq(
  "io.circe" %% "circe-core" % circeVersion,
  "io.circe" %% "circe-generic" % circeVersion,
  "io.circe" %% "circe-parser" % circeVersion,
  "io.circe" %% "circe-literal" % circeVersion
)

val loggingDependencies = Seq(
  "com.typesafe.scala-logging" %% "scala-logging" % "3.9.2",
  "ch.qos.logback" % "logback-classic" % "1.2.3",
  "ch.qos.logback" % "logback-core" % "1.2.3",
  "org.slf4j" % "slf4j-api" % "1.7.30"
)

val testingDependencies = Seq(
  "org.scalactic" %% "scalactic" % "3.2.2" % Test,
  "org.scalatest" %% "scalatest" % "3.2.2" % Test,
  "org.scalacheck" %% "scalacheck" % "1.14.3" % Test,
  "org.scalatestplus" %% "scalacheck-1-14" % "3.2.2.0" % Test,
  "com.spotify" % "docker-client" % "8.16.0" % Test,
  "org.asynchttpclient" % "async-http-client" % "2.12.1" % Test
)

libraryDependencies ++= Seq(
  "com.chuusai" %% "shapeless" % "2.3.3",
  "org.scorexfoundation" %% "scrypto" % "2.1.9",
  "com.google.guava" % "guava" % "29.0-jre",
  "com.iheart" %% "ficus" % "1.5.0",
  "org.rudogma" %% "supertagged" % "1.5",
  "com.joefkelley" %% "argyle" % "1.0.0",
) ++ akkaDependencies ++ networkDependencies ++ apiDependencies ++ loggingDependencies ++ testingDependencies

libraryDependencies ++= Seq(
  "org.scorexfoundation" %% "iodb" % "0.3.2",
  "org.bouncycastle" % "bcprov-jdk15on" % "1.66",
  "org.whispersystems" % "curve25519-java" % "0.5.0",
)

// monitoring dependencies
libraryDependencies ++= Seq(
<<<<<<< HEAD
  "io.kamon" %% "kamon-bundle" % "2.0.6",
  "io.kamon" %% "kamon-core" % "2.1.6",
  "io.kamon" %% "kamon-influxdb" % "2.1.6",
  "io.kamon" %% "kamon-zipkin" % "2.1.6",
=======
  "io.kamon" %% "kamon-bundle" % "2.1.7",
  "io.kamon" %% "kamon-core" % "2.1.7",
  "io.kamon" %% "kamon-influxdb" % "2.1.7",
  "io.kamon" %% "kamon-zipkin" % "2.1.7",
>>>>>>> aa1608ac
)

// https://mvnrepository.com/artifact/org.graalvm.sdk/graal-sdk
libraryDependencies += "org.graalvm.sdk" % "graal-sdk" % "19.3.3"

// https://mvnrepository.com/artifact/org.graalvm.js/js
libraryDependencies += "org.graalvm.js" % "js" % "19.3.3"

// https://mvnrepository.com/artifact/org.graalvm.truffle/truffle-api
libraryDependencies += "org.graalvm.truffle" % "truffle-api" % "19.3.3"


libraryDependencies  ++= Seq(
  "org.scalanlp" %% "breeze" % "1.1",
  "com.google.protobuf" % "protobuf-java" % "3.13.0",
  "com.thesamet.scalapb" %% "lenses" % "0.10.8",
  "com.typesafe" % "config" % "1.4.0",
)

scalacOptions ++= Seq(
  "-deprecation",
  "-feature",
  "-language:higherKinds",
  "-language:postfixOps",
  "-unchecked",
  "-Xfatal-warnings",
  "-Xlint:",
  "-Ywarn-unused:-implicits,-privates"
)

javaOptions ++= Seq(
  "-Xbootclasspath/a:ValkyrieInstrument-1.0.jar",
  // from https://groups.google.com/d/msg/akka-user/9s4Yl7aEz3E/zfxmdc0cGQAJ
  "-XX:+UseG1GC",
  "-XX:+UseNUMA",
  "-XX:+AlwaysPreTouch",
  "-XX:+PerfDisableSharedMem",
  "-XX:+ParallelRefProcEnabled",
  "-XX:+UseStringDeduplication",
  "-XX:+ExitOnOutOfMemoryError",
  "-Xss64m"
)

testOptions in Test += Tests.Argument("-oD", "-u", "target/test-reports")
testOptions in Test += Tests.Argument(TestFrameworks.ScalaCheck, "-verbosity", "2")

//publishing settings

publishMavenStyle := true

publishArtifact in Test := false

parallelExecution in Test := false

logBuffered in Test := false

testOptions in Test += Tests.Argument(TestFrameworks.ScalaTest, "-f", "sbttest.log", "-oDG")

classLoaderLayeringStrategy := ClassLoaderLayeringStrategy.Flat

Test / fork := false

Compile / run / fork := true

pomIncludeRepository := { _ => false }

homepage := Some(url("https://github.com/Topl/Bifrost"))

assemblyJarName := s"bifrost-${version.value}.jar"

assemblyMergeStrategy in assembly ~= { old: ((String) => MergeStrategy) => {
    case ps if ps.endsWith(".SF")      => MergeStrategy.discard
    case ps if ps.endsWith(".DSA")     => MergeStrategy.discard
    case ps if ps.endsWith(".RSA")     => MergeStrategy.discard
    case ps if ps.endsWith(".xml")     => MergeStrategy.first
    // https://github.com/sbt/sbt-assembly/issues/370
    case PathList("module-info.class") => MergeStrategy.discard
    case PathList("module-info.java")  => MergeStrategy.discard
    case "META-INF/truffle/instrument" => MergeStrategy.concat
    case "META-INF/truffle/language"   => MergeStrategy.rename
    case x => old(x)
  }
}

assemblyExcludedJars in assembly := {
  val cp = (fullClasspath in assembly).value
  cp filter { el ⇒
    (el.data.getName == "ValkyrieInstrument-1.0.jar")
  }
}

connectInput in run := true
outputStrategy := Some(StdoutOutput)

PB.targets in Compile := Seq(
  scalapb.gen() -> (sourceManaged in Compile).value
)

PB.pythonExe := "C:\\Python27\\python.exe"

connectInput in run := true
outputStrategy := Some(StdoutOutput)

lazy val bifrost = Project(id = "bifrost", base = file("."))
  .settings(commonSettings: _*)

lazy val benchmarking = Project(id = "benchmark", base = file("benchmark"))
  .settings(commonSettings: _*)
  .dependsOn(bifrost % "compile->compile;test->test")
  .enablePlugins(JmhPlugin)
  .disablePlugins(sbtassembly.AssemblyPlugin)

lazy val it = Project(id = "it", base = file("it"))
  .settings(commonSettings: _*)
  .dependsOn(bifrost % "compile->compile;test->test")
  .disablePlugins(sbtassembly.AssemblyPlugin)<|MERGE_RESOLUTION|>--- conflicted
+++ resolved
@@ -66,32 +66,23 @@
 
 libraryDependencies ++= Seq(
   "com.chuusai" %% "shapeless" % "2.3.3",
+  "org.scorexfoundation" %% "iodb" % "0.3.2",
   "org.scorexfoundation" %% "scrypto" % "2.1.9",
+  "org.bouncycastle" % "bcprov-jdk15on" % "1.66",
+  "org.whispersystems" % "curve25519-java" % "0.5.0",
   "com.google.guava" % "guava" % "29.0-jre",
   "com.iheart" %% "ficus" % "1.5.0",
   "org.rudogma" %% "supertagged" % "1.5",
   "com.joefkelley" %% "argyle" % "1.0.0",
 ) ++ akkaDependencies ++ networkDependencies ++ apiDependencies ++ loggingDependencies ++ testingDependencies
 
-libraryDependencies ++= Seq(
-  "org.scorexfoundation" %% "iodb" % "0.3.2",
-  "org.bouncycastle" % "bcprov-jdk15on" % "1.66",
-  "org.whispersystems" % "curve25519-java" % "0.5.0",
-)
 
 // monitoring dependencies
 libraryDependencies ++= Seq(
-<<<<<<< HEAD
-  "io.kamon" %% "kamon-bundle" % "2.0.6",
-  "io.kamon" %% "kamon-core" % "2.1.6",
-  "io.kamon" %% "kamon-influxdb" % "2.1.6",
-  "io.kamon" %% "kamon-zipkin" % "2.1.6",
-=======
   "io.kamon" %% "kamon-bundle" % "2.1.7",
   "io.kamon" %% "kamon-core" % "2.1.7",
   "io.kamon" %% "kamon-influxdb" % "2.1.7",
   "io.kamon" %% "kamon-zipkin" % "2.1.7",
->>>>>>> aa1608ac
 )
 
 // https://mvnrepository.com/artifact/org.graalvm.sdk/graal-sdk
