package scorex.core.network.peer

import java.net.{InetAddress, InetSocketAddress}

import akka.actor.{Actor, ActorRef, ActorSystem, Props}
import scorex.core.app.ScorexContext
import scorex.core.network._
import scorex.core.settings.ScorexSettings
import scorex.core.utils.NetworkUtils
import scorex.util.ScorexLogging

import scala.util.Random

/**
  * Peer manager takes care of peers connected and in process, and also chooses a random peer to connect
  * Must be singleton
  */
class PeerManager(settings: ScorexSettings, scorexContext: ScorexContext) extends Actor with ScorexLogging {

  import PeerManager.ReceivableMessages._

  private val peerDatabase = new InMemoryPeerDatabase(settings.network, scorexContext.timeProvider)

  if (peerDatabase.isEmpty) {
    // fill database with peers from config file if empty
    settings.network.knownPeers.foreach { address =>
      if (!isSelf(address)) {
        peerDatabase.addOrUpdateKnownPeer(PeerInfo.fromAddress(address))
      }
    }
  }

  override def receive: Receive = peersManagement orElse apiInterface orElse {
    case a: Any =>
      log.error(s"Wrong input for peer manager: $a")
  }

  private def peersManagement: Receive = {

    case ConfirmConnection(connectionId, handlerRef) =>
      log.info(s"Connection confirmation request: $connectionId")
      if (peerDatabase.isBlacklisted(connectionId.remoteAddress)) sender() ! ConnectionDenied(connectionId, handlerRef)
      else sender() ! ConnectionConfirmed(connectionId, handlerRef)

    case AddOrUpdatePeer(peerInfo) =>
      // We have connected to a peer and got his peerInfo from him
      if (!isSelf(peerInfo.peerSpec)) peerDatabase.addOrUpdateKnownPeer(peerInfo)

    case Penalize(peer, penaltyType) =>
      log.info(s"$peer penalized, penalty: $penaltyType")
      if (peerDatabase.penalize(peer, penaltyType)) {
        log.info(s"$peer blacklisted")
        peerDatabase.addToBlacklist(peer, penaltyType)
        sender() ! Blacklisted(peer)
      }

    case AddPeerIfEmpty(peerSpec) =>
      // We have received peer data from other peers. It might be modified and should not affect existing data if any
      if (peerSpec.address.forall(a => peerDatabase.get(a).isEmpty) && !isSelf(peerSpec)) {
        val peerInfo: PeerInfo = PeerInfo(peerSpec, 0, None)
        peerDatabase.addOrUpdateKnownPeer(peerInfo)
      }

    case RemovePeer(address) =>
      log.info(s"$address removed")
      peerDatabase.remove(address)

    case get: GetPeers[_] =>
      sender() ! get.choose(peerDatabase.knownPeers, peerDatabase.blacklistedPeers, scorexContext)
  }

  private def apiInterface: Receive = {

    case GetAllPeers =>
      log.trace(s"Get all peers: ${peerDatabase.knownPeers}")
      sender() ! peerDatabase.knownPeers

    case GetBlacklistedPeers =>
      sender() ! peerDatabase.blacklistedPeers
  }

  /**
    * Given a peer's address, returns `true` if the peer is the same is this node.
    */
  private def isSelf(peerAddress: InetSocketAddress): Boolean = {
    NetworkUtils.isSelf(peerAddress, settings.network.bindAddress, scorexContext.externalNodeAddress)
  }

  private def isSelf(peerSpec: PeerSpec): Boolean = {
    peerSpec.declaredAddress.exists(isSelf) || peerSpec.localAddressOpt.exists(isSelf)
  }

}

object PeerManager {

  object ReceivableMessages {

    case class ConfirmConnection(connectionId: ConnectionId, handlerRef: ActorRef)

    case class ConnectionConfirmed(connectionId: ConnectionId, handlerRef: ActorRef)

    case class ConnectionDenied(connectionId: ConnectionId, handlerRef: ActorRef)

    case class Penalize(remote: InetSocketAddress, penaltyType: PenaltyType)

    case class Blacklisted(remote: InetSocketAddress)

    // peerListOperations messages
    case class AddOrUpdatePeer(data: PeerInfo)

    case class AddPeerIfEmpty(data: PeerSpec)

    case class RemovePeer(address: InetSocketAddress)

    /**
      * Message to get peers from known peers map filtered by `choose` function
      */
    trait GetPeers[T] {
      def choose(knownPeers: Map[InetSocketAddress, PeerInfo],
                 blacklistedPeers: Seq[InetAddress],
                 scorexContext: ScorexContext): T
    }

    /**
      * Choose at most `howMany` random peers, which are connected to our peer or
      * were connected in at most 1 hour ago and weren't blacklisted.
      */
    case class RecentlySeenPeers(howMany: Int) extends GetPeers[Seq[PeerInfo]] {
      private val TimeDiff: Long = 60 * 60 * 1000

      override def choose(knownPeers: Map[InetSocketAddress, PeerInfo],
                          blacklistedPeers: Seq[InetAddress],
                          sc: ScorexContext): Seq[PeerInfo] = {
        val currentTime = sc.timeProvider.time()
        val recentlySeenNonBlacklisted = knownPeers.values.toSeq
          .filter { p =>
            (p.connectionType.isDefined || currentTime - p.lastSeen > TimeDiff) &&
              !blacklistedPeers.exists(ip => p.peerSpec.declaredAddress.exists(_.getAddress == ip))
          }
        Random.shuffle(recentlySeenNonBlacklisted).take(howMany)
      }
    }

    case object GetAllPeers extends GetPeers[Map[InetSocketAddress, PeerInfo]] {

      override def choose(knownPeers: Map[InetSocketAddress, PeerInfo],
                          blacklistedPeers: Seq[InetAddress],
                          sc: ScorexContext): Map[InetSocketAddress, PeerInfo] = knownPeers
    }

    case class RandomPeerExcluding(excludedPeers: Seq[PeerInfo]) extends GetPeers[Option[PeerInfo]] {

      override def choose(knownPeers: Map[InetSocketAddress, PeerInfo],
                          blacklistedPeers: Seq[InetAddress],
                          sc: ScorexContext): Option[PeerInfo] = {
        val candidates = knownPeers.values.filterNot { p =>
          excludedPeers.exists(_.peerSpec.address == p.peerSpec.address) &&
            blacklistedPeers.exists(addr => p.peerSpec.address.map(_.getAddress).contains(addr))
        }.toSeq
        if (candidates.nonEmpty) Some(candidates(Random.nextInt(candidates.size)))
        else None
      }
    }

    case object GetBlacklistedPeers extends GetPeers[Seq[InetAddress]] {

      override def choose(knownPeers: Map[InetSocketAddress, PeerInfo],
                          blacklistedPeers: Seq[InetAddress],
                          scorexContext: ScorexContext): Seq[InetAddress] = blacklistedPeers
    }

  }

}

object PeerManagerRef {

  def props(settings: ScorexSettings, scorexContext: ScorexContext): Props = {
    Props(new PeerManager(settings, scorexContext))
  }

  def apply(settings: ScorexSettings, scorexContext: ScorexContext)
           (implicit system: ActorSystem): ActorRef = {
    system.actorOf(props(settings, scorexContext))
  }

  def apply(name: String, settings: ScorexSettings, scorexContext: ScorexContext)
           (implicit system: ActorSystem): ActorRef = {
    system.actorOf(props(settings, scorexContext), name)
  }

<<<<<<< HEAD
}
>>>>>>> 0334ff7a... adding in updated components
=======
}
>>>>>>> 0334ff7a
<|MERGE_RESOLUTION|>--- conflicted
+++ resolved
@@ -190,9 +190,4 @@
     system.actorOf(props(settings, scorexContext), name)
   }
 
-<<<<<<< HEAD
-}
->>>>>>> 0334ff7a... adding in updated components
-=======
-}
->>>>>>> 0334ff7a
+}