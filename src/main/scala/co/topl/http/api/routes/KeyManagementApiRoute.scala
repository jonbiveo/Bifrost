package co.topl.http.api.routes

import akka.actor.{ ActorRef, ActorRefFactory }
import akka.http.scaladsl.server.Route
import akka.pattern.ask
import co.topl.consensus.Forger.ReceivableMessages._
import co.topl.attestation.proposition.PublicKeyCurve25519Proposition
import co.topl.http.api.ApiRoute
import co.topl.settings.RESTApiSettings
import io.circe.Json
import io.circe.syntax.EncoderOps

import scala.concurrent.ExecutionContext.Implicits.global
import scala.concurrent.Future
import scala.util.{ Failure, Success, Try }

case class KeyManagementApiRoute ( override val settings: RESTApiSettings, keyHolderRef: ActorRef )
                                 ( implicit val context: ActorRefFactory ) extends ApiRoute {

  override val route: Route = { basicRoute(handlers) }

  private def handlers ( method: String, params: Vector[Json], id: String ): Future[Json] =
    method match {
      case "unlockKeyfile"    => unlockKeyfile(params.head, id)
      case "lockKeyfile"      => lockKeyfile(params.head, id)
      case "generateKeyfile"  => generateKeyfile(params.head, id)
      case "importSeedPhrase" => importKeyfile(params.head, id)
      case "listOpenKeyfiles" => listOpenKeyfiles(params.head, id)
    }

  /** #### Summary
   * Unlock keyfile
   *
   * #### Type
   * Local Only -- An unlocked keyfile must be accessible (in local storage) to fulfill this request
   *
   * #### Description
   * Unlock an encrypted keyfile which exists in your keyfile directory. This will add the secret key to wallet and allow signing of transactions on behalf of that key
   * ---
   * #### Params
   *
   * | Fields | Data type | Required / Optional | Description |
   * | ---| ---	| --- | --- |
   * | publicKey | String	| Required | Public key corresponding to an encrypted keyfile in your wallet directory |
   * | password  | String	| Required | String used to encrypt the private keyfile that is stored locally |
   *
   * @param params input parameters as specified above
   * @param id     request identifier
   * @return
   */
  private def unlockKeyfile ( params: Json, id: String ): Future[Json] = {
    val publicKey: String = (params \\ "publicKey").head.asString.get
    val password: String = (params \\ "password").head.asString.get

    (keyHolderRef ? UnlockKey(publicKey, password)).mapTo[Try[Unit]].map {
      case Success(_)  => Map( publicKey -> "unlocked".asJson).asJson
      case Failure(ex) => throw new Error(s"An error occurred while trying to unlock the keyfile. $ex")
    }
  }

  /** #### Summary
   * Lock keyfile
   *
   * #### Type
   * Local Only -- An unlocked keyfile must be accessible (in local storage) to fulfill this request
   *
   * #### Description
   * Lock a previously unlocked keyfile in your wallet.
   * ---
   * #### Params
   * | Fields                  	| Data type 	| Required / Optional 	| Description                                                            	  |
   * |-------------------------	|-----------	|---------------------	|------------------------------------------------------------------------	  |
   * | publicKey               	| String    	| Required            	| Public key corresponding to an encrypted keyfile in your wallet directory |
   * | password                	| String    	| Required            	| String used to encrypt the private keyfile that is stored locally         |
   *
   * @param params input parameters as specified above
   * @param id     request identifier
   * @return
   */
  private def lockKeyfile ( params: Json, id: String ): Future[Json] = {
    val publicKey: String = (params \\ "publicKey").head.asString.get
    val password: String = (params \\ "password").head.asString.get

    (keyHolderRef ? LockKey(publicKey, password)).mapTo[Try[Unit]].map {
      case Success(_)  => Map( publicKey -> "locked".asJson).asJson
      case Failure(ex) => throw new Error(s"An error occurred while trying to lock the keyfile. $ex")
    }
  }

  /** #### Summary
   * Generate a new keyfile in local storage
   *
   * #### Type
   * Local Only -- An unlocked keyfile must be accessible (in local storage) to fulfill this request
   *
   * #### Description
   * Generate and save a new encrypted private keyfile using Curve25519 key pairs.
   * ---
   * #### Params
   * | Fields                  	| Data type 	| Required / Optional 	| Description                                                            	  |
   * |-------------------------	|-----------	|---------------------	|------------------------------------------------------------------------	  |
   * | password                	| String    	| Required            	| String used to encrypt the private keyfile that is stored locally        	|
   *
   * @param params input parameters as specified above
   * @param id     request identifier
   * @return
   */
  private def generateKeyfile ( params: Json, id: String ): Future[Json] = {
    val password: String = (params \\ "password").head.asString.get

<<<<<<< HEAD
    (keyHolderRef ? CreateKey(password)).mapTo[Try[PublicKeyCurve25519Proposition]].map {
      case Success(pk: PublicKeyCurve25519Proposition) => Map( "publicKey" -> pk.asJson).asJson
      case Failure(ex)                                 => throw new Error(s"An error occurred while creating a new keyfile. $ex")
=======
    (keyHolderRef ? CreateKey(password)).mapTo[Try[PublicKey25519Proposition]].map {
      case Success(pk: PublicKey25519Proposition) => Map( "address" -> pk.asJson).asJson
      case Failure(ex) => throw new Error(s"An error occurred while creating a new keyfile. $ex")
>>>>>>> abe3deda
    }
  }

  /** #### Summary
   * Import key from mnemonic
   *
   * #### Type
   * Local Only -- An unlocked keyfile must be accessible (in local storage) to fulfill this request
   *
   * #### Description
   * Allows a user to import a 12, 15, 18, 21, or 24 word mnemonic (seed phrase) and generate an encrypted Keyfile
   * ---
   * #### Params
   * | Fields                  	| Data type 	| Required / Optional 	| Description                                                            	  |
   * |-------------------------	|-----------	|---------------------	|------------------------------------------------------------------------	  |
   * | password                	| String    	| Required            	| String used to encrypt the private keyfile that is stored locally         |
   * | seedPhrase              	| String    	| Required            	| 12, 15, 18, 21, or 24 word mnemonic							         	                |
   * | seddPhraseLang         	| String    	| Optional            	| Defaults to 'en'. Valid options are ["zh-hans", "zh-hant", "en", "fr", "it", "ja", "ko", "es"] |
   *
   * @param params input parameters as specified above
   * @param id     request identifier
   * @return
   */
  private def importKeyfile ( implicit params: Json, id: String ): Future[Json] = {
    val password: String = (params \\ "password").head.asString.get
    val seedPhrase: String = (params \\ "seedPhrase").head.asString.get
    val seedPhraseLang: String = parseOptional("seedPhraseLang", "en")

    (keyHolderRef ? ImportKey(password, seedPhrase, seedPhraseLang)).mapTo[Try[PublicKeyCurve25519Proposition]].map {
      case Success(pk: PublicKeyCurve25519Proposition) => Map( "publicKey" -> pk.asJson).asJson
      case Failure(ex)                                 => throw new Error(s"An error occurred while importing the seed phrase. $ex")
    }
  }

  /** #### Summary
   * Return list of open keyfiles
   *
   * #### Type
   * Local Only -- An unlocked keyfile must be accessible (in local storage) to fulfill this request
   *
   * #### Description
   * Check which keyfiles are currently unlocked in your wallet. This method takes no input arguments.
   * ---
   * #### Params
   * | Fields                  	| Data type 	| Required / Optional 	| Description                                                            	  |
   * | ------------------------	| ----------	| --------------------	| -----------------------------------------------------------------------	  |
   * | --None specified--       |           	|                     	|                                                                         |
   *
   * @param params input parameters as specified above
   * @param id     request identifier
   * @return
   */
  private def listOpenKeyfiles ( params: Json, id: String ): Future[Json] = {
    (keyHolderRef ? ListKeys).mapTo[Set[PublicKeyCurve25519Proposition]].map { b =>
      Map("unlocked" -> b.map(_.toString).asJson).asJson
    }
  }
}<|MERGE_RESOLUTION|>--- conflicted
+++ resolved
@@ -1,177 +1,171 @@
-package co.topl.http.api.routes
-
-import akka.actor.{ ActorRef, ActorRefFactory }
-import akka.http.scaladsl.server.Route
-import akka.pattern.ask
-import co.topl.consensus.Forger.ReceivableMessages._
-import co.topl.attestation.proposition.PublicKeyCurve25519Proposition
-import co.topl.http.api.ApiRoute
-import co.topl.settings.RESTApiSettings
-import io.circe.Json
-import io.circe.syntax.EncoderOps
-
-import scala.concurrent.ExecutionContext.Implicits.global
-import scala.concurrent.Future
-import scala.util.{ Failure, Success, Try }
-
-case class KeyManagementApiRoute ( override val settings: RESTApiSettings, keyHolderRef: ActorRef )
-                                 ( implicit val context: ActorRefFactory ) extends ApiRoute {
-
-  override val route: Route = { basicRoute(handlers) }
-
-  private def handlers ( method: String, params: Vector[Json], id: String ): Future[Json] =
-    method match {
-      case "unlockKeyfile"    => unlockKeyfile(params.head, id)
-      case "lockKeyfile"      => lockKeyfile(params.head, id)
-      case "generateKeyfile"  => generateKeyfile(params.head, id)
-      case "importSeedPhrase" => importKeyfile(params.head, id)
-      case "listOpenKeyfiles" => listOpenKeyfiles(params.head, id)
-    }
-
-  /** #### Summary
-   * Unlock keyfile
-   *
-   * #### Type
-   * Local Only -- An unlocked keyfile must be accessible (in local storage) to fulfill this request
-   *
-   * #### Description
-   * Unlock an encrypted keyfile which exists in your keyfile directory. This will add the secret key to wallet and allow signing of transactions on behalf of that key
-   * ---
-   * #### Params
-   *
-   * | Fields | Data type | Required / Optional | Description |
-   * | ---| ---	| --- | --- |
-   * | publicKey | String	| Required | Public key corresponding to an encrypted keyfile in your wallet directory |
-   * | password  | String	| Required | String used to encrypt the private keyfile that is stored locally |
-   *
-   * @param params input parameters as specified above
-   * @param id     request identifier
-   * @return
-   */
-  private def unlockKeyfile ( params: Json, id: String ): Future[Json] = {
-    val publicKey: String = (params \\ "publicKey").head.asString.get
-    val password: String = (params \\ "password").head.asString.get
-
-    (keyHolderRef ? UnlockKey(publicKey, password)).mapTo[Try[Unit]].map {
-      case Success(_)  => Map( publicKey -> "unlocked".asJson).asJson
-      case Failure(ex) => throw new Error(s"An error occurred while trying to unlock the keyfile. $ex")
-    }
-  }
-
-  /** #### Summary
-   * Lock keyfile
-   *
-   * #### Type
-   * Local Only -- An unlocked keyfile must be accessible (in local storage) to fulfill this request
-   *
-   * #### Description
-   * Lock a previously unlocked keyfile in your wallet.
-   * ---
-   * #### Params
-   * | Fields                  	| Data type 	| Required / Optional 	| Description                                                            	  |
-   * |-------------------------	|-----------	|---------------------	|------------------------------------------------------------------------	  |
-   * | publicKey               	| String    	| Required            	| Public key corresponding to an encrypted keyfile in your wallet directory |
-   * | password                	| String    	| Required            	| String used to encrypt the private keyfile that is stored locally         |
-   *
-   * @param params input parameters as specified above
-   * @param id     request identifier
-   * @return
-   */
-  private def lockKeyfile ( params: Json, id: String ): Future[Json] = {
-    val publicKey: String = (params \\ "publicKey").head.asString.get
-    val password: String = (params \\ "password").head.asString.get
-
-    (keyHolderRef ? LockKey(publicKey, password)).mapTo[Try[Unit]].map {
-      case Success(_)  => Map( publicKey -> "locked".asJson).asJson
-      case Failure(ex) => throw new Error(s"An error occurred while trying to lock the keyfile. $ex")
-    }
-  }
-
-  /** #### Summary
-   * Generate a new keyfile in local storage
-   *
-   * #### Type
-   * Local Only -- An unlocked keyfile must be accessible (in local storage) to fulfill this request
-   *
-   * #### Description
-   * Generate and save a new encrypted private keyfile using Curve25519 key pairs.
-   * ---
-   * #### Params
-   * | Fields                  	| Data type 	| Required / Optional 	| Description                                                            	  |
-   * |-------------------------	|-----------	|---------------------	|------------------------------------------------------------------------	  |
-   * | password                	| String    	| Required            	| String used to encrypt the private keyfile that is stored locally        	|
-   *
-   * @param params input parameters as specified above
-   * @param id     request identifier
-   * @return
-   */
-  private def generateKeyfile ( params: Json, id: String ): Future[Json] = {
-    val password: String = (params \\ "password").head.asString.get
-
-<<<<<<< HEAD
-    (keyHolderRef ? CreateKey(password)).mapTo[Try[PublicKeyCurve25519Proposition]].map {
-      case Success(pk: PublicKeyCurve25519Proposition) => Map( "publicKey" -> pk.asJson).asJson
-      case Failure(ex)                                 => throw new Error(s"An error occurred while creating a new keyfile. $ex")
-=======
-    (keyHolderRef ? CreateKey(password)).mapTo[Try[PublicKey25519Proposition]].map {
-      case Success(pk: PublicKey25519Proposition) => Map( "address" -> pk.asJson).asJson
-      case Failure(ex) => throw new Error(s"An error occurred while creating a new keyfile. $ex")
->>>>>>> abe3deda
-    }
-  }
-
-  /** #### Summary
-   * Import key from mnemonic
-   *
-   * #### Type
-   * Local Only -- An unlocked keyfile must be accessible (in local storage) to fulfill this request
-   *
-   * #### Description
-   * Allows a user to import a 12, 15, 18, 21, or 24 word mnemonic (seed phrase) and generate an encrypted Keyfile
-   * ---
-   * #### Params
-   * | Fields                  	| Data type 	| Required / Optional 	| Description                                                            	  |
-   * |-------------------------	|-----------	|---------------------	|------------------------------------------------------------------------	  |
-   * | password                	| String    	| Required            	| String used to encrypt the private keyfile that is stored locally         |
-   * | seedPhrase              	| String    	| Required            	| 12, 15, 18, 21, or 24 word mnemonic							         	                |
-   * | seddPhraseLang         	| String    	| Optional            	| Defaults to 'en'. Valid options are ["zh-hans", "zh-hant", "en", "fr", "it", "ja", "ko", "es"] |
-   *
-   * @param params input parameters as specified above
-   * @param id     request identifier
-   * @return
-   */
-  private def importKeyfile ( implicit params: Json, id: String ): Future[Json] = {
-    val password: String = (params \\ "password").head.asString.get
-    val seedPhrase: String = (params \\ "seedPhrase").head.asString.get
-    val seedPhraseLang: String = parseOptional("seedPhraseLang", "en")
-
-    (keyHolderRef ? ImportKey(password, seedPhrase, seedPhraseLang)).mapTo[Try[PublicKeyCurve25519Proposition]].map {
-      case Success(pk: PublicKeyCurve25519Proposition) => Map( "publicKey" -> pk.asJson).asJson
-      case Failure(ex)                                 => throw new Error(s"An error occurred while importing the seed phrase. $ex")
-    }
-  }
-
-  /** #### Summary
-   * Return list of open keyfiles
-   *
-   * #### Type
-   * Local Only -- An unlocked keyfile must be accessible (in local storage) to fulfill this request
-   *
-   * #### Description
-   * Check which keyfiles are currently unlocked in your wallet. This method takes no input arguments.
-   * ---
-   * #### Params
-   * | Fields                  	| Data type 	| Required / Optional 	| Description                                                            	  |
-   * | ------------------------	| ----------	| --------------------	| -----------------------------------------------------------------------	  |
-   * | --None specified--       |           	|                     	|                                                                         |
-   *
-   * @param params input parameters as specified above
-   * @param id     request identifier
-   * @return
-   */
-  private def listOpenKeyfiles ( params: Json, id: String ): Future[Json] = {
-    (keyHolderRef ? ListKeys).mapTo[Set[PublicKeyCurve25519Proposition]].map { b =>
-      Map("unlocked" -> b.map(_.toString).asJson).asJson
-    }
-  }
+package co.topl.http.api.routes
+
+import akka.actor.{ActorRef, ActorRefFactory}
+import akka.http.scaladsl.server.Route
+import akka.pattern.ask
+import co.topl.consensus.Forger.ReceivableMessages._
+import co.topl.attestation.proposition.PublicKeyCurve25519Proposition
+import co.topl.http.api.ApiRoute
+import co.topl.settings.RESTApiSettings
+import io.circe.Json
+import io.circe.syntax.EncoderOps
+
+import scala.concurrent.ExecutionContext.Implicits.global
+import scala.concurrent.Future
+import scala.util.{Failure, Success, Try}
+
+case class KeyManagementApiRoute ( override val settings: RESTApiSettings, keyHolderRef: ActorRef )
+                                 ( implicit val context: ActorRefFactory ) extends ApiRoute {
+
+  override val route: Route = { basicRoute(handlers) }
+
+  private def handlers ( method: String, params: Vector[Json], id: String ): Future[Json] =
+    method match {
+      case "unlockKeyfile"    => unlockKeyfile(params.head, id)
+      case "lockKeyfile"      => lockKeyfile(params.head, id)
+      case "generateKeyfile"  => generateKeyfile(params.head, id)
+      case "importSeedPhrase" => importKeyfile(params.head, id)
+      case "listOpenKeyfiles" => listOpenKeyfiles(params.head, id)
+    }
+
+  /** #### Summary
+   * Unlock keyfile
+   *
+   * #### Type
+   * Local Only -- An unlocked keyfile must be accessible (in local storage) to fulfill this request
+   *
+   * #### Description
+   * Unlock an encrypted keyfile which exists in your keyfile directory. This will add the secret key to wallet and allow signing of transactions on behalf of that key
+   * ---
+   * #### Params
+   *
+   * | Fields | Data type | Required / Optional | Description |
+   * | ---| ---	| --- | --- |
+   * | publicKey | String	| Required | Public key corresponding to an encrypted keyfile in your wallet directory |
+   * | password  | String	| Required | String used to encrypt the private keyfile that is stored locally |
+   *
+   * @param params input parameters as specified above
+   * @param id     request identifier
+   * @return
+   */
+  private def unlockKeyfile ( params: Json, id: String ): Future[Json] = {
+    val publicKey: String = (params \\ "publicKey").head.asString.get
+    val password: String = (params \\ "password").head.asString.get
+
+    (keyHolderRef ? UnlockKey(publicKey, password)).mapTo[Try[Unit]].map {
+      case Success(_)  => Map( publicKey -> "unlocked".asJson).asJson
+      case Failure(ex) => throw new Error(s"An error occurred while trying to unlock the keyfile. $ex")
+    }
+  }
+
+  /** #### Summary
+   * Lock keyfile
+   *
+   * #### Type
+   * Local Only -- An unlocked keyfile must be accessible (in local storage) to fulfill this request
+   *
+   * #### Description
+   * Lock a previously unlocked keyfile in your wallet.
+   * ---
+   * #### Params
+   * | Fields                  	| Data type 	| Required / Optional 	| Description                                                            	  |
+   * |-------------------------	|-----------	|---------------------	|------------------------------------------------------------------------	  |
+   * | publicKey               	| String    	| Required            	| Public key corresponding to an encrypted keyfile in your wallet directory |
+   * | password                	| String    	| Required            	| String used to encrypt the private keyfile that is stored locally         |
+   *
+   * @param params input parameters as specified above
+   * @param id     request identifier
+   * @return
+   */
+  private def lockKeyfile ( params: Json, id: String ): Future[Json] = {
+    val publicKey: String = (params \\ "publicKey").head.asString.get
+    val password: String = (params \\ "password").head.asString.get
+
+    (keyHolderRef ? LockKey(publicKey, password)).mapTo[Try[Unit]].map {
+      case Success(_)  => Map( publicKey -> "locked".asJson).asJson
+      case Failure(ex) => throw new Error(s"An error occurred while trying to lock the keyfile. $ex")
+    }
+  }
+
+  /** #### Summary
+   * Generate a new keyfile in local storage
+   *
+   * #### Type
+   * Local Only -- An unlocked keyfile must be accessible (in local storage) to fulfill this request
+   *
+   * #### Description
+   * Generate and save a new encrypted private keyfile using Curve25519 key pairs.
+   * ---
+   * #### Params
+   * | Fields                  	| Data type 	| Required / Optional 	| Description                                                            	  |
+   * |-------------------------	|-----------	|---------------------	|------------------------------------------------------------------------	  |
+   * | password                	| String    	| Required            	| String used to encrypt the private keyfile that is stored locally        	|
+   *
+   * @param params input parameters as specified above
+   * @param id     request identifier
+   * @return
+   */
+  private def generateKeyfile ( params: Json, id: String ): Future[Json] = {
+    val password: String = (params \\ "password").head.asString.get
+
+    (keyHolderRef ? CreateKey(password)).mapTo[Try[PublicKeyCurve25519Proposition]].map {
+      case Success(pk: PublicKeyCurve25519Proposition) => Map( "address" -> pk.asJson).asJson
+      case Failure(ex) => throw new Error(s"An error occurred while creating a new keyfile. $ex")
+    }
+  }
+
+  /** #### Summary
+   * Import key from mnemonic
+   *
+   * #### Type
+   * Local Only -- An unlocked keyfile must be accessible (in local storage) to fulfill this request
+   *
+   * #### Description
+   * Allows a user to import a 12, 15, 18, 21, or 24 word mnemonic (seed phrase) and generate an encrypted Keyfile
+   * ---
+   * #### Params
+   * | Fields                  	| Data type 	| Required / Optional 	| Description                                                            	  |
+   * |-------------------------	|-----------	|---------------------	|------------------------------------------------------------------------	  |
+   * | password                	| String    	| Required            	| String used to encrypt the private keyfile that is stored locally         |
+   * | seedPhrase              	| String    	| Required            	| 12, 15, 18, 21, or 24 word mnemonic							         	                |
+   * | seddPhraseLang         	| String    	| Optional            	| Defaults to 'en'. Valid options are ["zh-hans", "zh-hant", "en", "fr", "it", "ja", "ko", "es"] |
+   *
+   * @param params input parameters as specified above
+   * @param id     request identifier
+   * @return
+   */
+  private def importKeyfile ( implicit params: Json, id: String ): Future[Json] = {
+    val password: String = (params \\ "password").head.asString.get
+    val seedPhrase: String = (params \\ "seedPhrase").head.asString.get
+    val seedPhraseLang: String = parseOptional("seedPhraseLang", "en")
+
+    (keyHolderRef ? ImportKey(password, seedPhrase, seedPhraseLang)).mapTo[Try[PublicKeyCurve25519Proposition]].map {
+      case Success(pk: PublicKeyCurve25519Proposition) => Map( "publicKey" -> pk.asJson).asJson
+      case Failure(ex)                                 => throw new Error(s"An error occurred while importing the seed phrase. $ex")
+    }
+  }
+
+  /** #### Summary
+   * Return list of open keyfiles
+   *
+   * #### Type
+   * Local Only -- An unlocked keyfile must be accessible (in local storage) to fulfill this request
+   *
+   * #### Description
+   * Check which keyfiles are currently unlocked in your wallet. This method takes no input arguments.
+   * ---
+   * #### Params
+   * | Fields                  	| Data type 	| Required / Optional 	| Description                                                            	  |
+   * | ------------------------	| ----------	| --------------------	| -----------------------------------------------------------------------	  |
+   * | --None specified--       |           	|                     	|                                                                         |
+   *
+   * @param params input parameters as specified above
+   * @param id     request identifier
+   * @return
+   */
+  private def listOpenKeyfiles ( params: Json, id: String ): Future[Json] = {
+    (keyHolderRef ? ListKeys).mapTo[Set[PublicKeyCurve25519Proposition]].map { b =>
+      Map("unlocked" -> b.map(_.toString).asJson).asJson
+    }
+  }
 }