import sbt._

object Dependencies {

<<<<<<< HEAD
  val akkaVersion = "2.6.17"
=======
  val akkaVersion = "2.6.18"
>>>>>>> bc8ff0d8
  val akkaHttpVersion = "10.2.9"
  val circeVersion = "0.14.1"
  val kamonVersion = "2.5.0"
  val graalVersion = "21.1.0"
  val simulacrumVersion = "1.0.1"

  val logging = Seq(
    "com.typesafe.scala-logging" %% "scala-logging"   % "3.9.4",
    "ch.qos.logback"              % "logback-classic" % "1.2.11",
    "ch.qos.logback"              % "logback-core"    % "1.2.11",
    "org.slf4j"                   % "slf4j-api"       % "1.7.36"
  )

  val test = Seq(
<<<<<<< HEAD
    "org.scalatest"      %% "scalatest"         % "3.2.10"  % "test",
    "org.scalactic"      %% "scalactic"         % "3.2.10"  % "test",
=======
    "org.scalatest"      %% "scalatest"         % "3.2.11"   % "test",
    "org.scalactic"      %% "scalactic"         % "3.2.11"  % "test",
>>>>>>> bc8ff0d8
    "org.scalacheck"     %% "scalacheck"        % "1.15.4"  % "test",
    "org.scalatestplus"  %% "scalacheck-1-14"   % "3.2.2.0" % "test",
    "com.spotify"         % "docker-client"     % "8.16.0"  % "test",
    "org.asynchttpclient" % "async-http-client" % "2.12.3"  % "test",
    "org.scalamock"      %% "scalamock"         % "5.2.0"   % "test",
    "com.ironcorelabs"   %% "cats-scalatest"    % "3.1.1"   % "test"
  )

  val it = Seq(
    "org.scalatest"     %% "scalatest"           % "3.2.6"         % "it",
    "com.spotify"        % "docker-client"       % "8.16.0"        % "it",
    "com.typesafe.akka" %% "akka-stream-testkit" % akkaVersion     % "it",
    "com.typesafe.akka" %% "akka-http-testkit"   % akkaHttpVersion % "it"
  )

  val akka = Seq(
    "com.typesafe.akka" %% "akka-actor"               % akkaVersion,
    "com.typesafe.akka" %% "akka-actor-typed"         % akkaVersion,
    "com.typesafe.akka" %% "akka-stream"              % akkaVersion,
    "com.typesafe.akka" %% "akka-stream-typed"        % akkaVersion,
    "com.typesafe.akka" %% "akka-http"                % akkaHttpVersion,
    "com.typesafe.akka" %% "akka-http-core"           % akkaHttpVersion,
    "com.typesafe.akka" %% "akka-slf4j"               % akkaVersion,
    "com.typesafe.akka" %% "akka-testkit"             % akkaVersion     % Test,
    "com.typesafe.akka" %% "akka-actor-testkit-typed" % akkaVersion     % Test,
    "com.typesafe.akka" %% "akka-stream-testkit"      % akkaVersion     % Test,
    "com.typesafe.akka" %% "akka-http-testkit"        % akkaHttpVersion % Test
  )

  val network = Seq(
    "org.bitlet"  % "weupnp"      % "0.1.4",
    "commons-net" % "commons-net" % "3.8.0"
  )

  val circe = Seq(
    "io.circe" %% "circe-core"   % circeVersion,
    "io.circe" %% "circe-parser" % circeVersion
  )

  val misc = Seq(
    "com.chuusai"     %% "shapeless" % "2.3.8",
    "com.iheart"      %% "ficus"     % "1.5.2",
    "com.google.guava" % "guava"     % "31.1-jre",
    "io.estatico"     %% "newtype"   % "0.4.4"
  )

  val monitoring = Seq(
    "io.kamon" %% "kamon-core"     % kamonVersion,
    "io.kamon" %% "kamon-bundle"   % kamonVersion % Runtime,
    "io.kamon" %% "kamon-influxdb" % kamonVersion % Runtime,
    "io.kamon" %% "kamon-zipkin"   % kamonVersion % Runtime
  )

  val graal = Seq(
    "org.graalvm.sdk"     % "graal-sdk"   % graalVersion,
    "org.graalvm.js"      % "js"          % graalVersion,
    "org.graalvm.truffle" % "truffle-api" % graalVersion
  )

  val node: Seq[ModuleID] = {
    Seq(
      "com.typesafe.akka"          %% "akka-cluster"       % akkaVersion,
      "com.typesafe.akka"          %% "akka-remote"        % akkaVersion,
      "com.typesafe"                % "config"             % "1.4.2",
      "com.lihaoyi"                %% "mainargs"           % "0.2.2",
      "net.jpountz.lz4"             % "lz4"                % "1.3.0",
      "com.github.julien-truffaut" %% "monocle-core"       % "3.0.0-M6",
      "com.github.julien-truffaut" %% "monocle-macro"      % "3.0.0-M6",
      "org.ethereum"                % "leveldbjni-all"     % "1.18.3",
      "org.iq80.leveldb"            % "leveldb"            % "0.12",
      "org.mongodb.scala"          %% "mongo-scala-driver" % "4.3.4"
    ) ++
    logging ++
    test ++
    it ++
    akka ++
    network ++
    circe ++
    misc ++
    monitoring
  }

  lazy val common: Seq[ModuleID] = {
    Seq(
      "org.typelevel"          %% "simulacrum"              % simulacrumVersion,
      "org.scala-lang.modules" %% "scala-collection-compat" % "2.6.0",
      "org.scodec"             %% "scodec-bits"             % "1.1.30",
      "org.mongodb.scala"      %% "mongo-scala-driver"      % "4.3.2",
      "io.circe"               %% "circe-generic"           % circeVersion
    ) ++
    logging ++
    circe ++
    test ++
    akka
  }

  lazy val chainProgram: Seq[ModuleID] =
    Seq(
      "io.circe"               %% "circe-core"              % circeVersion,
      "io.circe"               %% "circe-parser"            % circeVersion,
      "org.scala-lang.modules" %% "scala-collection-compat" % "2.6.0"
    ) ++
    test ++
    graal

  lazy val brambl: Seq[ModuleID] =
    test

  lazy val akkaHttpRpc: Seq[ModuleID] =
    Seq(
      "de.heikoseeberger"      %% "akka-http-circe"         % "1.39.2",
      "io.circe"               %% "circe-optics"            % circeVersion,
      "io.circe"               %% "circe-generic"           % circeVersion,
      "org.scala-lang.modules" %% "scala-collection-compat" % "2.6.0"
    ) ++
    circe ++
    akka ++
    test

  lazy val toplRpc: Seq[ModuleID] =
    Seq(
      "io.circe"               %% "circe-generic"           % circeVersion,
      "org.scala-lang.modules" %% "scala-collection-compat" % "2.6.0"
    ) ++
    circe ++
    test

  lazy val gjallarhorn: Seq[ModuleID] =
    Seq(
      "com.typesafe.akka"     %% "akka-cluster" % akkaVersion,
      "com.typesafe.akka"     %% "akka-remote"  % akkaVersion,
      "com.github.pureconfig" %% "pureconfig"   % "0.16.0"
    ) ++
    akka ++
    test ++
    circe ++
    logging ++
    misc ++
    it

  lazy val benchmarking: Seq[ModuleID] = Seq()

  lazy val crypto: Seq[ModuleID] =
    Seq(
      "org.typelevel"     %% "simulacrum"      % simulacrumVersion,
      "org.typelevel"     %% "cats-core"       % "2.7.0",
      "org.bouncycastle"   % "bcprov-jdk15on"  % "1.70",
      "org.whispersystems" % "curve25519-java" % "0.5.0"
    ) ++
    misc ++
    test

  lazy val tools: Seq[ModuleID] =
    Seq(
      "org.mongodb.scala" %% "mongo-scala-driver" % "4.3.4"
    )

  lazy val loadTesting: Seq[ModuleID] = {
    Seq(
      "com.lihaoyi"    %% "mainargs" % "0.2.2",
      "com.nike.fleam" %% "fleam"    % "7.0.0"
    ) ++
    akka ++
    circe
  }

}<|MERGE_RESOLUTION|>--- conflicted
+++ resolved
@@ -2,11 +2,7 @@
 
 object Dependencies {
 
-<<<<<<< HEAD
-  val akkaVersion = "2.6.17"
-=======
   val akkaVersion = "2.6.18"
->>>>>>> bc8ff0d8
   val akkaHttpVersion = "10.2.9"
   val circeVersion = "0.14.1"
   val kamonVersion = "2.5.0"
@@ -21,13 +17,8 @@
   )
 
   val test = Seq(
-<<<<<<< HEAD
-    "org.scalatest"      %% "scalatest"         % "3.2.10"  % "test",
-    "org.scalactic"      %% "scalactic"         % "3.2.10"  % "test",
-=======
     "org.scalatest"      %% "scalatest"         % "3.2.11"   % "test",
     "org.scalactic"      %% "scalactic"         % "3.2.11"  % "test",
->>>>>>> bc8ff0d8
     "org.scalacheck"     %% "scalacheck"        % "1.15.4"  % "test",
     "org.scalatestplus"  %% "scalacheck-1-14"   % "3.2.2.0" % "test",
     "com.spotify"         % "docker-client"     % "8.16.0"  % "test",
