--- conflicted
+++ resolved
@@ -1,11 +1,7 @@
 package co.topl.nodeView.state
 
 import co.topl.attestation.Address
-<<<<<<< HEAD
 import co.topl.db.LDBVersionedStore
-=======
-import co.topl.db.{LDBVersionedStore, VersionedKVStore}
->>>>>>> d34cb0c5
 import co.topl.modifier.box.{Box, BoxId, TokenBox, TokenValueHolder}
 import co.topl.nodeView.state.MinimalState.VersionTag
 import co.topl.nodeView.{KeyValueStore, LDBKeyValueStore}
@@ -22,11 +18,7 @@
  * @param storage Persistent storage object for saving the TokenBoxRegistry to disk
  * @param nodeKeys set of node keys that denote the state this node will maintain (useful for personal wallet nodes)
  */
-<<<<<<< HEAD
 class TokenBoxRegistry(protected val storage: KeyValueStore, nodeKeys: Option[Set[Address]])
-=======
-class TokenBoxRegistry(protected val storage: VersionedKVStore, nodeKeys: Option[Set[Address]])
->>>>>>> d34cb0c5
     extends Registry[TokenBoxRegistry.K, TokenBoxRegistry.V] {
 
   import TokenBoxRegistry.{K, V}
@@ -123,15 +115,11 @@
   }
 
   override def rollbackTo(version: VersionTag): Try[TokenBoxRegistry] = Try {
-<<<<<<< HEAD
-    if (storage.latestVersion().exists(_ sameElements version.bytes)) {
-=======
-    if (storage.lastVersionID().exists(_ sameElements version.bytes)) {
->>>>>>> d34cb0c5
+    if (storage.latestVersionId().exists(_ sameElements version.bytes)) {
       this
     } else {
       log.debug(s"Rolling back TokenBoxRegistry to: ${version.toString}")
-      storage.rollback(version.bytes)
+      storage.rollbackTo(version.bytes)
       new TokenBoxRegistry(storage, nodeKeys)
     }
   }
