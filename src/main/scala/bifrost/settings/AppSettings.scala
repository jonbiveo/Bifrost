package bifrost.settings

import java.io.File
import java.net.InetSocketAddress

import bifrost.utils.{Logging, NetworkTimeProviderSettings}
import com.typesafe.config.{Config, ConfigFactory}
import net.ceedubs.ficus.Ficus._
import net.ceedubs.ficus.readers.ArbitraryTypeReader._

import scala.concurrent.duration._

<<<<<<< HEAD
case class NetworkSettings(name: String,
                       bindAddress: InetSocketAddress,
                       myAddress: String,
                       upnp: Boolean,
                       upnpGatewayTimeout: Option[FiniteDuration],
                       upnpDiscoverTimeout: Option[FiniteDuration],
                       connectionTimeout: FiniteDuration,
                       handshakeTimeout: FiniteDuration,
                       addedMaxDelay: Option[FiniteDuration],
                       maxConnections: Int,
                       networkChunkSize: Int,
                       localOnly: Boolean,
                       port: Int,
                       knownPeers: Seq[InetSocketAddress])
=======
case class RESTApiSettings(bindAddress: InetSocketAddress,
                           apiKeyHash: Option[String],
                           corsAllowedOrigin: Option[String],
                           timeout: FiniteDuration)

case class NetworkSettings(addedMaxDelay: Option[FiniteDuration],
                           agentName: String,
                           appVersion: String,
                           bindAddress: InetSocketAddress,
                           connectionTimeout: FiniteDuration,
                           controllerTimeout: Option[FiniteDuration],
                           declaredAddress: Option[InetSocketAddress],
                           deliveryTimeout: FiniteDuration,
                           desiredInvObjects: Int,
                           getPeersInterval: FiniteDuration,
                           handshakeTimeout: FiniteDuration,
                           knownPeers: Seq[InetSocketAddress],
                           localOnly: Boolean,
                           magicBytes: Array[Byte],
                           maxConnections: Int,
                           maxDeliveryChecks: Int,
                           maxHandshakeSize: Int,
                           maxInvObjects: Int,
                           maxModifiersCacheSize: Int,
                           maxPacketSize: Int,
                           maxPeerSpecObjects: Int,
                           nodeName: String,
                           penaltySafeInterval: FiniteDuration,
                           penaltyScoreThreshold: Int,
                           syncInterval: FiniteDuration,
                           syncIntervalStable: FiniteDuration,
                           syncStatusRefresh: FiniteDuration,
                           syncStatusRefreshStable: FiniteDuration,
                           syncTimeout: Option[FiniteDuration],
                           temporalBanDuration: FiniteDuration,
                           upnpDiscoverTimeout: Option[FiniteDuration],
                           upnpEnabled: Boolean,
                           upnpGatewayTimeout: Option[FiniteDuration])
>>>>>>> f71820c0

case class ForgingSettings(offlineGeneration: Boolean,
                           posAttachmentSize: Int,
                           targetBlockTime: Long,
                           blockGenerationDelay: Long,
                           version: Byte,
                           forkHeight: Long)

case class AppSettings(walletSeed: String,
                       keyFileDir: Option[String],
                       walletDir: Option[String],
                       dataDir: Option[String],
                       pbrDir: Option[String],
                       tbrDir: Option[String],
                       logDir: Option[String],
                       rpcPort: Int,
                       cors: Boolean,
                       verboseAPI: Boolean,
                       version: Version,
                       network: NetworkSettings,
                       forgingSettings: ForgingSettings,
                       restApi: RESTApiSettings,
                       ntp: NetworkTimeProviderSettings)

object AppSettings extends Logging with SettingsReaders {

  protected val configPath: String = "bifrost"

  def readConfig(path: Option[String], configPath: String): Config = {

    val fileOpt: Option[File] = path.map(fileName ⇒ new File(fileName)).filter(_.exists())
      .orElse(path.flatMap(fileName ⇒ Option(getClass.getClassLoader.getResource(fileName)))
        .map(r ⇒ new File(r.toURI)).filter(_.exists()))

    val config = fileOpt match {
      case None ⇒
        log.warn("No configuration file was provided, using default configuration")
        ConfigFactory.load()
      case Some(file) ⇒
        val configFile = ConfigFactory.parseFile(file)
        if(!configFile.hasPath(configPath)) {
          throw new Error("Configuration file does not contain Bifrost settings object")
        }
        ConfigFactory
        .defaultOverrides()
        .withFallback(configFile)
        .withFallback(ConfigFactory.defaultApplication())
        .withFallback(ConfigFactory.defaultReference())
        .resolve()
    }

    config
  }

  def read(userConfigPath: Option[String]): AppSettings = {
    fromConfig(readConfig(userConfigPath, configPath))
  }

  def fromConfig(config: Config): AppSettings = {
    config.as[AppSettings](configPath)
  }
}<|MERGE_RESOLUTION|>--- conflicted
+++ resolved
@@ -10,22 +10,6 @@
 
 import scala.concurrent.duration._
 
-<<<<<<< HEAD
-case class NetworkSettings(name: String,
-                       bindAddress: InetSocketAddress,
-                       myAddress: String,
-                       upnp: Boolean,
-                       upnpGatewayTimeout: Option[FiniteDuration],
-                       upnpDiscoverTimeout: Option[FiniteDuration],
-                       connectionTimeout: FiniteDuration,
-                       handshakeTimeout: FiniteDuration,
-                       addedMaxDelay: Option[FiniteDuration],
-                       maxConnections: Int,
-                       networkChunkSize: Int,
-                       localOnly: Boolean,
-                       port: Int,
-                       knownPeers: Seq[InetSocketAddress])
-=======
 case class RESTApiSettings(bindAddress: InetSocketAddress,
                            apiKeyHash: Option[String],
                            corsAllowedOrigin: Option[String],
@@ -64,7 +48,6 @@
                            upnpDiscoverTimeout: Option[FiniteDuration],
                            upnpEnabled: Boolean,
                            upnpGatewayTimeout: Option[FiniteDuration])
->>>>>>> f71820c0
 
 case class ForgingSettings(offlineGeneration: Boolean,
                            posAttachmentSize: Int,
