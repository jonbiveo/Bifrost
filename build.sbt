--- conflicted
+++ resolved
@@ -4,11 +4,7 @@
 name := "bifrost"
 
 lazy val commonSettings = Seq(
-<<<<<<< HEAD
   scalaVersion := "2.12.13",
-=======
-  scalaVersion := "2.12.12",
->>>>>>> 0e1cd052
   semanticdbEnabled := true, // enable SemanticDB for Scalafix
   semanticdbVersion := scalafixSemanticdb.revision, // use Scalafix compatible version
   organization := "co.topl",
@@ -16,11 +12,7 @@
 //  wartremoverErrors := Warts.unsafe // settings for wartremover
 )
 
-<<<<<<< HEAD
 scalaVersion := "2.12.13"
-=======
-scalaVersion := "2.12.12"
->>>>>>> 0e1cd052
 organization := "co.topl"
 version := "1.3.0"
 
