package co.topl.nodeView.state

<<<<<<< HEAD
import akka.actor.ActorSystem
import co.topl.attestation.Address
import co.topl.consensus.genesis.PrivateGenesis
import co.topl.attestation.keyManagement.{KeyRing, KeyfileCurve25519, KeyfileCurve25519Companion, PrivateKeyCurve25519}
import co.topl.modifier.ModifierId
import co.topl.modifier.block.Block
import co.topl.utils.{CoreGenerators, FileUtils}
=======
import co.topl.modifier.block.Block
import co.topl.utils.{CommonGenerators, FileUtils, NodeGenerators}
>>>>>>> 69150dfa
import org.scalatest.matchers.should.Matchers
import org.scalatest.propspec.AnyPropSpec
import org.scalatestplus.scalacheck.{ScalaCheckDrivenPropertyChecks, ScalaCheckPropertyChecks}

trait MockState
    extends AnyPropSpec
    with ScalaCheckPropertyChecks
    with ScalaCheckDrivenPropertyChecks
    with Matchers
    with CommonGenerators
    with NodeGenerators
    with FileUtils {

<<<<<<< HEAD
//  protected implicit lazy val actorSystem: ActorSystem = ActorSystem(settings.network.agentName)
//  implicit val executionContext: ExecutionContext = actorSystem.dispatcher

//  protected val appContext = new AppContext(settings, StartupOpts(), None)

  val keyRing: KeyRing[PrivateKeyCurve25519, KeyfileCurve25519] =
    KeyRing.empty[PrivateKeyCurve25519, KeyfileCurve25519](settings.application.keyFileDir)

  keyRing.generateNewKeyPairs(num = 3) match {
    case Success(_)     => ()
    case Failure(error) => throw error
  }

  val genesisBlock: Block = PrivateGenesis(keyRing.addresses, settings).getGenesisBlock.get._1

  val genesisBlockId: ModifierId = genesisBlock.id

  def createState(genesisBlockWithVersion: Block = genesisBlock): State = {
    val file = createTempFile
    val tempSettings = settings.copy(
      application = settings.application.copy(
        dataDir = Some(file.getPath + "data")
=======
  def createState(genesisBlockWithVersion: Block = genesisBlock, inTempFile: Boolean = true): State = {
    val finalSettings = if (inTempFile) {
      val file = createTempFile
      settings.copy(
        application = settings.application.copy(
          dataDir = Some(file.getPath + "data")
        )
>>>>>>> 69150dfa
      )
    } else {
      settings
    }
    State.genesisState(finalSettings, Seq(genesisBlockWithVersion))
  }
}<|MERGE_RESOLUTION|>--- conflicted
+++ resolved
@@ -1,17 +1,12 @@
 package co.topl.nodeView.state
 
-<<<<<<< HEAD
 import akka.actor.ActorSystem
 import co.topl.attestation.Address
+import co.topl.attestation.keyManagement.{KeyRing, KeyfileCurve25519, KeyfileCurve25519Companion, PrivateKeyCurve25519}
 import co.topl.consensus.genesis.PrivateGenesis
-import co.topl.attestation.keyManagement.{KeyRing, KeyfileCurve25519, KeyfileCurve25519Companion, PrivateKeyCurve25519}
 import co.topl.modifier.ModifierId
 import co.topl.modifier.block.Block
-import co.topl.utils.{CoreGenerators, FileUtils}
-=======
-import co.topl.modifier.block.Block
 import co.topl.utils.{CommonGenerators, FileUtils, NodeGenerators}
->>>>>>> 69150dfa
 import org.scalatest.matchers.should.Matchers
 import org.scalatest.propspec.AnyPropSpec
 import org.scalatestplus.scalacheck.{ScalaCheckDrivenPropertyChecks, ScalaCheckPropertyChecks}
@@ -25,30 +20,6 @@
     with NodeGenerators
     with FileUtils {
 
-<<<<<<< HEAD
-//  protected implicit lazy val actorSystem: ActorSystem = ActorSystem(settings.network.agentName)
-//  implicit val executionContext: ExecutionContext = actorSystem.dispatcher
-
-//  protected val appContext = new AppContext(settings, StartupOpts(), None)
-
-  val keyRing: KeyRing[PrivateKeyCurve25519, KeyfileCurve25519] =
-    KeyRing.empty[PrivateKeyCurve25519, KeyfileCurve25519](settings.application.keyFileDir)
-
-  keyRing.generateNewKeyPairs(num = 3) match {
-    case Success(_)     => ()
-    case Failure(error) => throw error
-  }
-
-  val genesisBlock: Block = PrivateGenesis(keyRing.addresses, settings).getGenesisBlock.get._1
-
-  val genesisBlockId: ModifierId = genesisBlock.id
-
-  def createState(genesisBlockWithVersion: Block = genesisBlock): State = {
-    val file = createTempFile
-    val tempSettings = settings.copy(
-      application = settings.application.copy(
-        dataDir = Some(file.getPath + "data")
-=======
   def createState(genesisBlockWithVersion: Block = genesisBlock, inTempFile: Boolean = true): State = {
     val finalSettings = if (inTempFile) {
       val file = createTempFile
@@ -56,7 +27,6 @@
         application = settings.application.copy(
           dataDir = Some(file.getPath + "data")
         )
->>>>>>> 69150dfa
       )
     } else {
       settings
