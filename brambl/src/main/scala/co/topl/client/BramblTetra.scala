--- conflicted
+++ resolved
@@ -48,11 +48,7 @@
                       for {
                         _ <- Logger[F](logger).info(show"Broadcasting transaction id=${transaction.id.asTypedBytes}")
                         _ <- client.broadcastTransaction(transaction)
-<<<<<<< HEAD
-                        _ <- Async[F].sleep(10000.milli)
-=======
                         _ <- Async[F].sleep(20000.milli)
->>>>>>> d9688b7d
                       } yield ()
                     }
                 )
@@ -68,14 +64,6 @@
         inputs = Chain(
           Transaction.Input(
             boxId = boxId,
-<<<<<<< HEAD
-            proposition = Propositions.Contextual.HeightLock(0),
-            proof = Proofs.False,
-            value = Box.Values.Poly(Sized.maxUnsafe(BigInt(10_000L)))
-          )
-        ),
-        outputs = Chain.empty,
-=======
             proposition = Propositions.Contextual.HeightLock(1L),
             proof = Proofs.False,
             value = Box.Values.Poly(Sized.maxUnsafe(BigInt(10000L)))
@@ -88,14 +76,11 @@
             minting = false
           )
         ),
->>>>>>> d9688b7d
         chronology = Transaction.Chronology(System.currentTimeMillis(), 0L, Long.MaxValue),
         data = none
       ).some.map(transaction => Box.Id(transaction.id, 0) -> transaction)
     )
 
-<<<<<<< HEAD
-=======
   private val address =
     FullAddress(
       NetworkPrefix(1),
@@ -104,7 +89,6 @@
       Proofs.Knowledge.Ed25519(Sized.strictUnsafe(Bytes.fill(64)(0: Byte)))
     )
 
->>>>>>> d9688b7d
   private val genesisTransaction =
     Transaction(
       inputs = Chain.empty,
@@ -116,11 +100,7 @@
             StakingAddresses.Operator(VerificationKeys.Ed25519(Sized.strictUnsafe(Bytes.fill(32)(0: Byte)))),
             Proofs.Knowledge.Ed25519(Sized.strictUnsafe(Bytes.fill(64)(0: Byte)))
           ),
-<<<<<<< HEAD
-          Box.Values.Poly(Sized.maxUnsafe(BigInt(10_000L))),
-=======
           Box.Values.Poly(Sized.maxUnsafe(BigInt(10000L))),
->>>>>>> d9688b7d
           minting = true
         )
       ),
