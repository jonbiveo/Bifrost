package co.topl.minting

import akka.NotUsed
import akka.stream.scaladsl.Source
import cats.data.OptionT
import cats.effect.kernel.Sync
import cats.implicits._
import cats.{~>, MonadThrow}
import co.topl.algebras.{ClockAlgebra, Store}
import co.topl.catsakka._
import co.topl.consensus.algebras.LocalChainAlgebra
import co.topl.ledger.algebras.{BodySemanticValidationAlgebra, BodySyntaxValidationAlgebra, MempoolAlgebra}
import co.topl.minting.algebras.{BlockMintAlgebra, PerpetualBlockMintAlgebra}
import co.topl.models.{BlockHeaderV2, BlockV2, Slot, Transaction, TypedIdentifier}
import co.topl.typeclasses.implicits._
import co.topl.codecs.bytes.typeclasses.implicits._
import co.topl.codecs.bytes.tetra.instances._

import scala.collection.immutable.ListSet
import scala.concurrent.Future

object PerpetualBlockMint {

  object InAkkaStream {

<<<<<<< HEAD
    def make[F[_]: Sync: *[_] ~> Future: MonadThrow](
      clock:            ClockAlgebra[F],
      blockMint:        BlockMintAlgebra[F],
      localChain:       LocalChainAlgebra[F],
      mempool:          MempoolAlgebra[F],
      headerStore:      Store[F, TypedIdentifier, BlockHeaderV2],
      fetchTransaction: TypedIdentifier => F[Transaction]
      // TODO:
//      transactionSelectionStrategy: Set[Transaction] => F[List[Transaction]]
=======
    def make[F[_]: Sync: FToFuture: MonadThrow](
      clock:                  ClockAlgebra[F],
      blockMint:              BlockMintAlgebra[F],
      localChain:             LocalChainAlgebra[F],
      mempool:                MempoolAlgebra[F],
      headerStore:            Store[F, TypedIdentifier, BlockHeaderV2],
      fetchTransaction:       TypedIdentifier => F[Transaction],
      bodySyntaxValidation:   BodySyntaxValidationAlgebra[F],
      bodySemanticValidation: BodySemanticValidationAlgebra[F]
>>>>>>> d9688b7d
    ): F[PerpetualBlockMintAlgebra[F]] =
      Sync[F].delay(
        new PerpetualBlockMintAlgebra[F] {

          def blocks: F[Source[BlockV2, NotUsed]] =
            Sync[F].delay(
              Source
                .future(
                  implicitly[F ~> Future]
                    .apply(clock.globalSlot.map(_.max(0L)).flatMap(s => clock.delayedUntilSlot(s).as(s)))
                )
                .flatMapConcat(initialSlot =>
                  Source
                    .fromIterator(() => Iterator.iterate(initialSlot)(_ + 1))
                    .mapAsyncF(1)(forSlot)
                    .collect { case Some(newBlock) => newBlock }
                )
            )

          private def forSlot(slot: Slot): F[Option[BlockV2]] =
            for {
              _                     <- clock.delayedUntilSlot(slot)
              canonicalHeadSlotData <- localChain.head
              transactionIds        <- mempool.read(canonicalHeadSlotData.slotId.blockId)
              transactions          <- transactionIds.toList.traverse(fetchTransaction)
              parent <- OptionT(headerStore.get(canonicalHeadSlotData.slotId.blockId)).getOrElseF(
                MonadThrow[F].raiseError(
                  new NoSuchElementException(canonicalHeadSlotData.slotId.blockId.show)
                )
              )
              // TODO: This "Transaction Selection Algorithm" will not perform well and is meant to be improved in the future
              selectedTransactions <- transactions.foldLeftM(List.empty[Transaction]) { case (selected, transaction) =>
                val fullBody = transaction +: selected
                val body = ListSet.empty[TypedIdentifier] ++ fullBody.map(_.id.asTypedBytes)
                OptionT(bodySyntaxValidation.validate(body).map(_.toOption))
                  .flatMapF(_ =>
                    bodySemanticValidation.validate(canonicalHeadSlotData.slotId.blockId)(body).map(_.toOption)
                  )
                  .fold(selected)(_ => fullBody)
              }
              newBlockOpt <- blockMint.attemptMint(parent, selectedTransactions, slot)
            } yield newBlockOpt
        }
      )
  }
}<|MERGE_RESOLUTION|>--- conflicted
+++ resolved
@@ -23,17 +23,6 @@
 
   object InAkkaStream {
 
-<<<<<<< HEAD
-    def make[F[_]: Sync: *[_] ~> Future: MonadThrow](
-      clock:            ClockAlgebra[F],
-      blockMint:        BlockMintAlgebra[F],
-      localChain:       LocalChainAlgebra[F],
-      mempool:          MempoolAlgebra[F],
-      headerStore:      Store[F, TypedIdentifier, BlockHeaderV2],
-      fetchTransaction: TypedIdentifier => F[Transaction]
-      // TODO:
-//      transactionSelectionStrategy: Set[Transaction] => F[List[Transaction]]
-=======
     def make[F[_]: Sync: FToFuture: MonadThrow](
       clock:                  ClockAlgebra[F],
       blockMint:              BlockMintAlgebra[F],
@@ -43,7 +32,6 @@
       fetchTransaction:       TypedIdentifier => F[Transaction],
       bodySyntaxValidation:   BodySyntaxValidationAlgebra[F],
       bodySemanticValidation: BodySemanticValidationAlgebra[F]
->>>>>>> d9688b7d
     ): F[PerpetualBlockMintAlgebra[F]] =
       Sync[F].delay(
         new PerpetualBlockMintAlgebra[F] {
