--- conflicted
+++ resolved
@@ -2,12 +2,8 @@
 
 import co.topl.consensus.consensusHelper.setProtocolMngr
 import co.topl.modifier.block.Block
-<<<<<<< HEAD
 import co.topl.nodeView.{CacheLayerKeyValueStore, LSMKeyValueStore}
-import co.topl.utils.{CommonGenerators, NodeGenerators}
-=======
 import co.topl.utils.NodeGenerators
->>>>>>> 99f72050
 import io.iohk.iodb.ByteArrayWrapper
 import org.scalatest.matchers.should.Matchers
 import org.scalatest.propspec.AnyPropSpec
@@ -116,23 +112,19 @@
    */
 
   property("blockLoader should correctly return a block from storage not found in cache") {
-<<<<<<< HEAD
-    val block: Block = blockGen.sample.get.copy(parentId = history.bestBlockId)
+    val block: Block = blockCurve25519Gen.sample.get.copy(parentId = history.bestBlockId)
     history = history.append(block).get._1
 
     history.storage.keyValueStore.asInstanceOf[CacheLayerKeyValueStore].cache.invalidateAll()
     history.modifierById(block.id).get should not be None
   }
-=======
-    val block: Block = blockCurve25519Gen.sample.get.copy(parentId = history.bestBlockId)
-    val tempHistory = history.append(block).get._1
->>>>>>> 99f72050
 
   override def generateHistory(genesisBlock: Block): History = {
+    import io.iohk.iodb.LSMStore
+
+    import java.io.File
     import scala.concurrent.duration._
     import scala.util.Random
-    import java.io.File
-    import io.iohk.iodb.LSMStore
     val dataDir = s"/tmp/bifrost/test-data/test-${Random.nextInt(10000000)}"
 
     val iFile = new File(s"$dataDir/blocks")
