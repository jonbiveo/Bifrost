--- conflicted
+++ resolved
@@ -303,11 +303,7 @@
     scalamacrosParadiseSettings,
     buildInfoKeys := Seq[BuildInfoKey](name, version, scalaVersion, sbtVersion),
     buildInfoPackage := "co.topl.buildinfo.crypto",
-<<<<<<< HEAD
-    libraryDependencies ++= Dependencies.cryptoModule,
-=======
     libraryDependencies ++= Dependencies.crypto,
->>>>>>> ddc72dba
   )
 
 addCommandAlias("checkPR", "; scalafixAll --check; scalafmtCheckAll; test")
