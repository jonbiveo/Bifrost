package co.topl.genus

import akka.actor
import akka.actor.typed.ActorSystem
import akka.actor.typed.scaladsl.Behaviors
import cats.effect.unsafe.implicits.global
import cats.effect.{ExitCode, IO, IOApp, Resource}
import cats.implicits._
<<<<<<< HEAD
=======
import co.topl.genus.algebras.ChainHeight
>>>>>>> 3307a17b
import co.topl.genus.interpreters._
import co.topl.genus.interpreters.requesthandlers._
import co.topl.genus.interpreters.services._
import co.topl.genus.programs.GenusProgram
import co.topl.genus.settings._
import co.topl.genus.typeclasses.implicits._
import co.topl.genus.ops.implicits._
import co.topl.utils.StringDataTypes.Base58Data
import com.typesafe.config.ConfigFactory
import mainargs.ParserForClass
import org.mongodb.scala.{Document, MongoClient}

import java.io.File
import scala.concurrent.ExecutionContext
import scala.concurrent.duration.DurationInt

object GenusApp extends IOApp {

  /**
   * Creates a Genus application with the given settings.
   * @param settings the settings to use for configuring the app
   * @return the app encapsulated as an [[IO]] with a result of [[ExitCode]]
   */
  def make(settings: ApplicationSettings): IO[ExitCode] =
    // creates an actor system resource which will be terminated when the resource is released
    Resource
      .make(
        IO.delay(
          ActorSystem(
            Behaviors.empty[Unit],
            "genus-guardian",
            ConfigFactory
              .parseString("akka.http.server.preview.enable-http2 = on")
              .withFallback(ConfigFactory.defaultApplication())
          )
        )
      )(system => IO.delay(system.terminate()).flatMap(_ => IO.fromFuture(IO.delay(system.whenTerminated)).void))
      .use { system =>
        implicit val classicSystem: actor.ActorSystem = system.classicSystem
        // use the system to create the Genus application
        makeWithSystem(settings)
      }

  def makeWithSystem(settings: ApplicationSettings)(implicit system: actor.ActorSystem): IO[ExitCode] = {
    implicit val executionContext: ExecutionContext = system.dispatcher

    for {
      // construct the expected API key
      apiKey <-
        if (settings.disableAuth) none[Base58Data].pure[IO]
        else
          Base58Data
            .validated(settings.apiKeyHash)
            .map(_.some.pure[IO])
            .valueOr(errors => IO.raiseError(new Throwable(s"invalid API key: $errors")))

      // set up MongoDB resources
      mongoClient <- IO.delay(MongoClient(settings.mongoConnectionString))
      mongoDatabase = mongoClient.getDatabase(settings.mongoDatabaseName)

      transactionsStore = MongoCollectionStore.make[IO](
        mongoDatabase.getCollection(settings.transactionsCollectionName)
      )
      blocksStore = MongoCollectionStore.make[IO](mongoDatabase.getCollection(settings.blocksCollectionName))

<<<<<<< HEAD
      chainHeight = MongoChainHeight.make[IO](blocksStore)
=======
      implicit0(chainHeight: ChainHeight[IO]) = MongoChainHeight.make[IO](blocksStore)
>>>>>>> 3307a17b

      // set up query services
      transactionsQuery = TransactionsQueryService.make[IO](transactionsStore, chainHeight)
      blocksQuery = BlocksQueryService.make[IO](blocksStore, chainHeight)

      // set up subscription services
      transactionsSubscription =
        TransactionsSubscriptionService.make[IO](
          BatchedMongoSubscription.make[IO](
            settings.subBatchSize,
            settings.subBatchSleepDuration.seconds,
            _.getTransactionBlockHeight,
            transactionsStore,
            chainHeight
          )
        )

      blocksSubscription =
        BlocksSubscriptionService.make[IO](
          BatchedMongoSubscription.make[IO](
            settings.subBatchSize,
            settings.subBatchSleepDuration.seconds,
            _.getBlockHeight,
            blocksStore,
            chainHeight
          )
        )

      // create a GenusProgram from the services and application settings
      _ <-
        GenusProgram.make[IO](
          HandleTransactionsQuery.make(transactionsQuery),
          HandleTransactionsSubscription.make(transactionsSubscription),
          HandleBlocksQuery.make(blocksQuery),
          HandleBlocksSubscription.make(blocksSubscription),
          settings.ip,
          settings.port,
          apiKey
        )
    } yield ExitCode.Success
  }

  override def run(args: List[String]): IO[ExitCode] =
    ParserForClass[StartupOptions]
      .constructEither(args)
      .toEitherT[IO]
      // read from config file and override with command line options
      .flatMap(opts =>
        FileConfiguration
          .make[IO](new File(opts.configurationPath.getOrElse("genus.conf")))
          .read
          .map(settings => ApplicationSettings.mergeWithStartup(settings, opts))
          .leftMap(_.toString)
      )
      // make application
      .map(make)
      .value
      .flatMap {
        case Left(error) =>
          IO.println(s"Failed to start application: $error").map[ExitCode](_ => ExitCode.Error)
        case Right(success) => success
      }
}<|MERGE_RESOLUTION|>--- conflicted
+++ resolved
@@ -6,10 +6,7 @@
 import cats.effect.unsafe.implicits.global
 import cats.effect.{ExitCode, IO, IOApp, Resource}
 import cats.implicits._
-<<<<<<< HEAD
-=======
 import co.topl.genus.algebras.ChainHeight
->>>>>>> 3307a17b
 import co.topl.genus.interpreters._
 import co.topl.genus.interpreters.requesthandlers._
 import co.topl.genus.interpreters.services._
@@ -75,15 +72,11 @@
       )
       blocksStore = MongoCollectionStore.make[IO](mongoDatabase.getCollection(settings.blocksCollectionName))
 
-<<<<<<< HEAD
-      chainHeight = MongoChainHeight.make[IO](blocksStore)
-=======
       implicit0(chainHeight: ChainHeight[IO]) = MongoChainHeight.make[IO](blocksStore)
->>>>>>> 3307a17b
 
       // set up query services
-      transactionsQuery = TransactionsQueryService.make[IO](transactionsStore, chainHeight)
-      blocksQuery = BlocksQueryService.make[IO](blocksStore, chainHeight)
+      transactionsQuery = TransactionsQueryService.make[IO](transactionsStore)
+      blocksQuery = BlocksQueryService.make[IO](blocksStore)
 
       // set up subscription services
       transactionsSubscription =
@@ -91,9 +84,7 @@
           BatchedMongoSubscription.make[IO](
             settings.subBatchSize,
             settings.subBatchSleepDuration.seconds,
-            _.getTransactionBlockHeight,
-            transactionsStore,
-            chainHeight
+            transactionsStore
           )
         )
 
@@ -102,9 +93,7 @@
           BatchedMongoSubscription.make[IO](
             settings.subBatchSize,
             settings.subBatchSleepDuration.seconds,
-            _.getBlockHeight,
-            blocksStore,
-            chainHeight
+            blocksStore
           )
         )
 
