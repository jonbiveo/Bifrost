--- conflicted
+++ resolved
@@ -1,19 +1,9 @@
 package co.topl.nodeView.state.box
 
-<<<<<<< HEAD
 import co.topl.nodeView.state.ProgramId
 import co.topl.nodeView.state.box.proposition.PublicKey25519Proposition
 import io.circe.syntax._
-import io.circe.{ Decoder, Encoder, HCursor, Json }
-=======
-import co.topl.crypto.FastCryptographicHash
-import co.topl.nodeView.state.ProgramId
-import co.topl.nodeView.state.box.proposition.PublicKey25519Proposition
-import com.google.common.primitives.Longs
-import io.circe.syntax._
-import io.circe.{Decoder, HCursor, Json}
-import scorex.util.encode.Base58
->>>>>>> aa1608ac
+import io.circe.{Decoder, Encoder, HCursor, Json}
 
 case class StateBox(override val proposition: PublicKey25519Proposition,
                     override val nonce: Long,
@@ -26,26 +16,10 @@
 
 object StateBox {
 
-<<<<<<< HEAD
   implicit val jsonEncoder: Encoder[StateBox] = { box: StateBox =>
     (ProgramBox.jsonEncode(box) ++ Map(
       "state" -> box.state.asJson,
     )).asJson
-=======
-  def idFromBox[proposition <: PublicKey25519Proposition](prop: proposition, nonce: Long): Array[Byte] =
-    FastCryptographicHash(prop.pubKeyBytes ++ "state".getBytes ++ Longs.toByteArray(nonce))
-
-  // TODO: Jing - Check if this is used anywhere
-  implicit val decodeStateBox: Decoder[StateBox] = (c: HCursor) => for {
-    proposition <- c.downField("proposition").as[String]
-    value <- c.downField("programId").as[String]
-    state <- c.downField("state").as[Json]
-    nonce <- c.downField("nonce").as[Long]
-  } yield {
-    val prop = PublicKey25519Proposition(proposition).get
-    val programId = new ProgramId(Base58.decode(value).get)
-    StateBox(prop, nonce, programId, state)
->>>>>>> aa1608ac
   }
 
   implicit val jsonDecoder: Decoder[StateBox] = ( c: HCursor ) =>
