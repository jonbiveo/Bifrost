--- conflicted
+++ resolved
@@ -217,7 +217,6 @@
   .dependsOn(crypto)
   .settings(scalamacrosParadiseSettings)
 
-<<<<<<< HEAD
 lazy val graphDb = project.in(file("graph-db"))
   .settings(
     name := "graph-db",
@@ -228,11 +227,8 @@
   .settings(scalamacrosParadiseSettings)
   .dependsOn(common % "test->test")
 
-lazy val chainProgram = project.in(file("chain-program"))
-=======
 lazy val chainProgram = project
   .in(file("chain-program"))
->>>>>>> 3c5169f5
   .settings(
     name := "chain-program",
     commonSettings,
