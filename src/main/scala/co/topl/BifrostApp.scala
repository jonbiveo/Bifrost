--- conflicted
+++ resolved
@@ -17,16 +17,12 @@
 import co.topl.network._
 import co.topl.network.message.BifrostSyncInfo
 import co.topl.network.upnp.Gateway
-<<<<<<< HEAD
-import co.topl.nodeView.NodeViewHolderRef
-import co.topl.wallet.{AssetRequests, WalletConnectionHandler, WalletRequests}
-=======
 import co.topl.nodeView.{NodeViewHolder, NodeViewHolderRef}
->>>>>>> 98b01817
 import co.topl.nodeView.history.History
 import co.topl.nodeView.mempool.MemPool
 import co.topl.settings.{AppContext, AppSettings, NetworkType, StartupOpts}
 import co.topl.utils.Logging
+import co.topl.wallet.{AssetRequests, WalletConnectionHandler, WalletRequests}
 import com.sun.management.{HotSpotDiagnosticMXBean, VMOption}
 import com.typesafe.config.{Config, ConfigFactory}
 import kamon.Kamon
@@ -67,27 +63,18 @@
 
   private val forgerRef: ActorRef = ForgerRef(Forger.actorName, settings, appContext)
 
-<<<<<<< HEAD
   private val walletConnectionHandlerRef: ActorRef = actorSystem.actorOf(Props(new WalletConnectionHandler), name = "walletConnectionHandler")
 
-  private val nodeViewHolderRef: ActorRef = NodeViewHolderRef("nodeViewHolder", settings, appContext)
+  private val nodeViewHolderRef: ActorRef = NodeViewHolderRef(NodeViewHolder.actorName, settings, appContext)
 
   private val assetRequestsRef: ActorRef = actorSystem.actorOf(Props(new AssetRequests(nodeViewHolderRef)), name = AssetRequests.actorName)
 
   private val walletRequestsRef: ActorRef = actorSystem.actorOf(Props(new WalletRequests(nodeViewHolderRef)), name = WalletRequests.actorName)
-
-  private val forgerRef: ActorRef = ForgerRef("forger", nodeViewHolderRef, settings.forgingSettings, appContext)
-
-  private val nodeViewSynchronizer: ActorRef = NodeViewSynchronizerRef[TX, BSI, PMOD, HIS, MP](
-    "nodeViewSynchronizer", networkControllerRef, nodeViewHolderRef, settings.network, appContext)
-=======
-  private val nodeViewHolderRef: ActorRef = NodeViewHolderRef(NodeViewHolder.actorName, settings, appContext)
 
   private val peerSynchronizer: ActorRef = PeerSynchronizerRef(PeerSynchronizer.actorName, networkControllerRef, peerManagerRef, settings, appContext)
 
   private val nodeViewSynchronizer: ActorRef = NodeViewSynchronizerRef[TX, BSI, PMOD, HIS, MP](
       NodeViewSynchronizer.actorName, networkControllerRef, nodeViewHolderRef, settings, appContext)
->>>>>>> 98b01817
 
   // Sequence of actors for cleanly shutting now the application
   private val actorsToStop: Seq[ActorRef] = Seq(
@@ -191,7 +178,8 @@
   // parse command line arguments
   val argParser: Arg[StartupOpts] = (
     optional[String]("--config", "-c") and
-      optionalOneOf[NetworkType](NetworkType.all.map(x => s"--${x.verboseName}" -> x) : _*)
+      optionalOneOf[NetworkType](NetworkType.all.map(x => s"--${x.verboseName}" -> x) : _*) and
+      optional[String]("--seed", "-s")
     ).to[StartupOpts]
 
   ////////////////////////////////////////////////////////////////////////////////////
