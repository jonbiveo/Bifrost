--- conflicted
+++ resolved
@@ -59,15 +59,9 @@
   )
 
   val misc = Seq(
-<<<<<<< HEAD
-    "com.chuusai"     %% "shapeless" % "2.3.7",
+    "com.chuusai"     %% "shapeless" % "2.3.8",
     "com.iheart"      %% "ficus"     % "1.5.2",
-    "com.google.guava" % "guava"     % "30.1.1-jre",
-=======
-    "com.chuusai"     %% "shapeless" % "2.3.8",
-    "com.iheart"      %% "ficus"     % "1.5.1",
     "com.google.guava" % "guava"     % "31.1-jre",
->>>>>>> bf764b15
     "io.estatico"     %% "newtype"   % "0.4.4"
   )
 
