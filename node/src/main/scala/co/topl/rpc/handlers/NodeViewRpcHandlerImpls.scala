--- conflicted
+++ resolved
@@ -4,7 +4,7 @@
 import cats.implicits._
 import co.topl.akkahttprpc.{CustomError, InvalidParametersError, RpcError, ThrowableData}
 import co.topl.attestation.Address
-import co.topl.consensus.{blockVersion, getProtocolRules, ForgerInterface}
+import co.topl.consensus.{ForgerInterface, blockVersion, getProtocolRules}
 import co.topl.modifier.ModifierId
 import co.topl.modifier.block.Block
 import co.topl.modifier.box._
@@ -121,11 +121,7 @@
   override val confirmationStatus: ToplRpc.NodeView.ConfirmationStatus.rpc.ServerHandler =
     params =>
       withNodeView { view =>
-<<<<<<< HEAD
         checkTxIds(getConfirmationStatus(params.transactionIds, view.history.height, view))
-=======
-        checkTxIds(getConfirmationStatus(params.transactionIds, view))
->>>>>>> 07a25af8
       }.subflatMap(identity)
 
   override val info: ToplRpc.NodeView.Info.rpc.ServerHandler =
@@ -202,35 +198,17 @@
     getBlockIdsInRange(view, startHeight, endHeight).flatMap(view.modifierById)
 
   private def getConfirmationStatus(
-<<<<<<< HEAD
     txIds:      List[ModifierId],
     headHeight: Long,
     view:       ReadableNodeView
   ): List[Option[(ModifierId, TxStatus)]] =
     txIds.map { id =>
-      val mempoolStatus = view.memPool.modifierById(id)
-      val historyStatus = view.history.transactionById(id)
-      (mempoolStatus, historyStatus) match {
-        case (_, Some((tx, _, height))) =>
-          Some(tx.id -> TxStatus("Confirmed", headHeight - height))
-        case (Some(tx), None) =>
-          Some(tx.id -> TxStatus("Unconfirmed", -1))
-        case (None, None) =>
-          None
-=======
-    txIds: List[ModifierId],
-    view:  ReadableNodeView
-  ): List[Option[(ModifierId, TxStatus)]] = {
-    val bestBlockHeight = view.history.height
-    txIds.map { id =>
       (view.memPool.modifierById(id), view.history.transactionById(id)) match {
-        case (_, Some((tx, _, height))) => Some(tx.id -> TxStatus("Confirmed", bestBlockHeight - height))
+        case (_, Some((tx, _, height))) => Some(tx.id -> TxStatus("Confirmed", headHeight - height))
         case (Some(tx), None)           => Some(tx.id -> TxStatus("Unconfirmed", -1))
         case (None, None)               => None
->>>>>>> 07a25af8
       }
     }
-  }
 
   private def withNodeView[T](f: ReadableNodeView => T) =
     nodeViewHolderInterface
