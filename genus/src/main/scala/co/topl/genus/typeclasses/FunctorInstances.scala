--- conflicted
+++ resolved
@@ -17,28 +17,4 @@
     override def map[A, B](fa: Source[A, Mat])(f: A => B): Source[B, Mat] =
       fa.map(f)
   }
-<<<<<<< HEAD
-=======
-
-  implicit def mongoQueryAlgFunctor[F[_]: Functor, Filter]: Functor[MongoQueryAlg[F, *, Filter]] =
-    new Functor[MongoQueryAlg[F, *, Filter]] {
-
-      override def map[A, B](fa: MongoQueryAlg[F, A, Filter])(f: A => B): MongoQueryAlg[F, B, Filter] =
-        (filter: Filter, sort: Bson, paging: Option[Paging]) => fa.query(filter, sort, paging).map(_.map(f))
-    }
-
-  implicit def mongoSubAlgFunctor[F[_]: Functor, Filter]: Functor[MongoSubscriptionAlg[F, *, Filter]] =
-    new Functor[MongoSubscriptionAlg[F, *, Filter]] {
-
-      override def map[A, B](fa: MongoSubscriptionAlg[F, A, Filter])(f: A => B): MongoSubscriptionAlg[F, B, Filter] =
-        new MongoSubscriptionAlg[F, B, Filter] {
-
-          override def fromStart(filter: Filter): F[Source[B, NotUsed]] =
-            fa.fromStart(filter).map(_.map(f))
-
-          override def fromCheckpoint(filter: Filter, checkpoint: BlockHeight): F[Source[B, NotUsed]] =
-            fa.fromCheckpoint(filter, checkpoint).map(_.map(f))
-        }
-    }
->>>>>>> bc3e41c5
 }