--- conflicted
+++ resolved
@@ -14,15 +14,9 @@
 import org.bouncycastle.crypto.engines.AESEngine
 import org.bouncycastle.crypto.generators.SCrypt
 import org.bouncycastle.crypto.modes.SICBlockCipher
-<<<<<<< HEAD
-import org.bouncycastle.crypto.params.{KeyParameter, ParametersWithIV}
-import scorex.crypto.hash.Blake2b256
-import scorex.crypto.signatures.{Curve25519, PrivateKey, PublicKey}
-=======
 import org.bouncycastle.crypto.params.{ KeyParameter, ParametersWithIV }
 import scorex.crypto.hash.Blake2b256
 import scorex.crypto.signatures.{ Curve25519, PrivateKey, PublicKey }
->>>>>>> 80858381
 import scorex.util.Random.randomBytes
 import scorex.util.encode.Base58
 
@@ -31,19 +25,12 @@
 /**
   * Created by cykoz on 6/22/2017.
   */
-<<<<<<< HEAD
-case class KeyFile (address    : String,
-                    cipherText : Array[Byte],
-                    mac        : Array[Byte],
-                    salt       : Array[Byte],
-                    iv         : Array[Byte]) {
-=======
+
 case class KeyFile ( address   : String,
                      cipherText: Array[Byte],
                      mac       : Array[Byte],
                      salt      : Array[Byte],
                      iv        : Array[Byte]) {
->>>>>>> 80858381
 
   lazy val publicKeyFromAddress: PublicKey25519Proposition = PublicKey25519Proposition(address)
 
@@ -67,11 +54,7 @@
   private[consensus] def saveToDisk (dir: String): Try[Unit] = Try {
     val dateString = Instant.now().truncatedTo(ChronoUnit.SECONDS).toString.replace(":", "-")
     val w = new BufferedWriter(new FileWriter(s"$dir/$dateString-${this.address}.json"))
-<<<<<<< HEAD
     w.write(KeyFile.jsonEncoder(this).toString)
-=======
-    w.write(KeyFile.jsonEncoder.toString)
->>>>>>> 80858381
     w.close()
   }
 }
@@ -160,7 +143,6 @@
   private def getDerivedKey (password: String, salt: Array[Byte]): Array[Byte] = {
     val passwordBytes = password.getBytes(StandardCharsets.UTF_8)
     SCrypt.generate(passwordBytes, salt, scala.math.pow(2, 18).toInt, 8, 1, 32)
-<<<<<<< HEAD
   }
 
   /**
@@ -171,8 +153,6 @@
     */
   private def getMAC (derivedKey: Array[Byte], cipherText: Array[Byte]): Array[Byte] = {
     Blake2b256(derivedKey.slice(16, 32) ++ cipherText)
-=======
->>>>>>> 80858381
   }
 
   /**
