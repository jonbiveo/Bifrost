package co.topl.it

import cats.data.NonEmptyChain
<<<<<<< HEAD
import co.topl.attestation.AddressCodec.implicits._
=======
>>>>>>> 69150dfa
import co.topl.attestation._
import co.topl.attestation.keyManagement.{KeyRing, KeyfileCurve25519, KeyfileCurve25519Companion, PrivateKeyCurve25519}
import co.topl.crypto.hash.Blake2b256
import co.topl.it.util._
import co.topl.modifier.box.{AssetCode, AssetValue}
import co.topl.modifier.transaction.Transaction
import co.topl.rpc.ToplRpc
import co.topl.utils.FromBytes.implicits._
import co.topl.utils.Int128
import com.typesafe.config.ConfigFactory
import org.scalatest._
import org.scalatest.concurrent.PatienceConfiguration.Timeout
import org.scalatest.concurrent.ScalaFutures
import org.scalatest.freespec.AnyFreeSpec
import org.scalatest.matchers.should.Matchers

import scala.concurrent.duration._

//noinspection ScalaStyle
class TransactionTest
    extends AnyFreeSpec
    with Matchers
    with IntegrationSuite
    with ScalaFutures
    with EitherValues
    with TryValues {

  private val nodeGroupName = "TransactionTest"

  private val keyRing: KeyRing[PrivateKeyCurve25519, KeyfileCurve25519] =
    KeyRing.empty[PrivateKeyCurve25519, KeyfileCurve25519]()(
      networkPrefix,
      PrivateKeyCurve25519.secretGenerator,
      KeyfileCurve25519Companion
    )

  keyRing.generateNewKeyPairs(10, Some(nodeGroupName))

  private val nodeConfig =
    ConfigFactory.parseString(
      raw"""bifrost.network.knownPeers = []
           |bifrost.rpcApi.namespaceSelector.debug = true
           |bifrost.forging.privateTestnet.genesisSeed = "$nodeGroupName"
           |bifrost.forging.forgeOnStartup = false
           |""".stripMargin
    )

<<<<<<< HEAD
  private val burnAddress = {
    val bytes: Array[Byte] = Array(networkPrefix, PublicKeyPropositionCurve25519.typePrefix) ++ Array.fill(32)(2: Byte)
    val checksum = Blake2b256
      .hash(bytes)
      .map(_.value.take(AddressCodec.ChecksumLength))
      .getOrElse(Array.emptyByteArray)
    (bytes ++ checksum).decodeTo[AddressValidationError, Address].toEither.value
  }
=======
  private val burnAddress = addressFromBytes(Array.fill(32)(2: Byte))
>>>>>>> 69150dfa

  private var node: BifrostDockerNode = _
  private var addresses: List[Address] = _
  private def addressA: Address = addresses.head
  private def addressB: Address = addresses(1)
  private def addressC: Address = addresses(2)
  private def rewardsAddress: Address = addresses.last
  private var keyD: PrivateKeyCurve25519 = _

  override def beforeAll(): Unit = {
    super.beforeAll()
    node = dockerSupport.createNode("bifrostTestNode", nodeGroupName)
    node.reconfigure(nodeConfig)
    node.start()
    node.waitForStartup().futureValue(Timeout(30.seconds)).value

    logger.info("Fetching addresses from Node")
    addresses =
      node.run(ToplRpc.Admin.ListOpenKeyfiles.rpc)(ToplRpc.Admin.ListOpenKeyfiles.Params()).value.unlocked.toList
    keyRing.addresses shouldBe addresses.toSet

    assignForgingAddress(node, rewardsAddress)
    keyD = keyRing.generateNewKeyPairs().success.value.head
    node.run(ToplRpc.Admin.StartForging.rpc)(ToplRpc.Admin.StartForging.Params()).value
  }

  "Polys can be sent from address A to addressB" in {
    verifyBalanceChange(addressA, -10, _.Balances.Polys) {
      verifyBalanceChange(addressB, 10, _.Balances.Polys) {
        verifyBalanceChange(addressC, 0, _.Balances.Polys) {
          sendAndAwaitPolyTransaction(
            name = "tx-poly-a-to-b-10",
            sender = NonEmptyChain(addressA),
            recipients = NonEmptyChain((addressB, 10)),
            changeAddress = addressA
          )
        }
      }
    }
  }

  "Polys can be sent from addressA to addressD" in {
    verifyBalanceChange(addressA, -10, _.Balances.Polys) {
      verifyBalanceChange(keyD.publicImage.address, 10, _.Balances.Polys) {
        sendAndAwaitPolyTransaction(
          name = "tx-poly-a-to-d-10",
          sender = NonEmptyChain(addressA),
          recipients = NonEmptyChain((keyD.publicImage.address, 10)),
          changeAddress = addressA
        )
      }
    }
  }

  "Polys can be sent from addressD to a burner address" in {
    verifyBalanceChange(keyD.publicImage.address, -10, _.Balances.Polys) {
      verifyBalanceChange(burnAddress, 10, _.Balances.Polys) {
        sendAndAwaitPolyTransaction(
          name = "tx-poly-d-to-burn-10",
          sender = NonEmptyChain(keyD.publicImage.address),
          recipients = NonEmptyChain((burnAddress, 10)),
          changeAddress = keyD.publicImage.address
        )
      }
    }
  }

  "Polys can be sent from addressA to addressB with a fee" in {
    verifyBalanceChange(addressA, -15, _.Balances.Polys) {
      verifyBalanceChange(addressB, 10, _.Balances.Polys) {
        verifyBalanceChange(rewardsAddress, 5, _.Balances.Polys) {
          sendAndAwaitPolyTransaction(
            name = "tx-poly-a-to-b-10-with-fee",
            sender = NonEmptyChain(addressA),
            recipients = NonEmptyChain((addressB, 10)),
            changeAddress = addressA,
            fee = 5
          )
        }
      }
    }
  }

  "Change from a poly transaction should go to the change address" in {
    val addressCBalance = balancesFor(addressC).Balances.Polys
    verifyBalanceChange(addressA, addressCBalance - 10, _.Balances.Polys) {
      verifyBalanceChange(addressB, 10, _.Balances.Polys) {
        sendAndAwaitPolyTransaction(
          name = "tx-poly-c-to-b-10-with-change-address",
          sender = NonEmptyChain(addressC),
          recipients = NonEmptyChain((addressB, 10)),
          changeAddress = addressA
        )
      }
    }

    balancesFor(addressC).Balances.Polys shouldBe Int128(0)

    // Now return the polys back to addressC to allow subsequent tests to work

    sendAndAwaitPolyTransaction(
      name = "tx-poly-c-to-b-10-with-change-address-revert1",
      sender = NonEmptyChain(addressA),
      recipients = NonEmptyChain((addressC, addressCBalance - 10)),
      changeAddress = addressA
    )
    sendAndAwaitPolyTransaction(
      name = "tx-poly-c-to-b-10-with-change-address-revert2",
      sender = NonEmptyChain(addressB),
      recipients = NonEmptyChain((addressC, 10)),
      changeAddress = addressB
    )
  }

  "Arbits can be sent from addressA to addressB" in {
    verifyBalanceChange(addressA, -10, _.Balances.Arbits) {
      verifyBalanceChange(addressB, 10, _.Balances.Arbits) {
        verifyBalanceChange(addressC, 0, _.Balances.Arbits) {
          sendAndAwaitArbitTransaction(
            name = "tx-arbit-a-to-b-10",
            sender = NonEmptyChain(addressA),
            recipients = NonEmptyChain((addressB, 10)),
            changeAddress = addressA,
            consolidationAddress = addressA
          )
        }
      }
    }
  }

  "Arbits can be sent from addressA to addressD" in {
    verifyBalanceChange(addressA, -10, _.Balances.Arbits) {
      verifyBalanceChange(keyD.publicImage.address, 10, _.Balances.Arbits) {
        sendAndAwaitArbitTransaction(
          name = "tx-arbit-a-to-d-10",
          sender = NonEmptyChain(addressA),
          recipients = NonEmptyChain((keyD.publicImage.address, 10)),
          changeAddress = addressA,
          consolidationAddress = addressA
        )
      }
    }
  }

  "Arbits can be sent from addressD to a burner address" in {
    // addressD currently has a 0-poly balance, so we need to give it some polys in order to pay the fee for the next transaction
    sendAndAwaitPolyTransaction(
      name = "tx-poly-c-to-d-10-2",
      sender = NonEmptyChain(addressC),
      recipients = NonEmptyChain((keyD.publicImage.address, 10)),
      changeAddress = addressC
    )

    verifyPolyEntropy(keyD.publicImage.address) {
      verifyBalanceChange(keyD.publicImage.address, -10, _.Balances.Arbits) {
        verifyBalanceChange(burnAddress, 10, _.Balances.Arbits) {
          sendAndAwaitArbitTransaction(
            name = "tx-arbit-d-to-burn-10",
            sender = NonEmptyChain(keyD.publicImage.address),
            recipients = NonEmptyChain((burnAddress, 10)),
            changeAddress = keyD.publicImage.address,
            consolidationAddress = keyD.publicImage.address
          )
        }
      }
    }
  }

  "Arbits can be sent from addressA to addressB with a fee" in {
    verifyBalanceChange(addressA, -5, _.Balances.Polys) {
      verifyBalanceChange(addressA, -10, _.Balances.Arbits) {
        verifyBalanceChange(addressB, 10, _.Balances.Arbits) {
          verifyBalanceChange(rewardsAddress, 5, _.Balances.Polys) {
            sendAndAwaitArbitTransaction(
              name = "tx-arbit-a-to-b-10-with-fee",
              sender = NonEmptyChain(addressA),
              recipients = NonEmptyChain((addressB, 10)),
              changeAddress = addressA,
              consolidationAddress = addressA,
              fee = 5
            )
          }
        }
      }
    }
  }

  def assetCode: AssetCode = AssetCode(1: Byte, addressC, "test_1")

  "Assets can be sent from addressC to addressA (minting)" in {
    verifyPolyEntropy(addressC) {
      verifyBalanceChange(rewardsAddress, 1, _.Balances.Polys) {
        verifyBalanceChange(
          addressA,
          10,
          _.Boxes.AssetBox.find(_.value.assetCode == assetCode).fold(0: Int128)(_.value.quantity)
        ) {
          sendAndAwaitAssetTransaction(
            name = "tx-asset-c-to-a-10",
            sender = NonEmptyChain(addressC),
            recipients = NonEmptyChain((addressA, AssetValue(10, assetCode))),
            changeAddress = addressC,
            consolidationAddress = addressC,
            minting = true,
            fee = 1
          )
        }
      }
    }
  }

  "Assets can be sent from addressA to addressB (non-minting)" in {
    sendAndAwaitAssetTransaction(
      name = "tx-asset-a-to-b-10",
      sender = NonEmptyChain(addressA),
      recipients = NonEmptyChain((addressB, AssetValue(10, assetCode))),
      changeAddress = addressA,
      consolidationAddress = addressA,
      minting = false
    )

    val List(assetBox) = balancesFor(addressB).Boxes.AssetBox

    assetBox.value.quantity shouldBe Int128(10)
    assetBox.value.assetCode shouldEqual assetCode
  }

  "Fees are sent to the proper address after a forger address update" in {
    val newRewardsAddress =
      node.run(ToplRpc.Admin.GenerateKeyfile.rpc)(ToplRpc.Admin.GenerateKeyfile.Params("rewards")).value.address

    node.run(ToplRpc.Admin.UpdateRewardsAddress.rpc)(ToplRpc.Admin.UpdateRewardsAddress.Params(newRewardsAddress)).value

    verifyBalanceChange(addressA, -15, _.Balances.Polys) {
      verifyBalanceChange(addressB, 10, _.Balances.Polys) {
        verifyBalanceChange(newRewardsAddress, 5, _.Balances.Polys) {
          sendAndAwaitPolyTransaction(
            name = "forger-address-change",
            sender = NonEmptyChain(addressA),
            recipients = NonEmptyChain((addressB, 10)),
            changeAddress = addressA,
            fee = 5
          )
        }
      }
    }

    // Double-check the rewards balance
    balancesFor(newRewardsAddress).Balances.Polys shouldBe Int128(5)
  }

  private def awaitBlocks(node: BifrostDockerNode)(count: Int): Unit = {
    val currentHeight =
      node.run(ToplRpc.NodeView.Head.rpc)(ToplRpc.NodeView.Head.Params()).value.height

    logger.info(s"Waiting $count blocks")
    node.pollUntilHeight(currentHeight + count).futureValue(Timeout((count * 5).seconds)).value
  }

  private def sendAndAwaitPolyTransaction(
    name:          String,
    sender:        NonEmptyChain[Address],
    recipients:    NonEmptyChain[(Address, Int128)],
    changeAddress: Address,
    fee:           Int128 = 0
  ): Transaction.TX = {
    logger.info(s"Creating $name")
    val ToplRpc.Transaction.RawPolyTransfer.Response(rawTx, _) =
      node
        .run(ToplRpc.Transaction.RawPolyTransfer.rpc)(
          ToplRpc.Transaction.RawPolyTransfer.Params(
            propositionType = PublicKeyPropositionCurve25519.typeString,
            sender = sender,
            recipients = recipients,
            fee = fee,
            changeAddress = changeAddress,
            data = None
          )
        )
        .value

    val signedTx = rawTx.copy(attestation = keyRing.generateAttestation(sender.iterator.toSet)(rawTx.messageToSign))

    broadcastAndAwait(name, signedTx)
  }

  private def sendAndAwaitArbitTransaction(
    name:                 String,
    sender:               NonEmptyChain[Address],
    recipients:           NonEmptyChain[(Address, Int128)],
    changeAddress:        Address,
    consolidationAddress: Address,
    fee:                  Int128 = 0
  ): Transaction.TX = {
    logger.info(s"Creating $name")
    val ToplRpc.Transaction.RawArbitTransfer.Response(rawTx, _) =
      node
        .run(ToplRpc.Transaction.RawArbitTransfer.rpc)(
          ToplRpc.Transaction.RawArbitTransfer.Params(
            propositionType = PublicKeyPropositionCurve25519.typeString,
            sender = sender,
            recipients = recipients,
            fee = fee,
            changeAddress = changeAddress,
            consolidationAddress = consolidationAddress,
            data = None
          )
        )
        .value

    val signedTx = rawTx.copy(attestation = keyRing.generateAttestation(sender.iterator.toSet)(rawTx.messageToSign))

    broadcastAndAwait(name, signedTx)
  }

  private def sendAndAwaitAssetTransaction(
    name:                 String,
    sender:               NonEmptyChain[Address],
    recipients:           NonEmptyChain[(Address, AssetValue)],
    changeAddress:        Address,
    consolidationAddress: Address,
    minting:              Boolean,
    fee:                  Int128 = 0
  ): Transaction.TX = {
    logger.info(s"Creating $name")
    val ToplRpc.Transaction.RawAssetTransfer.Response(rawTx, _) =
      node
        .run(ToplRpc.Transaction.RawAssetTransfer.rpc)(
          ToplRpc.Transaction.RawAssetTransfer.Params(
            propositionType = PublicKeyPropositionCurve25519.typeString,
            sender = sender,
            recipients = recipients,
            fee = fee,
            changeAddress = changeAddress,
            consolidationAddress = consolidationAddress,
            minting = minting,
            data = None
          )
        )
        .value

    val signedTx = rawTx.copy(attestation = keyRing.generateAttestation(sender.iterator.toSet)(rawTx.messageToSign))

    broadcastAndAwait(name, signedTx)
  }

  private def broadcastAndAwait(name: String, signedTx: Transaction.TX): Transaction.TX = {
    logger.info(s"Broadcasting signed $name")
    val broadcastedTx =
      node
        .run(ToplRpc.Transaction.BroadcastTx.rpc)(
          ToplRpc.Transaction.BroadcastTx.Params(signedTx)
        )
        .value

    broadcastedTx shouldEqual signedTx

    logger.info(s"Retrieving $name from mempool")
    val memPoolTx =
      node
        .run(ToplRpc.NodeView.TransactionFromMempool.rpc)(
          ToplRpc.NodeView.TransactionFromMempool.Params(broadcastedTx.id)
        )
        .value

    memPoolTx shouldEqual broadcastedTx

    logger.info(s"Checking for $name in the chain")
    val ToplRpc.NodeView.TransactionById.Response(completedTransaction, _, _) =
      node.pollForTransaction(memPoolTx.id).value.futureValue(Timeout(30.seconds)).value

    completedTransaction shouldEqual memPoolTx

    logger.info(s"$name complete: $completedTransaction")

    completedTransaction

  }

  private def balancesFor(address: Address): ToplRpc.NodeView.Balances.Entry = {
    val balances =
      node.run(ToplRpc.NodeView.Balances.rpc)(ToplRpc.NodeView.Balances.Params(List(address))).value

    balances(address)
  }

  /**
   * Compares the balance of the given address before and after the given test function
   * @param address The address to check
   * @param delta The expected change (Int128)
   * @param f A function which retrieves the value to check from a Balances Entry
   * @param test The test case to run (usually a transaction)
   * @return A wrapped test/Unit
   */
  private def verifyBalanceChange(address: Address, delta: Int128, f: ToplRpc.NodeView.Balances.Entry => Int128)(
    test:                                  => Any
  ) = {
    val initialBalances = balancesFor(address)
    val _ = test
    val finalBalances = balancesFor(address)
    f(finalBalances) shouldBe (f(initialBalances) + delta)
  }

  /**
   * Compares the poly boxes of the given address before and after the given test function and verifies
   * that they change
   * @param address The address to check
   * @param test The test case to run (usually a transaction)
   * @return A wrapped test/Unit
   */
  private def verifyPolyEntropy(address: Address)(test: => Any) = {
    val List(initialPolyBox) = balancesFor(address).Boxes.PolyBox
    val _ = test
    val List(finalPolyBox) = balancesFor(address).Boxes.PolyBox

    initialPolyBox should not equal finalPolyBox
    initialPolyBox.nonce should not equal finalPolyBox.nonce
  }

}<|MERGE_RESOLUTION|>--- conflicted
+++ resolved
@@ -1,10 +1,7 @@
 package co.topl.it
 
 import cats.data.NonEmptyChain
-<<<<<<< HEAD
 import co.topl.attestation.AddressCodec.implicits._
-=======
->>>>>>> 69150dfa
 import co.topl.attestation._
 import co.topl.attestation.keyManagement.{KeyRing, KeyfileCurve25519, KeyfileCurve25519Companion, PrivateKeyCurve25519}
 import co.topl.crypto.hash.Blake2b256
@@ -52,18 +49,7 @@
            |""".stripMargin
     )
 
-<<<<<<< HEAD
-  private val burnAddress = {
-    val bytes: Array[Byte] = Array(networkPrefix, PublicKeyPropositionCurve25519.typePrefix) ++ Array.fill(32)(2: Byte)
-    val checksum = Blake2b256
-      .hash(bytes)
-      .map(_.value.take(AddressCodec.ChecksumLength))
-      .getOrElse(Array.emptyByteArray)
-    (bytes ++ checksum).decodeTo[AddressValidationError, Address].toEither.value
-  }
-=======
   private val burnAddress = addressFromBytes(Array.fill(32)(2: Byte))
->>>>>>> 69150dfa
 
   private var node: BifrostDockerNode = _
   private var addresses: List[Address] = _
