--- conflicted
+++ resolved
@@ -102,13 +102,8 @@
   val randomTx: Transaction.Unproven =
     Transaction.Unproven(
       inputs = Chain(ModelGenerators.arbitraryTransactionUnprovenInput.arbitrary.first),
-<<<<<<< HEAD
-      outputs = NonEmptyChain(
-        Transaction.Output(boardProp.spendingAddress, Box.Values.Poly(Sized.maxUnsafe(BigInt(10))), minting = false)
-=======
       outputs = Chain(
         Transaction.Output(boardProp.dionAddress, Box.Values.Poly(Sized.maxUnsafe(BigInt(10))), minting = false)
->>>>>>> ac78443c
       ),
       timestamp = System.currentTimeMillis(),
       data = None
