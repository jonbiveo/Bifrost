import sbt.Keys.{homepage, organization, test}
import sbtassembly.MergeStrategy

val scala212 = "2.12.15"
val scala213 = "2.13.6"

inThisBuild(
  List(
    organization := "co.topl",
    scalaVersion := scala213,
    versionScheme := Some("early-semver"),
    dynverSeparator := "-",
    version := dynverGitDescribeOutput.value.mkVersion(versionFmt, fallbackVersion(dynverCurrentDate.value)),
    dynver := {
      val d = new java.util.Date
      sbtdynver.DynVer.getGitDescribeOutput(d).mkVersion(versionFmt, fallbackVersion(d))
    },
    parallelExecution := false
  )
)

Global / concurrentRestrictions += Tags.limit(Tags.Test, 1)

enablePlugins(ReproducibleBuildsPlugin, ReproducibleBuildsAssemblyPlugin)

lazy val commonSettings = Seq(
  sonatypeCredentialHost := "s01.oss.sonatype.org",
  scalacOptions ++= commonScalacOptions,
  semanticdbEnabled := true, // enable SemanticDB for Scalafix
  semanticdbVersion := scalafixSemanticdb.revision, // use Scalafix compatible version
//  wartremoverErrors := Warts.unsafe, // settings for wartremover
  Compile / unmanagedSourceDirectories += {
    val sourceDir = (Compile / sourceDirectory).value
    CrossVersion.partialVersion(scalaVersion.value) match {
      case Some((2, n)) if n >= 13 => sourceDir / "scala-2.13+"
      case _                       => sourceDir / "scala-2.12-"
    }
  },
  crossScalaVersions := Seq(scala212, scala213),
  Test / testOptions ++= Seq(
    Tests.Argument("-oD", "-u", "target/test-reports"),
    Tests.Argument(TestFrameworks.ScalaCheck, "-verbosity", "2"),
    Tests.Argument(TestFrameworks.ScalaTest, "-f", "sbttest.log", "-oDG")
  ),
  Test / parallelExecution := false,
  Test / logBuffered := false,
  classLoaderLayeringStrategy := ClassLoaderLayeringStrategy.Flat,
  Test / fork := false,
  Compile / run / fork := true,
  resolvers ++= Seq(
    "Typesafe Repository" at "https://repo.typesafe.com/typesafe/releases/",
    "Sonatype Staging" at "https://s01.oss.sonatype.org/content/repositories/staging",
    "Sonatype Snapshots" at "https://s01.oss.sonatype.org/content/repositories/snapshots/",
    "Bintray" at "https://jcenter.bintray.com/"
  ),
  addCompilerPlugin("org.typelevel" % "kind-projector"     % "0.13.2" cross CrossVersion.full),
  addCompilerPlugin("com.olegpy"   %% "better-monadic-for" % "0.3.1")
)

lazy val publishSettings = Seq(
  homepage := Some(url("https://github.com/Topl/Bifrost")),
  licenses := Seq("MPL2.0" -> url("https://www.mozilla.org/en-US/MPL/2.0/")),
  Test / publishArtifact := false,
  pomIncludeRepository := { _ => false },
  usePgpKeyHex("CEE1DC9E7C8E9AF4441D5EB9E35E84257DCF8DCB"),
  pomExtra :=
    <developers>
      <developer>
        <id>scasplte2</id>
        <name>James Aman</name>
      </developer>
      <developer>
        <id>tuxman</id>
        <name>Nicholas Edmonds</name>
      </developer>
    </developers>
)

lazy val dockerSettings = Seq(
  Docker / packageName := "bifrost-node",
  dockerBaseImage := "ghcr.io/graalvm/graalvm-ce:java11-21.3.0",
  dockerUpdateLatest := true,
  dockerExposedPorts := Seq(9084, 9085),
  dockerExposedVolumes += "/opt/docker/.bifrost",
  dockerLabels ++= Map(
    "bifrost.version" -> version.value
  ),
  dockerAliases := dockerAliases.value.flatMap { alias =>
    Seq(
      alias.withRegistryHost(Some("docker.io/toplprotocol")),
      alias.withRegistryHost(Some("ghcr.io/topl"))
    )
  }
)

def assemblySettings(main: String) = Seq(
  assembly / mainClass := Some(main),
  assembly / test := {},
  assemblyJarName := s"bifrost-node-${version.value}.jar",
  assembly / assemblyMergeStrategy ~= { old: ((String) => MergeStrategy) =>
    {
      case ps if ps.endsWith(".SF")  => MergeStrategy.discard
      case ps if ps.endsWith(".DSA") => MergeStrategy.discard
      case ps if ps.endsWith(".RSA") => MergeStrategy.discard
      case ps if ps.endsWith(".xml") => MergeStrategy.first
      case PathList(ps @ _*) if ps.last endsWith "module-info.class" =>
        MergeStrategy.discard // https://github.com/sbt/sbt-assembly/issues/370
      case x if x.contains("simulacrum")               => MergeStrategy.last
      case PathList("org", "iq80", "leveldb", xs @ _*) => MergeStrategy.first
      case PathList("module-info.java")                => MergeStrategy.discard
      case PathList("local.conf")                      => MergeStrategy.discard
      case "META-INF/truffle/instrument"               => MergeStrategy.concat
      case "META-INF/truffle/language"                 => MergeStrategy.rename
      case x                                           => old(x)
    }
  },
  assembly / assemblyExcludedJars := {
    val cp = (assembly / fullClasspath).value
    cp filter { el => el.data.getName == "ValkyrieInstrument-1.0.jar" }
  }
)

lazy val scalamacrosParadiseSettings =
  Seq(
    libraryDependencies ++= {
      CrossVersion.partialVersion(scalaVersion.value) match {
        case Some((2, v)) if v <= 12 =>
          Seq(
            compilerPlugin("org.scalamacros" % "paradise" % "2.1.1" cross CrossVersion.full)
          )
        case _ =>
          Nil
      }
    },
    scalacOptions ++= {
      CrossVersion.partialVersion(scalaVersion.value) match {
        case Some((2, v)) if v >= 13 =>
          Seq(
            "-Ymacro-annotations"
          )
        case _ =>
          Nil
      }
    }
  )

lazy val commonScalacOptions = Seq(
  "-deprecation",
  "-feature",
  "-language:higherKinds",
  "-language:postfixOps",
  "-unchecked",
  "-Xlint:",
  "-Ywarn-unused:-implicits,-privates"
)

javaOptions ++= Seq(
  "-Xbootclasspath/a:ValkyrieInstrument-1.0.jar",
  // from https://groups.google.com/d/msg/akka-user/9s4Yl7aEz3E/zfxmdc0cGQAJ
  "-XX:+UseG1GC",
  "-XX:+UseNUMA",
  "-XX:+AlwaysPreTouch",
  "-XX:+PerfDisableSharedMem",
  "-XX:+ParallelRefProcEnabled",
  "-XX:+UseStringDeduplication",
  "-XX:+ExitOnOutOfMemoryError",
  "-Xss64m"
)

connectInput / run := true
outputStrategy := Some(StdoutOutput)

connectInput / run := true
outputStrategy := Some(StdoutOutput)

def versionFmt(out: sbtdynver.GitDescribeOutput): String = {
  val dirtySuffix = out.dirtySuffix.dropPlus.mkString("-", "")
  if (out.isCleanAfterTag) out.ref.dropPrefix + dirtySuffix // no commit info if clean after tag
  else out.ref.dropPrefix + out.commitSuffix.mkString("-", "-", "") + dirtySuffix
}

def fallbackVersion(d: java.util.Date): String = s"HEAD-${sbtdynver.DynVer timestamp d}"

lazy val bifrost = project
  .in(file("."))
  .settings(
    moduleName := "bifrost",
    commonSettings,
    publish / skip := true,
    crossScalaVersions := Nil
  )
  .configs(IntegrationTest)
  .aggregate(
    node,
    common,
    akkaHttpRpc,
    models,
    typeclasses,
    toplRpc,
    benchmarking,
    crypto,
    brambl,
    models,
    eventTree,
    algebras,
    commonInterpreters,
    minting,
    byteCodecs,
    tetraByteCodecs,
    consensus,
    demo,
    tools,
    scripting
  )

lazy val node = project
  .in(file("node"))
  .settings(
    name := "bifrost-node",
    commonSettings,
    assemblySettings("co.topl.BifrostApp"),
    dockerSettings,
    Defaults.itSettings,
    crossScalaVersions := Seq(scala213), // The `monocle` library does not support Scala 2.12
    Compile / mainClass := Some("co.topl.BifrostApp"),
    publish / skip := true,
    buildInfoKeys := Seq[BuildInfoKey](name, version, scalaVersion, sbtVersion),
    buildInfoPackage := "co.topl.buildinfo.bifrost",
    libraryDependencies ++= Dependencies.node
  )
  .configs(IntegrationTest)
  .settings(
    IntegrationTest / parallelExecution := false
  )
  .dependsOn(common % "compile->compile;test->test", toplRpc, tools)
  .enablePlugins(BuildInfoPlugin, JavaAppPackaging, DockerPlugin)

lazy val common = project
  .in(file("common"))
  .settings(
    name := "common",
    commonSettings,
    publishSettings,
    libraryDependencies ++= Dependencies.common
  )
  .dependsOn(crypto, typeclasses, models % "compile->compile;test->test")
  .settings(scalamacrosParadiseSettings)

//lazy val chainProgram = project
//  .in(file("chain-program"))
//  .settings(
//    name := "chain-program",
//    commonSettings,
//    publish / skip := true,
//    libraryDependencies ++= Dependencies.chainProgram
//  )
//  .dependsOn(common)
//  .disablePlugins(sbtassembly.AssemblyPlugin)

lazy val brambl = project
  .in(file("brambl"))
  .enablePlugins(BuildInfoPlugin)
  .settings(
    name := "brambl",
    commonSettings,
    publishSettings,
    libraryDependencies ++= Dependencies.brambl,
    buildInfoKeys := Seq[BuildInfoKey](name, version, scalaVersion, sbtVersion),
    buildInfoPackage := "co.topl.buildinfo.brambl"
  )
  .settings(scalamacrosParadiseSettings)
  .dependsOn(toplRpc, common, typeclasses, models % "compile->compile;test->test", scripting, tetraByteCodecs)

lazy val akkaHttpRpc = project
  .in(file("akka-http-rpc"))
  .enablePlugins(BuildInfoPlugin)
  .settings(
    name := "akka-http-rpc",
    commonSettings,
    publishSettings,
    libraryDependencies ++= Dependencies.akkaHttpRpc,
    buildInfoKeys := Seq[BuildInfoKey](name, version, scalaVersion, sbtVersion),
    buildInfoPackage := "co.topl.buildinfo.akkahttprpc"
  )

lazy val models = project
  .in(file("models"))
  .enablePlugins(BuildInfoPlugin)
  .settings(
    name := "models",
    commonSettings,
    publishSettings,
    buildInfoKeys := Seq[BuildInfoKey](name, version, scalaVersion, sbtVersion),
    buildInfoPackage := "co.topl.buildinfo.models"
  )
  .settings(scalamacrosParadiseSettings)
  .settings(
    libraryDependencies ++= Dependencies.models
  )
  .settings(libraryDependencies ++= Dependencies.test)

lazy val eventTree = project
  .in(file("event-tree"))
  .enablePlugins(BuildInfoPlugin)
  .settings(
    name := "event-tree",
    commonSettings,
    crossScalaVersions := Seq(scala213),
    publishSettings,
    buildInfoKeys := Seq[BuildInfoKey](name, version, scalaVersion, sbtVersion),
    buildInfoPackage := "co.topl.buildinfo.eventtree"
  )
  .settings(libraryDependencies ++= Dependencies.test ++ Dependencies.catsEffect)
  .settings(scalamacrosParadiseSettings)
  .dependsOn(models, typeclasses, algebras, commonInterpreters % "test->test")

lazy val byteCodecs = project
  .in(file("byte-codecs"))
  .enablePlugins(BuildInfoPlugin)
  .settings(
    name := "byte-codecs",
    commonSettings,
    publishSettings,
    buildInfoKeys := Seq[BuildInfoKey](name, version, scalaVersion, sbtVersion),
    buildInfoPackage := "co.topl.buildinfo.codecs.bytes"
  )
  .settings(
    libraryDependencies ++=
      Dependencies.test ++
      Dependencies.simulacrum ++
      Dependencies.scodec ++
      Dependencies.scodecBits ++
      Dependencies.cats ++
      Seq(Dependencies.akka("actor"))
  )
  .settings(scalamacrosParadiseSettings)

lazy val tetraByteCodecs = project
  .in(file("tetra-byte-codecs"))
  .enablePlugins(BuildInfoPlugin)
  .settings(
    name := "tetra-byte-codecs",
    commonSettings,
    publishSettings,
    buildInfoKeys := Seq[BuildInfoKey](name, version, scalaVersion, sbtVersion),
    buildInfoPackage := "co.topl.buildinfo.codecs.bytes.tetra"
  )
  .settings(libraryDependencies ++= Dependencies.test ++ Dependencies.guava)
  .settings(scalamacrosParadiseSettings)
  .dependsOn(models % "compile->compile;test->test", byteCodecs % "compile->compile;test->test", crypto)

lazy val jsonCodecs = project
  .in(file("json-codecs"))
  .enablePlugins(BuildInfoPlugin)
  .settings(
    name := "json-codecs",
    commonSettings,
    publishSettings,
    buildInfoKeys := Seq[BuildInfoKey](name, version, scalaVersion, sbtVersion),
    buildInfoPackage := "co.topl.buildinfo.codecs.json"
  )
  .settings(libraryDependencies ++= Dependencies.test ++ Dependencies.circe)
  .settings(scalamacrosParadiseSettings)
  .dependsOn(models)

lazy val typeclasses: Project = project
  .in(file("typeclasses"))
  .enablePlugins(BuildInfoPlugin)
  .settings(
    name := "typeclasses",
    commonSettings,
    publishSettings,
    buildInfoKeys := Seq[BuildInfoKey](name, version, scalaVersion, sbtVersion),
    buildInfoPackage := "co.topl.buildinfo.typeclasses"
  )
  .settings(libraryDependencies ++= Dependencies.test)
  .settings(scalamacrosParadiseSettings)
  .dependsOn(models % "compile->compile;test->test", crypto, tetraByteCodecs, jsonCodecs)

lazy val algebras = project
  .in(file("algebras"))
  .enablePlugins(BuildInfoPlugin)
  .settings(
    name := "algebras",
    commonSettings,
    publishSettings,
    buildInfoKeys := Seq[BuildInfoKey](name, version, scalaVersion, sbtVersion),
    buildInfoPackage := "co.topl.buildinfo.algebras"
  )
  .settings(libraryDependencies ++= Dependencies.test ++ Seq(Dependencies.catsSlf4j % "test"))
  .settings(scalamacrosParadiseSettings)
  .dependsOn(models, crypto, tetraByteCodecs)

lazy val commonInterpreters = project
  .in(file("common-interpreters"))
  .enablePlugins(BuildInfoPlugin)
  .settings(
<<<<<<< HEAD
    name := "CommonInterpreters",
    commonSettings,
    publishSettings,
    buildInfoKeys := Seq[BuildInfoKey](name, version, scalaVersion, sbtVersion),
    buildInfoPackage := "co.topl.buildinfo.interpreters"
  )
  .settings(libraryDependencies ++= Dependencies.commonInterpreters)
  .settings(scalamacrosParadiseSettings)
  .dependsOn(models, crypto, tetraByteCodecs, algebras, typeclasses)
=======
    name := "common-interpreters",
    commonSettings,
    crossScalaVersions := Seq(scala213),
    publishSettings,
    buildInfoKeys := Seq[BuildInfoKey](name, version, scalaVersion, sbtVersion),
    buildInfoPackage := "co.topl.buildinfo.commoninterpreters"
  )
  .settings(libraryDependencies ++= Dependencies.commonInterpreters)
  .settings(scalamacrosParadiseSettings)
  .dependsOn(models, algebras, typeclasses, byteCodecs, tetraByteCodecs)
>>>>>>> f29c7536

lazy val consensus = project
  .in(file("consensus"))
  .enablePlugins(BuildInfoPlugin)
  .settings(
    name := "consensus",
    commonSettings,
    crossScalaVersions := Seq(scala213),
    publishSettings,
    buildInfoKeys := Seq[BuildInfoKey](name, version, scalaVersion, sbtVersion),
    buildInfoPackage := "co.topl.buildinfo.consensus"
  )
  .settings(libraryDependencies ++= Dependencies.test)
  .settings(
    libraryDependencies ++= Dependencies.consensus
  )
  .settings(scalamacrosParadiseSettings)
  .dependsOn(
    models % "compile->compile;test->test",
    typeclasses,
    crypto,
    tetraByteCodecs,
    algebras % "compile->compile;test->test"
  )

lazy val minting = project
  .in(file("minting"))
  .enablePlugins(BuildInfoPlugin)
  .settings(
    name := "minting",
    commonSettings,
    crossScalaVersions := Seq(scala213),
    publishSettings,
    buildInfoKeys := Seq[BuildInfoKey](name, version, scalaVersion, sbtVersion),
    buildInfoPackage := "co.topl.buildinfo.minting"
  )
  .settings(libraryDependencies ++= Dependencies.test ++ Dependencies.catsEffect)
  .settings(scalamacrosParadiseSettings)
  .dependsOn(
    models % "compile->compile;test->test",
    typeclasses,
    crypto,
    tetraByteCodecs,
    algebras % "compile->compile;test->test",
    consensus
  )

lazy val demo = project
  .in(file("demo"))
  .settings(
    name := "demo",
    commonSettings,
    assemblySettings("co.topl.demo.TetraDemo"),
    Defaults.itSettings,
    crossScalaVersions := Seq(scala213), // don't care about cross-compiling applications
    Compile / run / mainClass := Some("co.topl.demo.TetraDemo"),
    publish / skip := true,
    buildInfoKeys := Seq[BuildInfoKey](name, version, scalaVersion, sbtVersion),
    buildInfoPackage := "co.topl.buildinfo.demo",
    Docker / packageName := "bifrost-node",
    dockerExposedPorts := Seq(9084, 9085),
    dockerExposedVolumes += "/opt/docker/.bifrost",
    dockerLabels ++= Map(
      "bifrost.version" -> version.value
    )
  )
  .settings(libraryDependencies ++= Dependencies.test ++ Dependencies.demo ++ Dependencies.catsEffect)
  .settings(scalamacrosParadiseSettings)
  .dependsOn(models % "compile->compile;test->test", typeclasses, consensus, minting, scripting, commonInterpreters)
  .enablePlugins(BuildInfoPlugin, JavaAppPackaging, DockerPlugin)

lazy val eligibilitySimulator: Project = project
  .in(file("eligibility-simulator"))
  .settings(
    name := "eligibilitySimulator",
    commonSettings,
    assemblySettings("co.topl.simulator.eligibility.EligibilitySimulator"),
    Defaults.itSettings,
    crossScalaVersions := Seq(scala213), // don't care about cross-compiling applications
    Compile / run / mainClass := Some("co.topl.simulator.eligibility.EligibilitySimulator"),
    publish / skip := true,
    buildInfoKeys := Seq[BuildInfoKey](name, version, scalaVersion, sbtVersion),
    buildInfoPackage := "co.topl.buildinfo.simulator.eligibility"
  )
  .settings(libraryDependencies ++= Dependencies.test ++ Dependencies.demo ++ Dependencies.catsEffect)
  .settings(scalamacrosParadiseSettings)
  .dependsOn(models % "compile->compile;test->test", typeclasses, consensus, minting, commonInterpreters)
  .enablePlugins(BuildInfoPlugin)

lazy val scripting: Project = project
  .in(file("scripting"))
  .enablePlugins(BuildInfoPlugin)
  .settings(
    name := "scripting",
    commonSettings,
    publishSettings,
    buildInfoKeys := Seq[BuildInfoKey](name, version, scalaVersion, sbtVersion),
    buildInfoPackage := "co.topl.buildinfo.scripting"
  )
  .settings(libraryDependencies ++= Dependencies.graal ++ Dependencies.catsEffect ++ Dependencies.circe ++ Dependencies.simulacrum)
  .settings(libraryDependencies ++= Dependencies.test)
  .settings(scalamacrosParadiseSettings)

lazy val toplRpc = project
  .in(file("topl-rpc"))
  .enablePlugins(BuildInfoPlugin)
  .settings(
    name := "topl-rpc",
    commonSettings,
    publishSettings,
    scalamacrosParadiseSettings,
    libraryDependencies ++= Dependencies.toplRpc,
    buildInfoKeys := Seq[BuildInfoKey](name, version, scalaVersion, sbtVersion),
    buildInfoPackage := "co.topl.buildinfo.toplrpc"
  )
  .dependsOn(akkaHttpRpc, common)

// This module has fallen out of sync with the rest of the codebase and is not currently needed
//lazy val gjallarhorn = project
//  .in(file("gjallarhorn"))
//  .settings(
//    name := "gjallarhorn",
//    commonSettings,
//    publish / skip := true,
//    Defaults.itSettings,
//    libraryDependencies ++= Dependencies.gjallarhorn
//  )
//  .dependsOn(crypto, common)
//  .configs(IntegrationTest)
//  .disablePlugins(sbtassembly.AssemblyPlugin)
//  .settings(scalamacrosParadiseSettings)

lazy val benchmarking = project
  .in(file("benchmark"))
  .settings(
    name := "benchmark",
    commonSettings,
    publish / skip := true,
    libraryDependencies ++= Dependencies.benchmarking
  )
  .enablePlugins(JmhPlugin)
  .disablePlugins(sbtassembly.AssemblyPlugin)

lazy val crypto = project
  .in(file("crypto"))
  .enablePlugins(BuildInfoPlugin)
  .settings(
    name := "crypto",
    commonSettings,
    publishSettings,
    buildInfoKeys := Seq[BuildInfoKey](name, version, scalaVersion, sbtVersion),
    buildInfoPackage := "co.topl.buildinfo.crypto",
    libraryDependencies ++= Dependencies.crypto
  )
  .settings(scalamacrosParadiseSettings)
  .dependsOn(models % "compile->compile;test->test")

lazy val tools = project
  .in(file("tools"))
  .enablePlugins(BuildInfoPlugin)
  .settings(
    name := "tools",
    commonSettings,
    publishSettings,
    buildInfoKeys := Seq[BuildInfoKey](name, version, scalaVersion, sbtVersion),
    buildInfoPackage := "co.topl.buildinfo.tools",
    libraryDependencies ++= Dependencies.tools
  )
  .dependsOn(common)

lazy val loadTesting = project
  .in(file("load-testing"))
  .settings(
    name := "load-testing",
    commonSettings,
    crossScalaVersions := Seq(scala213),
    scalamacrosParadiseSettings,
    libraryDependencies ++= Dependencies.loadTesting
  )
  .dependsOn(common, brambl)

addCommandAlias("checkPR", s"; scalafixAll --check; scalafmtCheckAll; + test")
addCommandAlias("preparePR", s"; scalafixAll; scalafmtAll; + test")<|MERGE_RESOLUTION|>--- conflicted
+++ resolved
@@ -395,28 +395,16 @@
   .in(file("common-interpreters"))
   .enablePlugins(BuildInfoPlugin)
   .settings(
-<<<<<<< HEAD
-    name := "CommonInterpreters",
-    commonSettings,
-    publishSettings,
-    buildInfoKeys := Seq[BuildInfoKey](name, version, scalaVersion, sbtVersion),
-    buildInfoPackage := "co.topl.buildinfo.interpreters"
+    name := "common-interpreters",
+    commonSettings,
+    crossScalaVersions := Seq(scala213),
+    publishSettings,
+    buildInfoKeys := Seq[BuildInfoKey](name, version, scalaVersion, sbtVersion),
+    buildInfoPackage := "co.topl.buildinfo.commoninterpreters"
   )
   .settings(libraryDependencies ++= Dependencies.commonInterpreters)
   .settings(scalamacrosParadiseSettings)
-  .dependsOn(models, crypto, tetraByteCodecs, algebras, typeclasses)
-=======
-    name := "common-interpreters",
-    commonSettings,
-    crossScalaVersions := Seq(scala213),
-    publishSettings,
-    buildInfoKeys := Seq[BuildInfoKey](name, version, scalaVersion, sbtVersion),
-    buildInfoPackage := "co.topl.buildinfo.commoninterpreters"
-  )
-  .settings(libraryDependencies ++= Dependencies.commonInterpreters)
-  .settings(scalamacrosParadiseSettings)
   .dependsOn(models, algebras, typeclasses, byteCodecs, tetraByteCodecs)
->>>>>>> f29c7536
 
 lazy val consensus = project
   .in(file("consensus"))
