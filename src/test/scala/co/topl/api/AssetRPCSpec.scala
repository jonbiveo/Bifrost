package co.topl.api

import akka.actor.{ActorRef, PoisonPill}
import akka.http.scaladsl.model.headers.RawHeader
import akka.http.scaladsl.model.{HttpEntity, HttpMethods, HttpRequest, MediaTypes}
import akka.http.scaladsl.server.Route
import akka.http.scaladsl.testkit.ScalatestRouteTest
import akka.pattern.ask
import akka.util.{ByteString, Timeout}
import co.topl.BifrostGenerators
<<<<<<< HEAD
import co.topl.crypto.Signature25519
import co.topl.http.api.routes.{ AssetApiRoute, WalletApiRoute }
import co.topl.modifier.ModifierId
import co.topl.modifier.block.Block
import co.topl.modifier.transaction.{ AssetCreation, Transaction }
=======
import co.topl.crypto.{PrivateKey25519, Signature25519}
import co.topl.http.api.routes.{AssetApiRoute, WalletApiRoute}
import co.topl.modifier.ModifierId
import co.topl.modifier.block.Block
import co.topl.modifier.transaction.{AssetCreation, Transaction}
>>>>>>> aa1608ac
import co.topl.nodeView.GenericNodeViewHolder.ReceivableMessages.GetDataFromCurrentView
import co.topl.nodeView.history.History
import co.topl.nodeView.mempool.MemPool
import co.topl.nodeView.state.State
import co.topl.nodeView.state.box.proposition.PublicKey25519Proposition
<<<<<<< HEAD
import co.topl.nodeView.state.box.{ ArbitBox, AssetBox }
import co.topl.nodeView.{ CurrentView, NodeViewHolderRef }
import co.topl.settings.AppContext
=======
import co.topl.nodeView.state.box.{ArbitBox, AssetBox}
import co.topl.nodeView.{CurrentView, NodeViewHolderRef}
import co.topl.settings.AppContext
import co.topl.wallet.Wallet
>>>>>>> aa1608ac
import io.circe.Json
import io.circe.parser.parse
import io.circe.syntax._
import org.scalatest.matchers.should.Matchers
import org.scalatest.wordspec.AnyWordSpec
<<<<<<< HEAD
import scorex.crypto.encode.Base58
import scorex.crypto.signatures.Curve25519
=======
import scorex.crypto.signatures.{Curve25519, PublicKey, Signature}
import scorex.util.encode.Base58
>>>>>>> aa1608ac

import scala.concurrent.Await
import scala.concurrent.duration._
import scala.reflect.io.Path
import scala.util.Try

/**
  * Created by cykoz on 7/3/2017.
  */
class AssetRPCSpec extends AnyWordSpec
  with Matchers
  with ScalatestRouteTest
  with BifrostGenerators {

  val path: Path = Path("/tmp/bifrost/test-data")
  Try(path.deleteRecursively())

  /* ----------------- *//* ----------------- *//* ----------------- *//* ----------------- *//* ----------------- *//* ----------------- */
  // save environment into a variable for reference throughout the application
  protected val appContext = new AppContext(settings, None)

  // Create Bifrost singleton actors
  private val nodeViewHolderRef: ActorRef = NodeViewHolderRef("nodeViewHolder", settings, appContext)
  /* ----------------- *//* ----------------- *//* ----------------- *//* ----------------- *//* ----------------- *//* ----------------- */

  // setup route for testing
  val route: Route = AssetApiRoute(settings.restApi, nodeViewHolderRef).route
  val walletRoute: Route = WalletApiRoute(settings.restApi, nodeViewHolderRef).route

  def httpPOST(jsonRequest: ByteString): HttpRequest = {
    HttpRequest(
      HttpMethods.POST,
      uri = "/asset/",
      entity = HttpEntity(MediaTypes.`application/json`, jsonRequest)
    ).withHeaders(RawHeader("x-api-key", "test_key"))
  }

  def walletHttpPOST(jsonRequest: ByteString): HttpRequest = {
    HttpRequest(
      HttpMethods.POST,
      uri = "/wallet/",
      entity = HttpEntity(MediaTypes.`application/json`, jsonRequest)
    ).withHeaders(RawHeader("x-api-key", "test_key"))
  }

  implicit val timeout: Timeout = Timeout(10.seconds)


  private def view(): CurrentView[History, State, MemPool] = Await.result(
    (nodeViewHolderRef ? GetDataFromCurrentView).mapTo[CurrentView[History, State, MemPool]],
    10.seconds)

  val publicKeys = Map(
    "investor" -> "6sYyiTguyQ455w2dGEaNbrwkAWAEYV1Zk6FtZMknWDKQ",
    "producer" -> "A9vRt6hw7w4c7b4qEkQHYptpqBGpKM5MGoXyrkGCbrfb",
    "hub" -> "F6ABtYMsJABDLH2aj7XVPwQr5mH7ycsCE4QGQrLeB3xU"
  )
  // Unlock Secrets
//  gw.unlockKeyFile(publicKeys("investor"), "genesis")
//  gw.unlockKeyFile(publicKeys("producer"), "genesis")
//  gw.unlockKeyFile(publicKeys("hub"), "genesis")

  var asset: Option[AssetBox] = None
  var tx: Json = "".asJson

  "Asset RPC" should {
<<<<<<< HEAD
//    "Create some assets" in {
//      val requestBody = ByteString(
//        s"""
//           |{
//           |   "jsonrpc": "2.0",
//           |   "id": "1",
//           |   "method": "createAssets",
//           |   "params": [{
//           |     "issuer": "${publicKeys("hub")}",
//           |     "recipient": "${publicKeys("investor")}",
//           |     "amount": 10,
//           |     "assetCode": "etherAssets",
//           |     "fee": 0,
//           |     "data": ""
//           |   }]
//           |}
//        """.stripMargin)
//
//      httpPOST(requestBody) ~> route ~> check {
//        val res = parse(responseAs[String]).right.get
//        (res \\ "error").isEmpty shouldBe true
//        (res \\ "result").head.asObject.isDefined shouldBe true
//        val txHash = ((res \\ "result").head \\ "txHash").head.asString.get
//        val txHashId = ModifierId(Base58.decode(txHash).get)
//        val txInstance: Transaction = view().pool.modifierById(txHashId).get
//        asset = Option(txInstance.newBoxes.head.asInstanceOf[AssetBox])
//
//        val history = view().history
//        val tempBlock = Block(history.bestBlockId,
//          System.currentTimeMillis(),
//          ArbitBox(PublicKey25519Proposition(history.bestBlockId.hashBytes), 0L, 10000L),
//          Signature25519(Array.fill(Curve25519.SignatureLength)(1: Byte)),
//          Seq(txInstance),
//          settings.forgingSettings.version
//        )
//        view().state.applyModifier(tempBlock)
//        view().pool.remove(txInstance)
//        //Dont need further checks here since the subsequent tests would fail if this one did
//      }
//    }
=======
    "Create some assets" in {
      val requestBody = ByteString(
        s"""
           |{
           |   "jsonrpc": "2.0",
           |   "id": "1",
           |   "method": "createAssets",
           |   "params": [{
           |     "issuer": "${publicKeys("hub")}",
           |     "recipient": "${publicKeys("investor")}",
           |     "amount": 10,
           |     "assetCode": "etherAssets",
           |     "fee": 0,
           |     "data": ""
           |   }]
           |}
        """.stripMargin)

      httpPOST(requestBody) ~> route ~> check {
        val res = parse(responseAs[String]).right.get
        (res \\ "error").isEmpty shouldBe true
        (res \\ "result").head.asObject.isDefined shouldBe true
        val txHash = ((res \\ "result").head \\ "txHash").head.asString.get
        val txHashId = ModifierId(Base58.decode(txHash).get)
        val txInstance: Transaction = view().pool.getById(txHashId).get
        asset = Option(txInstance.newBoxes.head.asInstanceOf[AssetBox])

        val history = view().history
        val tempBlock = Block(history.bestBlockId,
          System.currentTimeMillis(),
          ArbitBox(PublicKey25519Proposition(PublicKey @@ history.bestBlockId.hashBytes), 0L, 10000L),
          Signature25519(Signature @@ Array.fill(Curve25519.SignatureLength)(1: Byte)),
          Seq(txInstance),
          settings.forgingSettings.version
        )
        view().state.applyModifier(tempBlock)
        view().pool.remove(txInstance)
        //Dont need further checks here since the subsequent tests would fail if this one did
      }
    }
>>>>>>> aa1608ac

    "Create assets prototype" in {
      val requestBody = ByteString(
        s"""
           |{
           |   "jsonrpc": "2.0",
           |   "id": "2",
           |   "method": "createAssetsPrototype",
           |   "params": [{
           |     "issuer": "${publicKeys("hub")}",
           |     "recipient": "${publicKeys("investor")}",
           |     "amount": 10,
           |     "assetCode": "etherAssets",
           |     "fee": 0,
           |     "data": ""
           |   }]
           |}
        """.stripMargin)

      httpPOST(requestBody) ~> route ~> check {
        val res = parse(responseAs[String]).right.get
        tx = ((res \\ "result").head \\ "formattedTx").head
        (res \\ "error").isEmpty shouldBe true
        (res \\ "result").head.asObject.isDefined shouldBe true
      }
    }

<<<<<<< HEAD
//    "Sign createAssets Prototype transaction" in {
//      val requestBody = ByteString(
//        s"""
//           |{
//           |  "jsonrpc": "2.0",
//           |  "id": "3",
//           |  "method": "signTx",
//           |  "params": [{
//           |    "signingKeys": ["${publicKeys("hub")}"],
//           |    "protoTx": $tx
//           |  }]
//           |}
//          """.stripMargin)
//
//      walletHttpPOST(requestBody) ~> walletRoute ~> check {
//        val res = parse(responseAs[String]).right.get
//        tx = (res \\ "result").head
//        (res \\ "error").isEmpty shouldBe true
//        (res \\ "result").head.asObject.isDefined shouldBe true
//      }
//    }
=======
    "Sign createAssets Prototype transaction" in {
      val requestBody = ByteString(
        s"""
           |{
           |  "jsonrpc": "2.0",
           |  "id": "3",
           |  "method": "signTx",
           |  "params": [{
           |    "signingKeys": ["${publicKeys("hub")}"],
           |    "protoTx": $tx
           |  }]
           |}
          """.stripMargin)

      walletHttpPOST(requestBody) ~> walletRoute ~> check {
        val res = parse(responseAs[String]).right.get
        tx = (res \\ "result").head
        (res \\ "error").isEmpty shouldBe true
        (res \\ "result").head.asObject.isDefined shouldBe true
      }
    }

    "Broadcast createAssetsPrototype transaction" in {
      val secret = view().vault.secretByPublicImage(
        PublicKey25519Proposition(PublicKey @@ Base58.decode(publicKeys("hub")).get)).get
      val tempTx = tx.as[AssetCreation].right.get
      val sig = PrivateKey25519.sign(secret, tempTx.messageToSign)
      val signedTx = tempTx.copy(signatures = Map(PublicKey25519Proposition(PublicKey @@ Base58.decode(publicKeys("hub")).get) -> sig))

      val requestBody = ByteString(
        s"""
           |{
           |  "jsonrpc": "2.0",
           |  "id": "1",
           |  "method": "broadcastTx",
           |  "params": [{
           |    "tx": ${signedTx.json}
           |  }]
           |}
        """.stripMargin)
>>>>>>> aa1608ac

//    "Broadcast createAssetsPrototype transaction" in {
//      val secret = view().vault.secretByPublicImage(
//        PublicKey25519Proposition(Base58.decode(publicKeys("hub")).get)).get
//      val tempTx = tx.as[AssetCreation].right.get
//      val sig = secret.sign(tempTx.messageToSign)
//      val signedTx = tempTx.copy(signatures = Map(PublicKey25519Proposition(Base58.decode(publicKeys("hub")).get) -> sig))
//
//      val requestBody = ByteString(
//        s"""
//           |{
//           |  "jsonrpc": "2.0",
//           |  "id": "1",
//           |  "method": "broadcastTx",
//           |  "params": [{
//           |    "tx": ${signedTx.json}
//           |  }]
//           |}
//        """.stripMargin)
//
//      walletHttpPOST(requestBody) ~> walletRoute ~> check {
//        val res = parse(responseAs[String]).right.get
//        (res \\ "error").isEmpty shouldBe true
//        (res \\ "result").head.asObject.isDefined shouldBe true
//      }
//    }

    "Transfer target asset prototype" in {
      val requestBody = ByteString(
        s"""
           |{
           |   "jsonrpc": "2.0",
           |   "id": "1",
           |   "method": "transferTargetAssetsPrototype",
           |   "params": [{
           |     "sender": ["${Base58.encode(asset.get.proposition.pubKeyBytes)}"],
           |     "recipient": "${publicKeys("producer")}",
           |     "assetId": "${asset.get.id}",
           |     "amount": 1,
           |     "fee": 0,
           |     "data": ""
           |   }]
           |}
        """.stripMargin)

      httpPOST(requestBody) ~> route ~> check {
        val res = parse(responseAs[String]).right.get
        tx = ((res \\ "result").head \\ "formattedTx").head
        (res \\ "error").isEmpty shouldBe true
        (res \\ "result").head.asObject.isDefined shouldBe true
      }
    }

//    "Broadcast transferTargetAssetsPrototype" in {
//      val prop = (tx \\ "from").head.asArray.get.head.asArray.get.head.asString.get
//      val secret = view().vault.secretByPublicImage(PublicKey25519Proposition(PublicKey @@ Base58.decode(prop).get)).get
//      val tempTx = tx.as[AssetTransfer].right.get
//      val sig = PrivateKey25519Companion.sign(secret, tempTx.messageToSign)
//      val signedTx = tempTx.copy(signatures = Map(PublicKey25519Proposition(PublicKey @@ Base58.decode(publicKeys("hub")).get) -> sig))
//
//      val requestBody = ByteString(
//        s"""
//           |{
//           |  "jsonrpc": "2.0",
//           |  "id": "1",
//           |  "method": "broadcastTx",
//           |  "params": [{
//           |    "tx": ${signedTx.json}
//           |  }]
//           |}
//        """.stripMargin)
//
//      walletHttpPOST(requestBody) ~> walletRoute ~> check {
//        val res = parse(responseAs[String]).right.get
//        (res \\ "error").isEmpty shouldBe true
//        (res \\ "result").head.asObject.isDefined shouldBe true
//      }
//    }

//    "Transfer a target asset" in {
//      val requestBody = ByteString(
//        s"""
//           |{
//           |   "jsonrpc": "2.0",
//           |   "id": "1",
//           |   "method": "transferTargetAssets",
//           |   "params": [{
//           |     "sender": ["${Base58.encode(asset.get.proposition.pubKeyBytes)}"],
//           |     "recipient": "${publicKeys("producer")}",
//           |     "assetId": "${asset.get.id}",
//           |     "amount": 1,
//           |     "fee": 0,
//           |     "data": ""
//           |   }]
//           |}
//        """.stripMargin)
//
//      httpPOST(requestBody) ~> route ~> check {
//        val res = parse(responseAs[String]).right.get
//        (res \\ "error").isEmpty shouldBe true
//        (res \\ "result").head.asObject.isDefined shouldBe true
//      }
//    }

//    "Transfer some assets" in {
//      val requestBody = ByteString(
//        s"""
//           |{
//           |   "jsonrpc": "2.0",
//           |   "id": "1",
//           |   "method": "transferAssets",
//           |   "params": [{
//           |     "issuer": "${publicKeys("hub")}",
//           |      "sender": ["${publicKeys("investor")}", "${publicKeys("hub")}", "${publicKeys("producer")}"],
//           |     "recipient": "${publicKeys("producer")}",
//           |     "amount": 1,
//           |     "assetCode": "etherAssets",
//           |     "fee": 0,
//           |     "data": ""
//           |   }]
//           |}
//        """.stripMargin)
//
//      httpPOST(requestBody) ~> route ~> check {
//        val res = parse(responseAs[String]).right.get
//        (res \\ "error").isEmpty shouldBe true
//        (res \\ "result").head.asObject.isDefined shouldBe true
//
//        //Removing transaction from mempool so as not to affect ProgramRPC tests
//        val txHash = ((res \\ "result").head \\ "txHash").head.asString.get
//        val txHashId = ModifierId(Base58.decode(txHash).get)
//        val txInstance: Transaction = view().pool.modifierById(txHashId).get
//        view().pool.remove(txInstance)
//      }
//    }

    "Create transfer assets prototype" in {
      val requestBody = ByteString(
        s"""
           |{
           |   "jsonrpc": "2.0",
           |   "id": "1",
           |   "method": "transferAssetsPrototype",
           |   "params": [{
           |     "issuer": "${publicKeys("hub")}",
           |     "sender": ["${publicKeys("investor")}", "${publicKeys("hub")}", "${publicKeys("producer")}"],
           |     "recipient": "${publicKeys("producer")}",
           |     "amount": 5,
           |     "assetCode": "etherAssets",
           |     "fee": 0,
           |     "data": ""
           |   }]
           |}
        """.stripMargin)

      httpPOST(requestBody) ~> route ~> check {
        val res = parse(responseAs[String]).right.get
        (res \\ "error").isEmpty shouldBe true
        (res \\ "result").head.asObject.isDefined shouldBe true
      }
    }
  }

  override def afterAll() {
    view().pool.unconfirmed.clear
    nodeViewHolderRef ! PoisonPill
  }
}<|MERGE_RESOLUTION|>--- conflicted
+++ resolved
@@ -8,46 +8,20 @@
 import akka.pattern.ask
 import akka.util.{ByteString, Timeout}
 import co.topl.BifrostGenerators
-<<<<<<< HEAD
-import co.topl.crypto.Signature25519
-import co.topl.http.api.routes.{ AssetApiRoute, WalletApiRoute }
-import co.topl.modifier.ModifierId
-import co.topl.modifier.block.Block
-import co.topl.modifier.transaction.{ AssetCreation, Transaction }
-=======
-import co.topl.crypto.{PrivateKey25519, Signature25519}
 import co.topl.http.api.routes.{AssetApiRoute, WalletApiRoute}
-import co.topl.modifier.ModifierId
-import co.topl.modifier.block.Block
-import co.topl.modifier.transaction.{AssetCreation, Transaction}
->>>>>>> aa1608ac
 import co.topl.nodeView.GenericNodeViewHolder.ReceivableMessages.GetDataFromCurrentView
 import co.topl.nodeView.history.History
 import co.topl.nodeView.mempool.MemPool
 import co.topl.nodeView.state.State
-import co.topl.nodeView.state.box.proposition.PublicKey25519Proposition
-<<<<<<< HEAD
-import co.topl.nodeView.state.box.{ ArbitBox, AssetBox }
-import co.topl.nodeView.{ CurrentView, NodeViewHolderRef }
-import co.topl.settings.AppContext
-=======
-import co.topl.nodeView.state.box.{ArbitBox, AssetBox}
+import co.topl.nodeView.state.box.AssetBox
 import co.topl.nodeView.{CurrentView, NodeViewHolderRef}
 import co.topl.settings.AppContext
-import co.topl.wallet.Wallet
->>>>>>> aa1608ac
 import io.circe.Json
 import io.circe.parser.parse
 import io.circe.syntax._
 import org.scalatest.matchers.should.Matchers
 import org.scalatest.wordspec.AnyWordSpec
-<<<<<<< HEAD
-import scorex.crypto.encode.Base58
-import scorex.crypto.signatures.Curve25519
-=======
-import scorex.crypto.signatures.{Curve25519, PublicKey, Signature}
 import scorex.util.encode.Base58
->>>>>>> aa1608ac
 
 import scala.concurrent.Await
 import scala.concurrent.duration._
@@ -114,7 +88,6 @@
   var tx: Json = "".asJson
 
   "Asset RPC" should {
-<<<<<<< HEAD
 //    "Create some assets" in {
 //      val requestBody = ByteString(
 //        s"""
@@ -145,8 +118,8 @@
 //        val history = view().history
 //        val tempBlock = Block(history.bestBlockId,
 //          System.currentTimeMillis(),
-//          ArbitBox(PublicKey25519Proposition(history.bestBlockId.hashBytes), 0L, 10000L),
-//          Signature25519(Array.fill(Curve25519.SignatureLength)(1: Byte)),
+//          ArbitBox(PublicKey25519Proposition(PublicKey @@ history.bestBlockId.hashBytes), 0L, 10000L),
+//          Signature25519(Signature @@ Array.fill(Curve25519.SignatureLength)(1: Byte)),
 //          Seq(txInstance),
 //          settings.forgingSettings.version
 //        )
@@ -155,48 +128,6 @@
 //        //Dont need further checks here since the subsequent tests would fail if this one did
 //      }
 //    }
-=======
-    "Create some assets" in {
-      val requestBody = ByteString(
-        s"""
-           |{
-           |   "jsonrpc": "2.0",
-           |   "id": "1",
-           |   "method": "createAssets",
-           |   "params": [{
-           |     "issuer": "${publicKeys("hub")}",
-           |     "recipient": "${publicKeys("investor")}",
-           |     "amount": 10,
-           |     "assetCode": "etherAssets",
-           |     "fee": 0,
-           |     "data": ""
-           |   }]
-           |}
-        """.stripMargin)
-
-      httpPOST(requestBody) ~> route ~> check {
-        val res = parse(responseAs[String]).right.get
-        (res \\ "error").isEmpty shouldBe true
-        (res \\ "result").head.asObject.isDefined shouldBe true
-        val txHash = ((res \\ "result").head \\ "txHash").head.asString.get
-        val txHashId = ModifierId(Base58.decode(txHash).get)
-        val txInstance: Transaction = view().pool.getById(txHashId).get
-        asset = Option(txInstance.newBoxes.head.asInstanceOf[AssetBox])
-
-        val history = view().history
-        val tempBlock = Block(history.bestBlockId,
-          System.currentTimeMillis(),
-          ArbitBox(PublicKey25519Proposition(PublicKey @@ history.bestBlockId.hashBytes), 0L, 10000L),
-          Signature25519(Signature @@ Array.fill(Curve25519.SignatureLength)(1: Byte)),
-          Seq(txInstance),
-          settings.forgingSettings.version
-        )
-        view().state.applyModifier(tempBlock)
-        view().pool.remove(txInstance)
-        //Dont need further checks here since the subsequent tests would fail if this one did
-      }
-    }
->>>>>>> aa1608ac
 
     "Create assets prototype" in {
       val requestBody = ByteString(
@@ -224,7 +155,6 @@
       }
     }
 
-<<<<<<< HEAD
 //    "Sign createAssets Prototype transaction" in {
 //      val requestBody = ByteString(
 //        s"""
@@ -246,55 +176,13 @@
 //        (res \\ "result").head.asObject.isDefined shouldBe true
 //      }
 //    }
-=======
-    "Sign createAssets Prototype transaction" in {
-      val requestBody = ByteString(
-        s"""
-           |{
-           |  "jsonrpc": "2.0",
-           |  "id": "3",
-           |  "method": "signTx",
-           |  "params": [{
-           |    "signingKeys": ["${publicKeys("hub")}"],
-           |    "protoTx": $tx
-           |  }]
-           |}
-          """.stripMargin)
-
-      walletHttpPOST(requestBody) ~> walletRoute ~> check {
-        val res = parse(responseAs[String]).right.get
-        tx = (res \\ "result").head
-        (res \\ "error").isEmpty shouldBe true
-        (res \\ "result").head.asObject.isDefined shouldBe true
-      }
-    }
-
-    "Broadcast createAssetsPrototype transaction" in {
-      val secret = view().vault.secretByPublicImage(
-        PublicKey25519Proposition(PublicKey @@ Base58.decode(publicKeys("hub")).get)).get
-      val tempTx = tx.as[AssetCreation].right.get
-      val sig = PrivateKey25519.sign(secret, tempTx.messageToSign)
-      val signedTx = tempTx.copy(signatures = Map(PublicKey25519Proposition(PublicKey @@ Base58.decode(publicKeys("hub")).get) -> sig))
-
-      val requestBody = ByteString(
-        s"""
-           |{
-           |  "jsonrpc": "2.0",
-           |  "id": "1",
-           |  "method": "broadcastTx",
-           |  "params": [{
-           |    "tx": ${signedTx.json}
-           |  }]
-           |}
-        """.stripMargin)
->>>>>>> aa1608ac
 
 //    "Broadcast createAssetsPrototype transaction" in {
 //      val secret = view().vault.secretByPublicImage(
-//        PublicKey25519Proposition(Base58.decode(publicKeys("hub")).get)).get
+//        PublicKey25519Proposition(PublicKey @@ Base58.decode(publicKeys("hub")).get)).get
 //      val tempTx = tx.as[AssetCreation].right.get
 //      val sig = secret.sign(tempTx.messageToSign)
-//      val signedTx = tempTx.copy(signatures = Map(PublicKey25519Proposition(Base58.decode(publicKeys("hub")).get) -> sig))
+//      val signedTx = tempTx.copy(signatures = Map(PublicKey25519Proposition(PublicKey @@ Base58.decode(publicKeys("hub")).get) -> sig))
 //
 //      val requestBody = ByteString(
 //        s"""
