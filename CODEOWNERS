# Info on formatting this file at
# https://blog.github.com/2017-07-06-introducing-code-owners/

# Lines starting with '#' are comments.
# Each line is a file pattern followed by one or more owners.

# These owners will be the default owners for everything in the repo.
<<<<<<< HEAD
*       @scasplte2
*       @tuxman
=======
*       @scasplte2 @tuxman
>>>>>>> eaec90a9

# Order is important. The last matching pattern has the most precedence.
# So if a pull request only touches javascript files, only these owners
# will be requested to review.
#*.js    @octocat @github/js

# You can also use email addresses if you prefer.
#docs/*  docs@example.com<|MERGE_RESOLUTION|>--- conflicted
+++ resolved
@@ -5,12 +5,7 @@
 # Each line is a file pattern followed by one or more owners.
 
 # These owners will be the default owners for everything in the repo.
-<<<<<<< HEAD
-*       @scasplte2
-*       @tuxman
-=======
 *       @scasplte2 @tuxman
->>>>>>> eaec90a9
 
 # Order is important. The last matching pattern has the most precedence.
 # So if a pull request only touches javascript files, only these owners
