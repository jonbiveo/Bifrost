package co.topl.demo

import akka.actor.typed.ActorSystem
import akka.util.Timeout
import cats.data.OptionT
import cats.effect.implicits._
import cats.effect.kernel.Sync
import cats.effect.{Async, IO, IOApp}
import cats.implicits._
import co.topl.algebras._
import co.topl.consensus.LeaderElectionValidation.VrfConfig
import co.topl.consensus._
import co.topl.consensus.algebras.{EtaCalculationAlgebra, LeaderElectionValidationAlgebra}
import co.topl.crypto.hash.blake2b256
import co.topl.crypto.signing.{Ed25519, Ed25519VRF}
import co.topl.minting._
import co.topl.minting.algebras.{BlockMintAlgebra, VrfProofAlgebra}
import co.topl.models._
import co.topl.models.utility.HasLength.instances._
import co.topl.models.utility.Lengths._
import co.topl.models.utility._
import co.topl.typeclasses._
import co.topl.typeclasses.implicits._
import org.typelevel.log4cats.Logger
import org.typelevel.log4cats.slf4j.Slf4jLogger

import scala.concurrent.duration._

object TetraDemo extends IOApp.Simple {

  // Create stubbed/sample/demo data

  private val stakers = List.fill(5) {

    implicit val ed25519Vrf: Ed25519VRF =
      Ed25519VRF.precomputed()

    val stakerVrfKey =
      KeyInitializer[SecretKeys.VrfEd25519].random()

    val stakerRegistration: Box.Values.TaktikosRegistration =
      Box.Values.TaktikosRegistration(
        vrfCommitment = Sized.strictUnsafe(
          Bytes(
            blake2b256
              .hash(stakerVrfKey.verificationKey[VerificationKeys.VrfEd25519].signableBytes.toArray)
              .value
          )
        ),
        extendedVk = VerificationKeys.ExtendedEd25519(
          VerificationKeys.Ed25519(Sized.strictUnsafe(Bytes(Array.fill[Byte](32)(0)))),
          Sized.strictUnsafe(Bytes(Array.fill[Byte](32)(0)))
        ),
        registrationSlot = 0
      )

    implicit val ed25519: Ed25519 =
      new Ed25519

    val stakerAddress: TaktikosAddress = {
      val stakingKey = KeyInitializer[SecretKeys.Ed25519].random()
      val stakingVerificationKey =
        implicitly[ContainsVerificationKey[SecretKeys.Ed25519, VerificationKeys.Ed25519]].verificationKeyOf(stakingKey)
      val paymentKey = KeyInitializer[SecretKeys.Ed25519].random()
      val paymentVerificationKey =
        implicitly[ContainsVerificationKey[SecretKeys.Ed25519, VerificationKeys.Ed25519]].verificationKeyOf(paymentKey)
      TaktikosAddress(
        Sized.strictUnsafe(
          Bytes(blake2b256.hash(paymentVerificationKey.bytes.data.toArray).value)
        ),
        stakingVerificationKey.bytes,
        Sized.strictUnsafe(Bytes(Array.fill[Byte](64)(1)))
      )
    }
    Staker(Ratio(1, 5), stakerVrfKey, stakerRegistration, stakerAddress)
  }

  private val genesis =
    BlockGenesis(Nil).value

  private val initialNodeView =
    NodeView(
      Map(0L -> stakers.map(staker => staker.address -> staker.relativeStake).toMap),
      Map(0L -> stakers.map(staker => staker.address -> staker.registration).toMap)
    )

  // Actor system initialization

  implicit private val system: ActorSystem[NodeViewHolder.ReceivableMessage] =
    ActorSystem(
      NodeViewHolder(initialNodeView),
      "TetraDemo"
    )

  // Interpreter initialization

  type F[A] = IO[A]

  implicit private val logger: Logger[F] = Slf4jLogger.getLogger[F]

  private val leaderElectionThreshold: LeaderElectionValidationAlgebra[F] =
    LeaderElectionValidation.Eval.make(
      VrfConfig(lddCutoff = 0, precision = 16, baselineDifficulty = Ratio(4, 15), amplitude = Ratio(4, 5))
    )

  private val clock: ClockAlgebra[F] =
    AkkaSchedulerClock.Eval.make(100.milli, 150)

  private val vrfProofConstructions: F[List[VrfProofAlgebra[F]]] =
    stakers.traverse(staker =>
      VrfProof.Eval.make[F](
        staker.vrfKey,
        clock
      )
    )

  implicit private val timeout: Timeout = Timeout(5.seconds)

  private val state: ConsensusState[F] =
    NodeViewHolder.StateEval.make[F](system)

<<<<<<< HEAD
  private def mints(
    etaCalculation:        EtaCalculationAlgebra[F],
    vrfProofConstructions: List[VrfProofAlgebra[F]]
  ): List[BlockMintAlgebra[F]] =
    stakers
      .zip(vrfProofConstructions)
      .map { case (staker, vrfProofConstruction) =>
        BlockMint.Eval.make(
          Staking.Eval.make(
            staker.address,
            LeaderElectionMinting.Eval.make(
              staker.vrfKey,
              leaderElectionThreshold,
              vrfProofConstruction
            ),
            KeyEvolver.InMemory.make[F] {
              implicit val slot: Slot = 0
              KeyInitializer[SecretKeys.ExtendedEd25519].random()
            },
            VrfRelativeStakeMintingLookup.Eval.make(state, clock),
            etaCalculation
          ),
          clock
        )
      }

  private def createBlockStore(
    headerStore: Store[F, BlockHeaderV2],
    bodyStore:   Store[F, BlockBodyV2]
  ): Store[F, BlockV2] =
    new Store[F, BlockV2] {

      def get(id: TypedIdentifier): F[Option[BlockV2]] =
        (OptionT(headerStore.get(id)), OptionT(bodyStore.get(id))).tupled.map((BlockV2.apply _).tupled).value

      def put(t: BlockV2): F[Unit] =
        (headerStore.put(t.headerV2), bodyStore.put(t.blockBodyV2)).tupled.void

      def remove(id: TypedIdentifier): F[Unit] =
        (headerStore.remove(id), bodyStore.remove(id)).tupled.void

    }

  // Program definition
=======
  private val mint: BlockMintAlgebra[F] =
    BlockMint.Eval.make(
      Staking.Eval.make(
        stakerAddress,
        LeaderElectionMinting.Eval.make(
          stakerVrfKey,
          leaderElectionThreshold,
          vrfProofConstruction
        ),
        KeyEvolver.InMemory.make(
          KeyInitializer[SecretKeys.ExtendedEd25519].random()
        ),
        VrfRelativeStakeMintingLookup.Eval.make(state, clock),
        EtaMinting.Eval.make(state, clock)
      ),
      clock
    )
>>>>>>> 6504eded

  val run: IO[Unit] = {
    for {
      blockHeaderStore <- RefStore.Eval.make[F, BlockHeaderV2]()
      blockBodyStore   <- RefStore.Eval.make[F, BlockBodyV2]()
      blockStore = createBlockStore(blockHeaderStore, blockBodyStore)
      _             <- blockStore.put(genesis)
      slotDataCache <- SlotDataCache.Eval.make(blockHeaderStore)
      etaCalculation <- EtaCalculation.Eval.make(
        slotDataCache,
        clock,
        genesis.headerV2.eligibilityCertificate.eta
      )
      underlyingHeaderValidation <- BlockHeaderValidation.Eval.make[F](
        etaCalculation,
        VrfRelativeStakeValidationLookup.Eval.make(state, clock),
        leaderElectionThreshold,
        RegistrationLookup.Eval.make(state, clock)
      )
      cachedHeaderValidation <- BlockHeaderValidation.WithCache.make[F](underlyingHeaderValidation, blockHeaderStore)
      localChain <- LocalChain.Eval.make(
        SlotData(genesis.headerV2)(Ed25519VRF.precomputed()),
        ChainSelection.orderT(slotDataCache, 5_000, 200_000)
      )
      constructions <- vrfProofConstructions
      _ <- DemoProgram
        .run[F](
          clock,
          mints(etaCalculation, constructions),
          cachedHeaderValidation,
          constructions,
          state,
          blockHeaderStore,
          blockStore,
          etaCalculation,
          localChain
        )
    } yield ()
  }
    .guarantee(
      Sync[F].delay(system.terminate()).flatMap(_ => Async[F].fromFuture(system.whenTerminated.pure[F])).void
    )
}

case class Staker(
  relativeStake:           Ratio,
  vrfKey:                  SecretKeys.VrfEd25519,
  registration:            Box.Values.TaktikosRegistration,
  address:                 TaktikosAddress
)(implicit val ed25519VRF: Ed25519VRF, val ed25519: Ed25519)<|MERGE_RESOLUTION|>--- conflicted
+++ resolved
@@ -119,7 +119,6 @@
   private val state: ConsensusState[F] =
     NodeViewHolder.StateEval.make[F](system)
 
-<<<<<<< HEAD
   private def mints(
     etaCalculation:        EtaCalculationAlgebra[F],
     vrfProofConstructions: List[VrfProofAlgebra[F]]
@@ -135,10 +134,9 @@
               leaderElectionThreshold,
               vrfProofConstruction
             ),
-            KeyEvolver.InMemory.make[F] {
-              implicit val slot: Slot = 0
+            KeyEvolver.InMemory.make(
               KeyInitializer[SecretKeys.ExtendedEd25519].random()
-            },
+            ),
             VrfRelativeStakeMintingLookup.Eval.make(state, clock),
             etaCalculation
           ),
@@ -164,25 +162,6 @@
     }
 
   // Program definition
-=======
-  private val mint: BlockMintAlgebra[F] =
-    BlockMint.Eval.make(
-      Staking.Eval.make(
-        stakerAddress,
-        LeaderElectionMinting.Eval.make(
-          stakerVrfKey,
-          leaderElectionThreshold,
-          vrfProofConstruction
-        ),
-        KeyEvolver.InMemory.make(
-          KeyInitializer[SecretKeys.ExtendedEd25519].random()
-        ),
-        VrfRelativeStakeMintingLookup.Eval.make(state, clock),
-        EtaMinting.Eval.make(state, clock)
-      ),
-      clock
-    )
->>>>>>> 6504eded
 
   val run: IO[Unit] = {
     for {
