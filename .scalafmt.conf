version = "2.7.5"

style = defaultWithAlign

<<<<<<< HEAD
align.openParenCallSite = true
align.openParenDefnSite = true
=======
align.openParenCallSite = false
align.openParenDefnSite = false
>>>>>>> 52497ab4
align.tokens = [
  {code = "->"},
  {code = "<-"},
  {code = "=>", owner = "Case"},
  {code = "%", owner = "Term.ApplyInfix"},
  {code = "%%", owner = "Term.ApplyInfix"},
  {code = ":", owner = "Term.Param"}
]
align.preset = some

continuationIndent.callSite = 2
continuationIndent.defnSite = 2
danglingParentheses = true
indentOperator = spray
maxColumn = 120
newlines.alwaysBeforeTopLevelStatements = true
project.excludeFilters = [".*\\.sbt"]
rewrite.rules = [RedundantParens, SortImports]
spaces.inImportCurlyBraces = false
unindentTopLevelOperators = true
<<<<<<< HEAD

align.openParenDefnSite = true
=======
>>>>>>> 52497ab4
docstrings.style = SpaceAsterisk
optIn.configStyleArguments = true

rewrite.rules = [RedundantBraces, SortImports]<|MERGE_RESOLUTION|>--- conflicted
+++ resolved
@@ -2,13 +2,8 @@
 
 style = defaultWithAlign
 
-<<<<<<< HEAD
-align.openParenCallSite = true
-align.openParenDefnSite = true
-=======
 align.openParenCallSite = false
 align.openParenDefnSite = false
->>>>>>> 52497ab4
 align.tokens = [
   {code = "->"},
   {code = "<-"},
@@ -29,11 +24,6 @@
 rewrite.rules = [RedundantParens, SortImports]
 spaces.inImportCurlyBraces = false
 unindentTopLevelOperators = true
-<<<<<<< HEAD
-
-align.openParenDefnSite = true
-=======
->>>>>>> 52497ab4
 docstrings.style = SpaceAsterisk
 optIn.configStyleArguments = true
 
