--- conflicted
+++ resolved
@@ -36,26 +36,16 @@
   }
 
   property("PrivateKeyCurve25519 serialization") {
-<<<<<<< HEAD
     forAll(keyCurve25519FastGen) { case (key: PrivateKeyCurve25519, _) =>
-      val parsed = PrivateKeyCurve25519.parseBytes(PrivateKeyCurve25519.toBytes(key)).get
-=======
-    forAll(keyCurve25519Gen) { case (key: PrivateKeyCurve25519, _) =>
       val parsed = PrivateKeyCurve25519Serializer.parseBytes(PrivateKeyCurve25519Serializer.toBytes(key)).get
->>>>>>> 9085ad98
 
       parsed.bytes sameElements key.bytes shouldBe true
     }
   }
 
   property("PrivateKeyEd25519 serialization") {
-<<<<<<< HEAD
     forAll(keyEd25519FastGen) { case (key: PrivateKeyEd25519, _) =>
-      val parsed = PrivateKeyEd25519.parseBytes(PrivateKeyEd25519.toBytes(key)).get
-=======
-    forAll(keyEd25519Gen) { case (key: PrivateKeyEd25519, _) =>
       val parsed = PrivateKeyEd25519Serializer.parseBytes(PrivateKeyEd25519Serializer.toBytes(key)).get
->>>>>>> 9085ad98
 
       parsed.bytes sameElements key.bytes shouldBe true
     }
