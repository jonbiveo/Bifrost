package co.topl.credential

<<<<<<< HEAD
=======
import cats._
>>>>>>> b30f1d8a
import cats.implicits._
import co.topl.crypto.signing.{Curve25519, Ed25519, ExtendedEd25519}
import co.topl.models.ModelGenerators._
import co.topl.models._
import co.topl.typeclasses.VerificationContext
import co.topl.typeclasses.implicits._
import io.circe.Json
import org.scalamock.scalatest.MockFactory
import org.scalatest.flatspec.AnyFlatSpec
import org.scalatest.matchers.should.Matchers
import org.scalatest.{BeforeAndAfterAll, EitherValues, OptionValues}
import org.scalatestplus.scalacheck.{ScalaCheckDrivenPropertyChecks, ScalaCheckPropertyChecks}

import scala.collection.immutable.ListMap

class CredentialSpec
    extends AnyFlatSpec
    with BeforeAndAfterAll
    with MockFactory
    with Matchers
    with ScalaCheckPropertyChecks
    with ScalaCheckDrivenPropertyChecks
    with EitherValues
    with OptionValues {

<<<<<<< HEAD
  implicit private val ed25519: Ed25519 = new Ed25519()
  implicit private val extendedEd25519: ExtendedEd25519 = new ExtendedEd25519

  type F[A] = cats.Id[A]
=======
  import CredentialSpec._
>>>>>>> b30f1d8a

  "CurveSigningCredential" should "create a proposition and proof" in {
    forAll { (sk: SecretKeys.Curve25519, unprovenTransaction: Transaction.Unproven) =>
      val credential = Credential.Knowledge.Curve25519(sk, unprovenTransaction)

      credential.proposition shouldBe sk.vk.asProposition
      Curve25519.instance.verify(
        credential.proof.asInstanceOf[Proofs.Knowledge.Curve25519],
        unprovenTransaction.signableBytes,
        sk.vk.asInstanceOf[VerificationKeys.Curve25519]
      ) shouldBe true
    }
  }

  "EdSigningCredential" should "create a proposition and proof" in {
    forAll { (sk: SecretKeys.Ed25519, unprovenTransaction: Transaction.Unproven) =>
      val credential = Credential.Knowledge.Ed25519(sk, unprovenTransaction)

      credential.proposition shouldBe sk.vk.asProposition
      ed25519.verify(
        credential.proof.asInstanceOf[Proofs.Knowledge.Ed25519],
        unprovenTransaction.signableBytes,
        sk.vk.asInstanceOf[VerificationKeys.Ed25519]
      ) shouldBe true
    }
  }

  "ExtendedEdSigningCredential" should "create a proposition and proof" in {
    forAll { (sk: SecretKeys.ExtendedEd25519, unprovenTransaction: Transaction.Unproven) =>
      val credential = Credential.Knowledge.ExtendedEd25519(sk, unprovenTransaction)

      credential.proposition shouldBe sk.vk.asProposition
      extendedEd25519.verify(
        credential.proof.asInstanceOf[Proofs.Knowledge.Ed25519],
        unprovenTransaction.signableBytes,
        sk.vk.asInstanceOf[VerificationKeys.ExtendedEd25519]
      ) shouldBe true
    }
  }

  "HeightLockCredential" should "create a proposition and proof" in {
    forAll { height: Long =>
      val credential = Credential.Contextual.HeightLock(height)
      credential.proposition shouldBe Propositions.Contextual.HeightLock(height)
      credential.proof shouldBe Proofs.Contextual.HeightLock()
    }
  }

  "AndCredential" should "create a proposition and proof" in {
    forAll { (sk: SecretKeys.Curve25519, unprovenTransaction: Transaction.Unproven, height: Long) =>
      whenever(height >= 0 && height < Long.MaxValue) {
        val skCredential = Credential.Knowledge.Curve25519(sk, unprovenTransaction)
        val heightCredential = Credential.Contextual.HeightLock(height)

        val andProposition = skCredential.proposition.and(heightCredential.proposition)
        val andCredential = Credential.Compositional.And(andProposition, List(skCredential, heightCredential))

        andCredential.proposition shouldBe andProposition

        val andProof = andCredential.proof

        val transaction =
          Transaction(
            ListMap.from(unprovenTransaction.inputs.map(boxRef => boxRef -> (andProposition -> andProof))),
            unprovenTransaction.feeOutput,
            unprovenTransaction.coinOutputs,
            unprovenTransaction.fee,
            unprovenTransaction.timestamp,
            unprovenTransaction.data,
            unprovenTransaction.minting
          )

        implicit val context: VerificationContext[F] = mock[VerificationContext[F]]

        (() => context.currentTransaction)
          .expects()
          .once()
          .returning(transaction)

        (() => context.currentHeight)
          .expects()
          .once()
          .returning(height + 1)

<<<<<<< HEAD
        andProposition.isSatisifiedBy(andProof) shouldBe true
=======
        andProof.satisfies[F](andProposition) shouldBe true

>>>>>>> b30f1d8a
      }
    }
  }

  "OrCredential" should "create a proposition and proof" in {
    forAll { (sk: SecretKeys.Curve25519, height: Long) =>
      whenever(height >= 0 && height < Long.MaxValue) {
        val heightCredential = Credential.Contextual.HeightLock(height)

        val orProposition = sk.vk.asProposition
          .or(heightCredential.proposition)
        val orCredential = Credential.Compositional.Or(orProposition, List(heightCredential))

        orCredential.proposition shouldBe orProposition

        val orProof = orCredential.proof

        implicit val context: VerificationContext[F] = mock[VerificationContext[F]]

        (() => context.currentHeight)
          .expects()
          .once()
          .returning(height + 1)

<<<<<<< HEAD
        orProposition.isSatisifiedBy(orProof) shouldBe true
=======
        orProof.satisfies[F](orProposition) shouldBe true

>>>>>>> b30f1d8a
      }
    }
  }

  "ThresholdCredential" should "create a proposition and proof" in {
    forAll {
      (sk: SecretKeys.Curve25519, sk2: SecretKeys.Ed25519, unprovenTransaction: Transaction.Unproven, height: Long) =>
        whenever(height >= 0 && height < Long.MaxValue) {
          val skCredential = Credential.Knowledge.Curve25519(sk, unprovenTransaction)
          val heightCredential = Credential.Contextual.HeightLock(height)

          val thresholdProposition =
            List(
              sk.vk.asProposition,
              sk2.vk.asProposition,
              heightCredential.proposition
            ).threshold(2)

          val thresholdCredential =
            Credential.Compositional.Threshold(thresholdProposition, List(skCredential, heightCredential))

          thresholdCredential.proposition shouldBe thresholdProposition

          val thresholdProof = thresholdCredential.proof

          val transaction =
            Transaction(
              ListMap.from(
                unprovenTransaction.inputs.map(boxRef => boxRef -> (thresholdProposition -> thresholdProof))
              ),
              unprovenTransaction.feeOutput,
              unprovenTransaction.coinOutputs,
              unprovenTransaction.fee,
              unprovenTransaction.timestamp,
              unprovenTransaction.data,
              unprovenTransaction.minting
            )

          implicit val context: VerificationContext[F] = mock[VerificationContext[F]]

          (() => context.currentTransaction)
            .expects()
            .once()
            .returning(transaction)

          (() => context.currentHeight)
            .expects()
            .once()
            .returning(height + 1)

          thresholdProposition isSatisfiedBy thresholdProof shouldBe true
        }
    }
  }

  "Complex Credentials" should "be formed" in {
    forAll {
      (
        sk:                  SecretKeys.Curve25519,
        vk2:                 VerificationKeys.Ed25519,
        sk3:                 SecretKeys.Ed25519,
        vk4:                 VerificationKeys.Ed25519,
        unprovenTransaction: Transaction.Unproven,
        height:              Long
      ) =>
        whenever(height >= 0 && height < Long.MaxValue) {
          val skCredential = Credential.Knowledge.Curve25519(sk, unprovenTransaction)
          val sk3Credential = Credential.Knowledge.Ed25519(sk3, unprovenTransaction)
          val heightCredential = Credential.Contextual.HeightLock(height)

          val thresholdProposition =
            List(skCredential.proposition, vk2.asProposition, sk3Credential.proposition)
              .threshold(2)

          val orProposition =
            vk4.asProposition or heightCredential.proposition

          val andProposition =
            thresholdProposition and orProposition

          val andCredential =
            Credential.Compositional.And(andProposition, List(skCredential, sk3Credential, heightCredential))

          val andProof =
            andCredential.proof

          val transaction =
            Transaction(
              ListMap.from(
                unprovenTransaction.inputs.map(boxRef => boxRef -> (andProposition -> andProof))
              ),
              unprovenTransaction.feeOutput,
              unprovenTransaction.coinOutputs,
              unprovenTransaction.fee,
              unprovenTransaction.timestamp,
              unprovenTransaction.data,
              unprovenTransaction.minting
            )

          implicit val context: VerificationContext[F] = mock[VerificationContext[F]]

          (() => context.currentTransaction)
            .expects()
            .anyNumberOfTimes()
            .returning(transaction)

          (() => context.currentHeight)
            .expects()
            .once()
            .returning(height + 1)

<<<<<<< HEAD
          andProposition.isSatisifiedBy(andProof) shouldBe true
=======
          andProof.satisfies[F](andProposition)
>>>>>>> b30f1d8a
        }
    }
  }

}

object CredentialSpec {

  type F[A] = Id[A]

  implicit val ed25519: Ed25519 = new Ed25519()
  implicit val extendedEd25519: ExtendedEd25519 = new ExtendedEd25519

  implicit val jsExecutor: Propositions.Script.JS.JSScript => F[(Json, Json) => F[Boolean]] =
    (script: Propositions.Script.JS.JSScript) => (verificationCtx: Json, args: Json) => true.pure[F]
}<|MERGE_RESOLUTION|>--- conflicted
+++ resolved
@@ -1,9 +1,6 @@
 package co.topl.credential
 
-<<<<<<< HEAD
-=======
-import cats._
->>>>>>> b30f1d8a
+import cats.implicits._
 import cats.implicits._
 import co.topl.crypto.signing.{Curve25519, Ed25519, ExtendedEd25519}
 import co.topl.models.ModelGenerators._
@@ -29,14 +26,7 @@
     with EitherValues
     with OptionValues {
 
-<<<<<<< HEAD
-  implicit private val ed25519: Ed25519 = new Ed25519()
-  implicit private val extendedEd25519: ExtendedEd25519 = new ExtendedEd25519
-
-  type F[A] = cats.Id[A]
-=======
   import CredentialSpec._
->>>>>>> b30f1d8a
 
   "CurveSigningCredential" should "create a proposition and proof" in {
     forAll { (sk: SecretKeys.Curve25519, unprovenTransaction: Transaction.Unproven) =>
@@ -121,12 +111,8 @@
           .once()
           .returning(height + 1)
 
-<<<<<<< HEAD
-        andProposition.isSatisifiedBy(andProof) shouldBe true
-=======
         andProof.satisfies[F](andProposition) shouldBe true
 
->>>>>>> b30f1d8a
       }
     }
   }
@@ -151,12 +137,7 @@
           .once()
           .returning(height + 1)
 
-<<<<<<< HEAD
-        orProposition.isSatisifiedBy(orProof) shouldBe true
-=======
         orProof.satisfies[F](orProposition) shouldBe true
-
->>>>>>> b30f1d8a
       }
     }
   }
@@ -268,11 +249,7 @@
             .once()
             .returning(height + 1)
 
-<<<<<<< HEAD
-          andProposition.isSatisifiedBy(andProof) shouldBe true
-=======
           andProof.satisfies[F](andProposition)
->>>>>>> b30f1d8a
         }
     }
   }
@@ -281,7 +258,7 @@
 
 object CredentialSpec {
 
-  type F[A] = Id[A]
+  type F[A] = cats.Id[A]
 
   implicit val ed25519: Ed25519 = new Ed25519()
   implicit val extendedEd25519: ExtendedEd25519 = new ExtendedEd25519
