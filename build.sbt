import sbt.Keys.organization
import sbtassembly.MergeStrategy

name := "bifrost"

lazy val commonSettings = Seq(
  scalaVersion := "2.12.12",
  semanticdbEnabled := true, // enable SemanticDB for Scalafix
  semanticdbVersion := scalafixSemanticdb.revision, // use Scalafix compatible version
  organization := "co.topl",
  version := "1.3.0"
//  wartremoverErrors := Warts.unsafe // settings for wartremover
)

scalaVersion := "2.12.12"
organization := "co.topl"
version := "1.3.0"

mainClass in assembly := Some("co.topl.BifrostApp")
test in assembly := {}

// The Typesafe repository
resolvers += "Typesafe repository" at "https://repo.typesafe.com/typesafe/releases/"

val akkaVersion = "2.6.10"
val akkaHttpVersion = "10.2.1"
val circeVersion = "0.13.0"
val kamonVersion = "2.1.12"
val graalVersion = "21.0.0"

val akkaDependencies = Seq(
  "com.typesafe.akka" %% "akka-actor"          % akkaVersion,
  "com.typesafe.akka" %% "akka-stream"         % akkaVersion,
  "com.typesafe.akka" %% "akka-http"           % akkaHttpVersion,
  "com.typesafe.akka" %% "akka-http-core"      % akkaHttpVersion,
  "com.typesafe.akka" %% "akka-remote"         % akkaVersion,
  "com.typesafe.akka" %% "akka-slf4j"          % akkaVersion,
  "com.typesafe.akka" %% "akka-stream-testkit" % akkaVersion     % Test,
  "com.typesafe.akka" %% "akka-http-testkit"   % akkaHttpVersion % Test
)

val networkDependencies = Seq(
<<<<<<< HEAD
  "org.bitlet" % "weupnp" % "0.1.4",
  "commons-net" % "commons-net" % "3.8.0"
=======
  "org.bitlet"  % "weupnp"      % "0.1.4",
  "commons-net" % "commons-net" % "3.7.2"
>>>>>>> 1dfb5d4e
)

val apiDependencies = Seq(
  "io.circe" %% "circe-core"    % circeVersion,
  "io.circe" %% "circe-generic" % circeVersion,
  "io.circe" %% "circe-parser"  % circeVersion,
  "io.circe" %% "circe-literal" % circeVersion
)

val loggingDependencies = Seq(
  "com.typesafe.scala-logging" %% "scala-logging"   % "3.9.2",
  "ch.qos.logback"              % "logback-classic" % "1.2.3",
  "ch.qos.logback"              % "logback-core"    % "1.2.3",
  "org.slf4j"                   % "slf4j-api"       % "1.7.30"
)

val testingDependencies = Seq(
<<<<<<< HEAD
  "org.scalactic" %% "scalactic" % "3.2.5" % Test,
  "org.scalatest" %% "scalatest" % "3.2.5" % Test,
  "org.scalacheck" %% "scalacheck" % "1.15.3" % Test,
  "org.scalatestplus" %% "scalacheck-1-14" % "3.2.2.0" % Test,
  "com.spotify" % "docker-client" % "8.16.0" % Test,
  "org.asynchttpclient" % "async-http-client" % "2.12.2" % Test
=======
  "org.scalactic"      %% "scalactic"         % "3.2.3"   % Test,
  "org.scalatest"      %% "scalatest"         % "3.2.3"   % Test,
  "org.scalacheck"     %% "scalacheck"        % "1.15.2"  % Test,
  "org.scalatestplus"  %% "scalacheck-1-14"   % "3.2.2.0" % Test,
  "com.spotify"         % "docker-client"     % "8.16.0"  % Test,
  "org.asynchttpclient" % "async-http-client" % "2.12.2"  % Test
>>>>>>> 1dfb5d4e
)

val cryptoDependencies = Seq(
  "org.scorexfoundation" %% "scrypto"         % "2.1.10",
  "org.bouncycastle"      % "bcprov-jdk15on"  % "1.68",
  "org.whispersystems"    % "curve25519-java" % "0.5.0"
)

val miscDependencies = Seq(
  "org.scorexfoundation" %% "iodb"        % "0.3.2",
  "com.chuusai"          %% "shapeless"   % "2.3.3",
  "com.google.guava"      % "guava"       % "30.1-jre",
  "com.iheart"           %% "ficus"       % "1.5.0",
  "org.rudogma"          %% "supertagged" % "1.5",
  "com.joefkelley"       %% "argyle"      % "1.0.0",
  "io.netty"              % "netty"       % "3.10.6.Final"
) ++ akkaDependencies ++ networkDependencies ++ apiDependencies ++ loggingDependencies ++ testingDependencies

libraryDependencies ++= akkaDependencies ++ networkDependencies ++ apiDependencies ++ loggingDependencies ++ testingDependencies ++ cryptoDependencies ++ miscDependencies

// monitoring dependencies
libraryDependencies ++= Seq(
  "io.kamon" %% "kamon-bundle"   % kamonVersion,
  "io.kamon" %% "kamon-core"     % kamonVersion,
  "io.kamon" %% "kamon-influxdb" % kamonVersion,
  "io.kamon" %% "kamon-zipkin"   % kamonVersion
)

// https://mvnrepository.com/artifact/org.graalvm.sdk/graal-sdk
libraryDependencies += "org.graalvm.sdk" % "graal-sdk" % graalVersion

// https://mvnrepository.com/artifact/org.graalvm.js/js
libraryDependencies += "org.graalvm.js" % "js" % graalVersion

// https://mvnrepository.com/artifact/org.graalvm.truffle/truffle-api
libraryDependencies += "org.graalvm.truffle" % "truffle-api" % graalVersion

libraryDependencies ++= Seq(
  "org.scalanlp" %% "breeze" % "1.1",
  "com.typesafe"  % "config" % "1.4.1"
)

scalacOptions ++= Seq(
  "-deprecation",
  "-feature",
  "-language:higherKinds",
  "-language:postfixOps",
  "-unchecked",
  "-Xfatal-warnings",
  "-Xlint:",
  "-Ywarn-unused:-implicits,-privates"
)

javaOptions ++= Seq(
  "-Xbootclasspath/a:ValkyrieInstrument-1.0.jar",
  // from https://groups.google.com/d/msg/akka-user/9s4Yl7aEz3E/zfxmdc0cGQAJ
  "-XX:+UseG1GC",
  "-XX:+UseNUMA",
  "-XX:+AlwaysPreTouch",
  "-XX:+PerfDisableSharedMem",
  "-XX:+ParallelRefProcEnabled",
  "-XX:+UseStringDeduplication",
  "-XX:+ExitOnOutOfMemoryError",
  "-Xss64m"
)

testOptions in Test += Tests.Argument("-oD", "-u", "target/test-reports")
testOptions in Test += Tests.Argument(TestFrameworks.ScalaCheck, "-verbosity", "2")

//publishing settings

publishMavenStyle := true

publishArtifact in Test := false

parallelExecution in Test := false

logBuffered in Test := false

testOptions in Test += Tests.Argument(
  TestFrameworks.ScalaTest,
  "-f",
  "sbttest.log",
  "-oDG"
)

classLoaderLayeringStrategy := ClassLoaderLayeringStrategy.Flat

Test / fork := false

Compile / run / fork := true

pomIncludeRepository := { _ => false }

homepage := Some(url("https://github.com/Topl/Bifrost"))

assemblyJarName := s"bifrost-${version.value}.jar"

assemblyMergeStrategy in assembly ~= { old: ((String) => MergeStrategy) =>
  {
    case ps if ps.endsWith(".SF")  => MergeStrategy.discard
    case ps if ps.endsWith(".DSA") => MergeStrategy.discard
    case ps if ps.endsWith(".RSA") => MergeStrategy.discard
    case ps if ps.endsWith(".xml") => MergeStrategy.first
    // https://github.com/sbt/sbt-assembly/issues/370
    case PathList("module-info.class") => MergeStrategy.discard
    case PathList("module-info.java")  => MergeStrategy.discard
    case "META-INF/truffle/instrument" => MergeStrategy.concat
    case "META-INF/truffle/language"   => MergeStrategy.rename
    case x                             => old(x)
  }
}

assemblyExcludedJars in assembly := {
  val cp = (fullClasspath in assembly).value
  cp filter { el ⇒
    (el.data.getName == "ValkyrieInstrument-1.0.jar")
  }
}

connectInput in run := true
outputStrategy := Some(StdoutOutput)

connectInput in run := true
outputStrategy := Some(StdoutOutput)

lazy val bifrost = Project(id = "bifrost", base = file("."))
  .settings(commonSettings: _*)

lazy val benchmarking = Project(id = "benchmark", base = file("benchmark"))
  .settings(commonSettings: _*)
  .dependsOn(bifrost % "compile->compile;test->test")
  .enablePlugins(JmhPlugin)
  .disablePlugins(sbtassembly.AssemblyPlugin)

lazy val gjallarhorn = Project(id = "gjallarhorn", base = file("gjallarhorn"))
  .settings(
    commonSettings,
    libraryDependencies ++= akkaDependencies ++ testingDependencies ++ cryptoDependencies ++ apiDependencies ++ loggingDependencies ++ miscDependencies
  )
  .disablePlugins(sbtassembly.AssemblyPlugin)

lazy val it = Project(id = "it", base = file("it"))
  .settings(commonSettings: _*)
  .dependsOn(bifrost % "compile->compile;test->test")
  .disablePlugins(sbtassembly.AssemblyPlugin)<|MERGE_RESOLUTION|>--- conflicted
+++ resolved
@@ -40,13 +40,8 @@
 )
 
 val networkDependencies = Seq(
-<<<<<<< HEAD
-  "org.bitlet" % "weupnp" % "0.1.4",
+  "org.bitlet"  % "weupnp"      % "0.1.4",
   "commons-net" % "commons-net" % "3.8.0"
-=======
-  "org.bitlet"  % "weupnp"      % "0.1.4",
-  "commons-net" % "commons-net" % "3.7.2"
->>>>>>> 1dfb5d4e
 )
 
 val apiDependencies = Seq(
@@ -64,21 +59,12 @@
 )
 
 val testingDependencies = Seq(
-<<<<<<< HEAD
-  "org.scalactic" %% "scalactic" % "3.2.5" % Test,
-  "org.scalatest" %% "scalatest" % "3.2.5" % Test,
-  "org.scalacheck" %% "scalacheck" % "1.15.3" % Test,
-  "org.scalatestplus" %% "scalacheck-1-14" % "3.2.2.0" % Test,
-  "com.spotify" % "docker-client" % "8.16.0" % Test,
-  "org.asynchttpclient" % "async-http-client" % "2.12.2" % Test
-=======
-  "org.scalactic"      %% "scalactic"         % "3.2.3"   % Test,
-  "org.scalatest"      %% "scalatest"         % "3.2.3"   % Test,
-  "org.scalacheck"     %% "scalacheck"        % "1.15.2"  % Test,
+  "org.scalactic"      %% "scalactic"         % "3.2.5"   % Test,
+  "org.scalatest"      %% "scalatest"         % "3.2.5"   % Test,
+  "org.scalacheck"     %% "scalacheck"        % "1.15.3"  % Test,
   "org.scalatestplus"  %% "scalacheck-1-14"   % "3.2.2.0" % Test,
   "com.spotify"         % "docker-client"     % "8.16.0"  % Test,
   "org.asynchttpclient" % "async-http-client" % "2.12.2"  % Test
->>>>>>> 1dfb5d4e
 )
 
 val cryptoDependencies = Seq(
