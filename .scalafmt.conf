<<<<<<< HEAD
version = "2.5.3"
=======
version = "2.6.2"
>>>>>>> cdc08bb9
<|MERGE_RESOLUTION|>--- conflicted
+++ resolved
@@ -1,5 +1 @@
-<<<<<<< HEAD
-version = "2.5.3"
-=======
-version = "2.6.2"
->>>>>>> cdc08bb9
+version = "2.6.2"