package bifrost.modifier.transaction.bifrostTransaction

import java.time.Instant

import bifrost.crypto.{ FastCryptographicHash, PrivateKey25519, Signature25519 }
import bifrost.modifier.box.proposition.PublicKey25519Proposition
import bifrost.modifier.box.{ AssetBox, Box, TokenBox }
import bifrost.modifier.transaction.bifrostTransaction.Transaction.Nonce
import bifrost.modifier.transaction.serialization.AssetCreationSerializer
import bifrost.state.StateReader
import bifrost.wallet.Wallet
import com.google.common.primitives.{ Bytes, Ints, Longs }
import io.circe.syntax._
<<<<<<< HEAD
import io.circe.{Decoder, HCursor, Json}
import scorex.util.encode.Base58
import scorex.crypto.signatures.{Curve25519, Signature}
=======
import io.circe.{ Decoder, HCursor, Json }
import scorex.crypto.encode.Base58
import scorex.crypto.signatures.Curve25519
>>>>>>> 5867e128

import scala.util.{ Failure, Success, Try }

case class AssetCreation ( to: IndexedSeq[(PublicKey25519Proposition, Long)],
                           signatures: Map[PublicKey25519Proposition, Signature25519],
                           assetCode: String,
                           issuer: PublicKey25519Proposition,
                           override val fee: Long,
                           override val timestamp: Long,
                           data: String
                         ) extends Transaction {

  override type M = AssetCreation

  lazy val serializer: AssetCreationSerializer.type = AssetCreationSerializer

  override lazy val boxIdsToOpen: IndexedSeq[Array[Byte]] = IndexedSeq()

  //TODO deprecate timestamp once fee boxes are included in nonce generation
<<<<<<< HEAD
  lazy val hashNoNonces = FastCryptographicHash(
    to.flatMap(_._1.pubKeyBytes).toArray ++
    Longs.toByteArray(timestamp) ++
    Longs.toByteArray(fee)
  )

   override lazy val newBoxes: Traversable[Box] = to
     .filter(toInstance => toInstance._2 > 0L)
     .zipWithIndex
     .map {
     case ((prop, value), idx) =>
       val nonce = AssetCreation.nonceFromDigest(FastCryptographicHash(
         "AssetCreation".getBytes ++
           prop.pubKeyBytes ++
           issuer.pubKeyBytes ++
           assetCode.getBytes ++
           hashNoNonces ++
           Ints.toByteArray(idx)
       ))
       AssetBox(prop, nonce, value, assetCode, issuer, data)
     }
=======
  lazy val hashNoNonces: Array[Byte] = FastCryptographicHash(
    to.map(_._1.pubKeyBytes).reduce(_ ++ _) ++
      Longs.toByteArray(timestamp) ++
      Longs.toByteArray(fee)
    )

  override lazy val newBoxes: Traversable[TokenBox] = {
    to
      .filter(toInstance => toInstance._2 > 0L)
      .zipWithIndex
      .map { case ((prop, value), idx) =>
        val nonce = AssetCreation.nonceFromDigest(
          FastCryptographicHash(
            "AssetCreation".getBytes ++
              prop.pubKeyBytes ++
              issuer.pubKeyBytes ++
              assetCode.getBytes ++
              hashNoNonces ++
              Ints.toByteArray(idx)
            )
          )
        AssetBox(prop, nonce, value, assetCode, issuer, data)
      }
  }
>>>>>>> 5867e128

  override lazy val json: Json = Map(
    "txHash" -> Base58.encode(id.hashBytes).asJson,
    "txType" -> "AssetCreation".asJson,
    "newBoxes" -> newBoxes.map(b => Base58.encode(b.id).asJson).toSeq.asJson,
    "to" -> to.map { case (prop, value) =>
      Base58.encode(prop.pubKeyBytes) -> value.toString.asJson
    }.asJson,
    "issuer" -> Base58.encode(issuer.pubKeyBytes).asJson,
    "assetCode" -> assetCode.asJson,
    "signatures" -> signatures.map { case (prop, sig) =>
      Base58.encode(prop.pubKeyBytes) -> Base58.encode(sig.signature)
    }.asJson,
    "fee" -> fee.asJson,
    "timestamp" -> timestamp.asJson,
    "data" -> data.asJson
    ).asJson

  override lazy val messageToSign: Array[Byte] = Bytes.concat(
    "AssetCreation".getBytes(),
<<<<<<< HEAD
    to.flatMap(_._1.pubKeyBytes).toArray ++
    newBoxes.foldLeft(Array[Byte]())((acc, x) => acc ++ x.bytes),
=======
    to.map(_._1.pubKeyBytes).reduce(_ ++ _) ++
      newBoxes.foldLeft(Array[Byte]())(( acc, x ) => acc ++ x.bytes),
>>>>>>> 5867e128
    issuer.pubKeyBytes,
    assetCode.getBytes,
    Longs.toByteArray(fee),
    data.getBytes
    )

  override def toString: String = s"AssetCreation(${json.noSpaces})"

}

object AssetCreation {

  type SR = StateReader[Box]

  def nonceFromDigest ( digest: Array[Byte] ): Nonce = Longs.fromByteArray(digest.take(Longs.BYTES))

  /**
   * Route here from AssetApiRoute
   * Assumes that the WalletTrait contains the issuer's key information
   * Takes WalletTrait from current view, and generates signature from issuer's public key
   * Forms corresponding AssetCreation transaction
   */
  def createAndApply ( w        : Wallet,
                       to       : IndexedSeq[(PublicKey25519Proposition, Long)],
                       fee      : Long,
                       issuer   : PublicKey25519Proposition,
                       assetCode: String,
                       data     : String
                     ): Try[AssetCreation] = Try {

    val selectedSecret = w.secretByPublicImage(issuer).get
    val timestamp = Instant.now.toEpochMilli
    val messageToSign = AssetCreation(to, Map(), assetCode, issuer, fee, timestamp, data).messageToSign

    val signatures = Map(issuer -> PrivateKey25519.sign(selectedSecret, messageToSign))

    AssetCreation(to, signatures, assetCode, issuer, fee, timestamp, data)
  }

  def createPrototype ( to       : IndexedSeq[(PublicKey25519Proposition, Long)],
                        fee      : Long,
                        issuer   : PublicKey25519Proposition,
                        assetCode: String,
                        data     : String
                      ): Try[AssetCreation] = Try {

    val timestamp = Instant.now.toEpochMilli

    AssetCreation(to, Map(), assetCode, issuer, fee, timestamp, data)
  }

<<<<<<< HEAD
  implicit val decodeAssetCreation: Decoder[AssetCreation] = (c: HCursor) => for {
    rawTo <- c.downField("to").as[IndexedSeq[(String, String)]]
    rawSignatures <- c.downField("signatures").as[Map[String, String]]
    assetCode <- c.downField("assetCode").as[String]
    rawIssuer <- c.downField("issuer").as[String]
    fee <- c.downField("fee").as[Long]
    timestamp <- c.downField("timestamp").as[Long]
    data <- c.downField("data").as[String]
  } yield {
    val to = rawTo.map(t => Transaction.stringToPubKey(t._1) -> t._2.toLong)
    val signatures = rawSignatures.map { case (key, value) =>
        if(value == "") {
          (Transaction.stringToPubKey(key), Signature25519(Signature @@ Array.fill(Curve25519.SignatureLength)(1.toByte)))
=======
  def syntacticValidate ( tx: AssetCreation, withSigs: Boolean = true ): Try[Unit] = Try {
    require(tx.to.forall(_._2 > 0L))
    require(tx.fee >= 0)
    require(tx.timestamp >= 0)

    if ( withSigs ) {
      require(tx.signatures.forall({ case (prop, signature) =>
        signature.isValid(prop, tx.messageToSign)
      }),
              "Invalid signatures"
              )
    }

    tx.newBoxes.size match {
      //only one box should be created
      case 1 if (tx.newBoxes.head.isInstanceOf[AssetBox]) => Success(Unit)
      case _                                              => Failure(new Exception("Invalid transaction"))
    }
  }

  def validatePrototype ( tx: AssetCreation ): Try[Unit] = syntacticValidate(tx, withSigs = false)

  def semanticValidate ( tx: AssetCreation, state: SR ): Try[Unit] = {

    // check that the transaction is correctly formed before checking state
    syntacticValidate(tx)

  }

  implicit val decodeAssetCreation: Decoder[AssetCreation] = ( c: HCursor ) =>
    for {
      rawTo <- c.downField("to").as[IndexedSeq[(String, String)]]
      rawSignatures <- c.downField("signatures").as[Map[String, String]]
      assetCode <- c.downField("assetCode").as[String]
      rawIssuer <- c.downField("issuer").as[String]
      fee <- c.downField("fee").as[Long]
      timestamp <- c.downField("timestamp").as[Long]
      data <- c.downField("data").as[String]
    } yield {
      val to = rawTo.map(t => Transaction.stringToPubKey(t._1) -> t._2.toLong)
      val signatures = rawSignatures.map { case (key, value) =>
        if ( value == "" ) {
          (Transaction.stringToPubKey(key), Signature25519(Array.fill(Curve25519.SignatureLength)(1.toByte)))
>>>>>>> 5867e128
        } else {
          (Transaction.stringToPubKey(key), Transaction.stringToSignature(value))
        }
      }
      val issuer = Transaction.stringToPubKey(rawIssuer)

      AssetCreation(
        to,
        signatures,
        assetCode,
        issuer,
        fee,
        timestamp,
        data
        )
    }


}<|MERGE_RESOLUTION|>--- conflicted
+++ resolved
@@ -11,15 +11,9 @@
 import bifrost.wallet.Wallet
 import com.google.common.primitives.{ Bytes, Ints, Longs }
 import io.circe.syntax._
-<<<<<<< HEAD
-import io.circe.{Decoder, HCursor, Json}
+import io.circe.{ Decoder, HCursor, Json }
 import scorex.util.encode.Base58
 import scorex.crypto.signatures.{Curve25519, Signature}
-=======
-import io.circe.{ Decoder, HCursor, Json }
-import scorex.crypto.encode.Base58
-import scorex.crypto.signatures.Curve25519
->>>>>>> 5867e128
 
 import scala.util.{ Failure, Success, Try }
 
@@ -39,34 +33,11 @@
   override lazy val boxIdsToOpen: IndexedSeq[Array[Byte]] = IndexedSeq()
 
   //TODO deprecate timestamp once fee boxes are included in nonce generation
-<<<<<<< HEAD
-  lazy val hashNoNonces = FastCryptographicHash(
+  lazy val hashNoNonces: Array[Byte] = FastCryptographicHash(
     to.flatMap(_._1.pubKeyBytes).toArray ++
     Longs.toByteArray(timestamp) ++
     Longs.toByteArray(fee)
   )
-
-   override lazy val newBoxes: Traversable[Box] = to
-     .filter(toInstance => toInstance._2 > 0L)
-     .zipWithIndex
-     .map {
-     case ((prop, value), idx) =>
-       val nonce = AssetCreation.nonceFromDigest(FastCryptographicHash(
-         "AssetCreation".getBytes ++
-           prop.pubKeyBytes ++
-           issuer.pubKeyBytes ++
-           assetCode.getBytes ++
-           hashNoNonces ++
-           Ints.toByteArray(idx)
-       ))
-       AssetBox(prop, nonce, value, assetCode, issuer, data)
-     }
-=======
-  lazy val hashNoNonces: Array[Byte] = FastCryptographicHash(
-    to.map(_._1.pubKeyBytes).reduce(_ ++ _) ++
-      Longs.toByteArray(timestamp) ++
-      Longs.toByteArray(fee)
-    )
 
   override lazy val newBoxes: Traversable[TokenBox] = {
     to
@@ -86,7 +57,6 @@
         AssetBox(prop, nonce, value, assetCode, issuer, data)
       }
   }
->>>>>>> 5867e128
 
   override lazy val json: Json = Map(
     "txHash" -> Base58.encode(id.hashBytes).asJson,
@@ -107,13 +77,8 @@
 
   override lazy val messageToSign: Array[Byte] = Bytes.concat(
     "AssetCreation".getBytes(),
-<<<<<<< HEAD
     to.flatMap(_._1.pubKeyBytes).toArray ++
-    newBoxes.foldLeft(Array[Byte]())((acc, x) => acc ++ x.bytes),
-=======
-    to.map(_._1.pubKeyBytes).reduce(_ ++ _) ++
       newBoxes.foldLeft(Array[Byte]())(( acc, x ) => acc ++ x.bytes),
->>>>>>> 5867e128
     issuer.pubKeyBytes,
     assetCode.getBytes,
     Longs.toByteArray(fee),
@@ -165,21 +130,6 @@
     AssetCreation(to, Map(), assetCode, issuer, fee, timestamp, data)
   }
 
-<<<<<<< HEAD
-  implicit val decodeAssetCreation: Decoder[AssetCreation] = (c: HCursor) => for {
-    rawTo <- c.downField("to").as[IndexedSeq[(String, String)]]
-    rawSignatures <- c.downField("signatures").as[Map[String, String]]
-    assetCode <- c.downField("assetCode").as[String]
-    rawIssuer <- c.downField("issuer").as[String]
-    fee <- c.downField("fee").as[Long]
-    timestamp <- c.downField("timestamp").as[Long]
-    data <- c.downField("data").as[String]
-  } yield {
-    val to = rawTo.map(t => Transaction.stringToPubKey(t._1) -> t._2.toLong)
-    val signatures = rawSignatures.map { case (key, value) =>
-        if(value == "") {
-          (Transaction.stringToPubKey(key), Signature25519(Signature @@ Array.fill(Curve25519.SignatureLength)(1.toByte)))
-=======
   def syntacticValidate ( tx: AssetCreation, withSigs: Boolean = true ): Try[Unit] = Try {
     require(tx.to.forall(_._2 > 0L))
     require(tx.fee >= 0)
@@ -222,8 +172,7 @@
       val to = rawTo.map(t => Transaction.stringToPubKey(t._1) -> t._2.toLong)
       val signatures = rawSignatures.map { case (key, value) =>
         if ( value == "" ) {
-          (Transaction.stringToPubKey(key), Signature25519(Array.fill(Curve25519.SignatureLength)(1.toByte)))
->>>>>>> 5867e128
+          (Transaction.stringToPubKey(key), Signature25519(Signature @@ Array.fill(Curve25519.SignatureLength)(1.toByte)))
         } else {
           (Transaction.stringToPubKey(key), Transaction.stringToSignature(value))
         }
