--- conflicted
+++ resolved
@@ -45,15 +45,10 @@
 
     val txInput = (
       IndexedSeq(),
-<<<<<<< HEAD
-      (genesisAcct.publicImage.address -> SimpleValue(0L)) +: addresses.map(_ -> SimpleValue(balance)).toIndexedSeq,
-      ListMap(genesisAcct.publicImage -> SignatureCurve25519.genesis),
-=======
-      (genesisAcctCruve25519.publicImage.address -> SimpleValue(0L)) +: addresses
+      (genesisAcctCurve25519.publicImage.address -> SimpleValue(0L)) +: addresses
         .map(_ -> SimpleValue(balance))
         .toIndexedSeq,
-      Map(genesisAcctCruve25519.publicImage -> SignatureCurve25519.genesis),
->>>>>>> bf74eec6
+      ListMap(genesisAcctCurve25519.publicImage -> SignatureCurve25519.genesis),
       Int128(0),
       0L,
       None,
@@ -81,7 +76,7 @@
       )
     )
 
-    val generatorBox = ArbitBox(genesisAcctCruve25519.publicImage.generateEvidence, 0, SimpleValue(privateTotalStake))
+    val generatorBox = ArbitBox(genesisAcctCurve25519.publicImage.generateEvidence, 0, SimpleValue(privateTotalStake))
 
     val signature = SignatureCurve25519.genesis
 
@@ -90,7 +85,7 @@
         ModifierId.genesisParentId,
         0L,
         generatorBox,
-        genesisAcctCruve25519.publicImage,
+        genesisAcctCurve25519.publicImage,
         signature,
         1L,
         initialDifficulty,
