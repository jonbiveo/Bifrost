package co.topl.api

import akka.actor.ActorRef
import akka.http.scaladsl.model.headers.RawHeader
import akka.http.scaladsl.model.{HttpEntity, HttpRequest, _}
import akka.http.scaladsl.server.Route
import akka.http.scaladsl.testkit.ScalatestRouteTest
import akka.pattern.ask
import akka.util.{ByteString, Timeout}
import co.topl.BifrostGenerators
import co.topl.http.api.routes.ProgramApiRoute
import co.topl.modifier.ModifierId
import co.topl.modifier.transaction.Transaction
import co.topl.nodeView.GenericNodeViewHolder.ReceivableMessages.GetDataFromCurrentView
import co.topl.nodeView.history.History
import co.topl.nodeView.mempool.MemPool
import co.topl.nodeView.state.State
import co.topl.nodeView.state.box._
<<<<<<< HEAD
import co.topl.nodeView.state.box.proposition.PublicKey25519Proposition
import co.topl.nodeView.{ CurrentView, NodeViewHolderRef, state }
=======
import co.topl.nodeView.{CurrentView, NodeViewHolderRef, state}
>>>>>>> aa1608ac
import co.topl.settings.AppContext
import io.circe._
import io.circe.parser._
import io.circe.syntax._
import org.scalatest.matchers.should.Matchers
import org.scalatest.wordspec.AnyWordSpec
import scorex.util.encode.Base58

import scala.concurrent.Await
import scala.concurrent.duration._
import scala.reflect.io.Path
import scala.util.Try

/**
  * Created by cykoz on 6/13/2017.
  */

class ProgramRPCSpec extends AnyWordSpec
  with Matchers
  with ScalatestRouteTest
  with BifrostGenerators {

  val path: Path = Path("/tmp/bifrost/test-data")
  Try(path.deleteRecursively())

  /* ----------------- *//* ----------------- *//* ----------------- *//* ----------------- *//* ----------------- *//* ----------------- */
  // save environment into a variable for reference throughout the application
  protected val appContext = new AppContext(settings, None)

  // Create Bifrost singleton actors
  private val nodeViewHolderRef: ActorRef = NodeViewHolderRef("nodeViewHolder", settings, appContext)
  /* ----------------- *//* ----------------- *//* ----------------- *//* ----------------- *//* ----------------- *//* ----------------- */

  // setup route for testing
  val route: Route = ProgramApiRoute(settings.restApi, nodeViewHolderRef).route

  def httpPOST(jsonRequest: ByteString): HttpRequest = {
    HttpRequest(
      HttpMethods.POST,
      uri = "/program/",
      entity = HttpEntity(MediaTypes.`application/json`, jsonRequest)
    ).withHeaders(RawHeader("x-api-key", "test_key"))
  }

  implicit val timeout: Timeout = Timeout(10.seconds)

  private def view() = Await.result(
    (nodeViewHolderRef ? GetDataFromCurrentView).mapTo[CurrentView[History, State, MemPool]],
    10.seconds)

  lazy val (signSk, signPk) = sampleUntilNonEmpty(keyPairSetGen).head

  val publicKeys = Map(
    "investor" -> "6sYyiTguyQ455w2dGEaNbrwkAWAEYV1Zk6FtZMknWDKQ",
    "producer" -> "A9vRt6hw7w4c7b4qEkQHYptpqBGpKM5MGoXyrkGCbrfb",
    "hub" -> "F6ABtYMsJABDLH2aj7XVPwQr5mH7ycsCE4QGQrLeB3xU"
    )

  val prop: PublicKey25519Proposition = PublicKey25519Proposition(Base58.decode(publicKeys("investor")).get)

  val polyBoxes: Seq[TokenBox] = view().state.getTokenBoxes(prop).getOrElse(Seq())


  "Program RPC" should {

    val fees = Map(
      publicKeys("investor") -> 500,
      publicKeys("hub") -> 0,
      publicKeys("producer") -> 0
    )

    var executionBox: Option[ExecutionBox] = None

    def manuallyApplyChanges(res: Json, version: Int): Unit = {
      // Manually manipulate state
      val txHash = ((res \\ "result").head.asObject.get.asJson \\ "txHash").head.asString.get
      val txHashId = ModifierId(Base58.decode(txHash).get)
      val txInstance: Transaction = view().pool.modifierById(txHashId).get

      val programBoxes = txInstance.newBoxes.foldLeft(Seq[ProgramBox]()) { ( acc, box ) => box match {
        case b: ProgramBox => b +: acc
        case _             => Seq()
      }
      }

      state.directlyAddPBRStorage(version, programBoxes, view().state)

      view().pool.remove(txInstance)
    }

    val program =
      s"""var x = 1
         |var y = 2
         |
         |add = function(a,b) {
         |return a + b
         |}""".stripMargin.asJson

    val programBodyTemplate =
      s"""
      {
        "jsonrpc": "2.0",
        "id": "16",
        "method": "getProgramSignature",
        "params": [{
         "signingPublicKey": "${publicKeys("investor")}",
          "program": $program,
          "readOnlyStateBoxes": [],
          "preInvestmentBoxes": [],
          "owner": "${publicKeys("investor")}",
          "signatures": ${Map(publicKeys("investor") -> "".asJson).asJson},
          "preFeeBoxes": {
            "${publicKeys("investor")}": [[${polyBoxes.head.nonce}, ${polyBoxes.head.value}]]
          },
          "fees": ${fees.asJson},
          "timestamp": ${System.currentTimeMillis},
          "data": ""
        }]
      }
      """

    var sig = ""

    "Get programCreation signature" in {
      val requestBody = ByteString(programBodyTemplate.stripMargin)
      httpPOST(requestBody) ~> route ~> check {
        val res = parse(responseAs[String]).right.get
        (res \\ "result").head.asObject.isDefined shouldEqual true
        sig = ((res \\ "result").head.asJson \\ "signature").head.asString.get
        sig.nonEmpty shouldEqual true
        (res \\ "error").isEmpty shouldEqual true
      }
    }

    "Create the Program" in {

      // TODO find and remove rogue AssetCreation tx
      val txs = view().pool.unconfirmed
      txs.map { tx =>
        view().pool.remove(tx._2)
      }

      val requestBodyJson = parse(programBodyTemplate).getOrElse(Json.Null)

      val cursor: HCursor = requestBodyJson.hcursor
      val requestJson = cursor.downField("method")
        .withFocus(_.mapString(_ => "createProgram")).up
        .downField("params").downArray.downField("signatures").downField(publicKeys("investor"))
        .withFocus(_.mapString(_ => sig)).top.get


      httpPOST(ByteString(requestJson.toString)) ~> route ~> check {
        val res = parse(responseAs[String]).right.get
        (res \\ "result").head.asObject.isDefined shouldEqual true
        //a new transaction in the mempool
        view().pool.take(1).toList.size shouldEqual 1

        // manually add program boxes to state
        manuallyApplyChanges(res, 8)

        view().pool.take(1).toList.size shouldEqual 0
      }
    }

    /*"Execute Program Method <changeStatus>" in {
      val requestBody =
        s"""
           |{
           |  "jsonrpc": "2.0",
           |  "id": "19",
           |  "method": "executeProgramMethod",
           |  "params": [{
           |    "signingPublicKey": "${publicKeys("producer")}",
           |    "programBox": ${Base58.encode(programBox.get.id).asJson},
           |    "methodName": "changeStatus",
           |    "parties": {
           |	     "${publicKeys("producer")}" : "producer"
           |	   },
           |	   "signatures": {
           |	     "${publicKeys("producer")}": ""
           |	   },
           |	   "methodParams": {
           |      "newStatus": "in progress"
           |	   },
           |	   "preFeeBoxes": {
           |	     "${publicKeys("producer")}" : []
           |	   },
           |	   "fees" : {
           |       "${publicKeys("producer")}" : 0
           |    },
           |    "timestamp": ${programEffectiveTime + 1},
           |    "data": ""
           |  }]
           |}
        """.stripMargin

      httpPOST(ByteString(requestBody)) ~> route ~> check {
        val res = parse(responseAs[String]).right.get
        (res \\ "result").head.asObject.isDefined shouldEqual true
        // Manually modify state
        manuallyApplyChanges(res, 9)
        // Assertions
        //Changed shouldEqual from 3 to 4 since AssetRPCSpec test was added, which creates
        //a new transaction in the mempool
        view().pool.take(5).toList.size shouldEqual 4
        val boxContent = ((res \\ "result").head \\ "programBox").head
        Base58.encode(programBox.get.id) shouldEqual (boxContent \\ "id").head.asString.get

        val state = root.value.executionBuilder.core.json.getOption(boxContent).get.as[BaseModuleWrapper].right.get.state
          .asString.get
        (parse(state).right.get \\ "status").head.asString.get shouldBe "in progress"
      }
    }*/

    /*"Get the program tx by bloom filter" in {
      val requestBody =
        s"""
           |{
           |  "jsonrpc" : "2.0",
           |  "id" : "23",
           |  "method": "filter",
           |  "params" : [${publicKeys("hub").asJson}]
           |}
        """.stripMargin

      httpPOST(ByteString(requestBody)) ~> route ~> check {
        val res = parse(responseAs[String]).right.get
        (res \\ "result").head.asArray.get.nonEmpty shouldEqual true
        ((res \\ "result").head \\ "transactionHash").head.asString.get shouldEqual Base58.encode(completionTx.get.id)
      }
    }*/

//    "Post a Proposal" in {
//      val tempProposal = ProducerProposal(
//        com.google.protobuf.ByteString.copyFrom("testProducer".getBytes),
//        ProposalDetails(assetCode = "assetCode", fundingNeeds = Some(ProposalDetails.Range(0, 1000)))
//      )
//      val requestBody =
//        s"""
//           |{
//           |  "jsonrpc" : "2.0",
//           |  "id" : "24",
//           |  "method": "postProposals",
//           |  "params" : [${JsonFormat.toJsonString(tempProposal)}]
//           |}
//        """.stripMargin
//      httpPOST(ByteString(requestBody)) ~> route ~> check {
//        val res = parse(responseAs[String]).right.get
//        (res \\ "result").head.asObject.isDefined shouldEqual true
//        val msgManager = Await.result((nodeViewHolderRef ? GetMessageManager).mapTo[MessageManager], 5.seconds)
//        msgManager.m.take(1).head.messageBytes.toByteArray sameElements tempProposal.toByteArray shouldBe true
//      }
//    }
//
//    "Retrieve Proposals" in {
//      val requestBody =
//        s"""
//           |{
//           |  "jsonrpc" : "2.0",
//           |  "id" : "24",
//           |  "method": "retrieveProposals",
//           |  "params" : [{
//           |    "limit": 10
//           |  }]
//           |}
//        """.stripMargin
//
//      httpPOST(ByteString(requestBody)) ~> route ~> check {
//        val res = parse(responseAs[String]).right.get
//        (res \\ "result").head.asObject.isDefined shouldEqual true
//        ((res \\ "result").head \\ "totalProposals").head.asNumber.get.toInt.get shouldEqual 1
//      }
//    }
  }
}<|MERGE_RESOLUTION|>--- conflicted
+++ resolved
@@ -16,12 +16,8 @@
 import co.topl.nodeView.mempool.MemPool
 import co.topl.nodeView.state.State
 import co.topl.nodeView.state.box._
-<<<<<<< HEAD
 import co.topl.nodeView.state.box.proposition.PublicKey25519Proposition
-import co.topl.nodeView.{ CurrentView, NodeViewHolderRef, state }
-=======
 import co.topl.nodeView.{CurrentView, NodeViewHolderRef, state}
->>>>>>> aa1608ac
 import co.topl.settings.AppContext
 import io.circe._
 import io.circe.parser._
@@ -80,7 +76,7 @@
     "hub" -> "F6ABtYMsJABDLH2aj7XVPwQr5mH7ycsCE4QGQrLeB3xU"
     )
 
-  val prop: PublicKey25519Proposition = PublicKey25519Proposition(Base58.decode(publicKeys("investor")).get)
+  val prop: PublicKey25519Proposition = PublicKey25519Proposition(publicKeys("investor"))
 
   val polyBoxes: Seq[TokenBox] = view().state.getTokenBoxes(prop).getOrElse(Seq())
 
@@ -98,7 +94,7 @@
     def manuallyApplyChanges(res: Json, version: Int): Unit = {
       // Manually manipulate state
       val txHash = ((res \\ "result").head.asObject.get.asJson \\ "txHash").head.asString.get
-      val txHashId = ModifierId(Base58.decode(txHash).get)
+      val txHashId = ModifierId(txHash)
       val txInstance: Transaction = view().pool.modifierById(txHashId).get
 
       val programBoxes = txInstance.newBoxes.foldLeft(Seq[ProgramBox]()) { ( acc, box ) => box match {
