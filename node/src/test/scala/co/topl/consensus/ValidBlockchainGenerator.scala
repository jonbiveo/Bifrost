package co.topl.consensus

import cats.data.NonEmptyChain
import co.topl.attestation.Address
import co.topl.attestation.keyManagement.{KeyRing, KeyfileCurve25519, PrivateKeyCurve25519}
import co.topl.modifier.block.Block
import co.topl.modifier.box.ArbitBox
import co.topl.modifier.transaction.{ArbitTransfer, PolyTransfer, TransferTransaction}
import co.topl.utils.{InMemoryKeyRingTestHelper, NetworkPrefixTestHelper}
import co.topl.utils.implicits.toEitherOps
import org.scalacheck.Gen

trait ValidBlockchainGenerator extends NetworkPrefixTestHelper {

  def validChainFromGenesis(
    keyRing:           KeyRing[PrivateKeyCurve25519, KeyfileCurve25519],
    protocolVersioner: ProtocolVersioner)(
    lengthOfChain:     Byte
  ): Gen[NonEmptyChain[Block]] = {
    val leaderElection = new NxtLeaderElection(protocolVersioner)
    val totalStake = Int.MaxValue
    val initialDifficulty = Long.MaxValue // ensure that the threshold calculation is maximized

    // manipulate the time between subsequent blocks to manage the adjustment of difficulty
    def timeBetweenBlocksAt(height: Long): Long =
      protocolVersioner.applicable(height).value.targetBlockTime.toMillis

    val genesis = GenesisProvider.construct(
      Set(keyRing.addresses.head), // use a single address so that the generator box is constant
      totalStake,
      initialDifficulty,
      protocolVersioner.applicable(1).blockVersion
    )

    val allArbitBoxesIterator: Iterator[ArbitBox] = genesis.block.transactions
      .collect { case transaction: TransferTransaction[_, _] =>
        transaction.newBoxes.collect { case box: ArbitBox => box }.toSeq
      }
      .flatten
      .iterator

    val eligibleBox = NxtLeaderElection
      .getEligibleBox(
        leaderElection.calculateHitValue(genesis.block)(_),
        leaderElection.calculateThresholdValue(timeBetweenBlocksAt(1), genesis.state)(_)
      )(allArbitBoxesIterator)
      .getOrThrow(e => new Exception(e.toString))

    (2 to lengthOfChain).foldLeft(NonEmptyChain(genesis.block)) { case (chain, height) =>
      val newTimestamp = chain.last.timestamp + timeBetweenBlocksAt(height)
      appendBlock(
        chain,
        keyRing,
        Address(eligibleBox.evidence),
        eligibleBox,
        chain.last,
        leaderElection.calculateNewDifficulty(
          height,
          chain.last.difficulty,
          chain.toChain.toList.takeRight(3).map(_.timestamp) :+ newTimestamp
        ),
        newTimestamp,
        protocolVersioner.applicable(height).blockVersion
      )
    }
  }

  private def appendBlock(
    blockchain:        NonEmptyChain[Block],
    keyRing:           KeyRing[PrivateKeyCurve25519, KeyfileCurve25519],
    blockProducer:     Address,
    generatorBox:      ArbitBox,
    parent:            Block,
    newBaseDifficulty: Long,
    newTimestamp:      Long,
    newBlockVersion:   Byte
  ): NonEmptyChain[Block] = {

    val rewards = {
      val base = Rewards(Nil, blockProducer, parent.id, newTimestamp, 0L).get
      base.map {
        case b: PolyTransfer[_] =>
          b.copy(attestation = keyRing.generateAttestation(keyRing.addresses)(b.messageToSign))
        case a: ArbitTransfer[_] =>
          a.copy(attestation = keyRing.generateAttestation(keyRing.addresses)(a.messageToSign))
      }
    }

    blockchain.append(
      Block
        .createAndSign(
          parent.id,
          timestamp = newTimestamp,
          txs = rewards,
          generatorBox = generatorBox,
          publicKey = keyRing.lookupPublicKey(blockProducer).get,
          height = parent.height + 1,
          difficulty = newBaseDifficulty,
          version = newBlockVersion
        )(keyRing.signWithAddress(blockProducer))
        .get
    )
  }

<<<<<<< HEAD
}

/** This is an example usage of the ValidBlockchainGenerator and a set of validator extractors for using the BlockValidators
 * to verify the chain of blocks */
object ChainTest extends ValidBlockchainGenerator {

  val keyRingCurve25519: KeyRing[PrivateKeyCurve25519, KeyfileCurve25519] = {
    implicit def keyfileCurve25519Companion: KeyfileCurve25519Companion.type = KeyfileCurve25519Companion
    KeyRing.empty[PrivateKeyCurve25519, KeyfileCurve25519]()
  }

  keyRingCurve25519.generateNewKeyPairs(3)

  val exampleChain: NonEmptyChain[Block] = validChainFromGenesis(keyRingCurve25519, ProtocolVersioner.default)(15).sample.get
  val blockByHeight: Time => Option[Block] = (height: Long) => exampleChain.find(_.height == height)

  val leaderElection = new NxtLeaderElection(ProtocolVersioner.default)

  val getParent: Block => Option[Block] = (block: Block) => blockByHeight(block.height - 1)
  val getParentHeight: Block => Option[Long] = (block: Block) => getParent(block).map(_.height)
  val getDetails: Block => Some[(Block, IndexedSeq[Time])] = (block: Block) =>
    Some(getParent(block).get -> (Math.max(1, block.height - 3) to block.height).map(blockByHeight(_).get).map(_.timestamp))
  val getParentTimestamp: Block => Option[Time] = (block: Block) => getParent(block).map(_.timestamp)

  val consensusState: Block => NxtConsensus.State = (block: Block) => NxtConsensus.State(Int.MaxValue, getParent(block).get.difficulty, 0L, getParent(block).get.height)

  val validators: Block => Seq[Try[Unit]] = (block: Block) =>
    Seq(
      new DifficultyValidator(leaderElection).validate(getDetails)(block),
      new HeightValidator().validate(getParentHeight)(block),
      new EligibilityValidator(leaderElection, consensusState(block)).validate(getParent)(block),
      new SyntaxValidator(consensusState(block)).validate(identity)(block),
      new TimestampValidator().validate(getParentTimestamp)(block)
    )

  def main(args: Array[String]): Unit = {
    exampleChain.tail.map { block =>
      println(s"height: ${block.height}, validation -> ${validators(block).map(_.isSuccess)}")
    }
  }
=======
>>>>>>> 486d101e
}<|MERGE_RESOLUTION|>--- conflicted
+++ resolved
@@ -102,47 +102,4 @@
     )
   }
 
-<<<<<<< HEAD
-}
-
-/** This is an example usage of the ValidBlockchainGenerator and a set of validator extractors for using the BlockValidators
- * to verify the chain of blocks */
-object ChainTest extends ValidBlockchainGenerator {
-
-  val keyRingCurve25519: KeyRing[PrivateKeyCurve25519, KeyfileCurve25519] = {
-    implicit def keyfileCurve25519Companion: KeyfileCurve25519Companion.type = KeyfileCurve25519Companion
-    KeyRing.empty[PrivateKeyCurve25519, KeyfileCurve25519]()
-  }
-
-  keyRingCurve25519.generateNewKeyPairs(3)
-
-  val exampleChain: NonEmptyChain[Block] = validChainFromGenesis(keyRingCurve25519, ProtocolVersioner.default)(15).sample.get
-  val blockByHeight: Time => Option[Block] = (height: Long) => exampleChain.find(_.height == height)
-
-  val leaderElection = new NxtLeaderElection(ProtocolVersioner.default)
-
-  val getParent: Block => Option[Block] = (block: Block) => blockByHeight(block.height - 1)
-  val getParentHeight: Block => Option[Long] = (block: Block) => getParent(block).map(_.height)
-  val getDetails: Block => Some[(Block, IndexedSeq[Time])] = (block: Block) =>
-    Some(getParent(block).get -> (Math.max(1, block.height - 3) to block.height).map(blockByHeight(_).get).map(_.timestamp))
-  val getParentTimestamp: Block => Option[Time] = (block: Block) => getParent(block).map(_.timestamp)
-
-  val consensusState: Block => NxtConsensus.State = (block: Block) => NxtConsensus.State(Int.MaxValue, getParent(block).get.difficulty, 0L, getParent(block).get.height)
-
-  val validators: Block => Seq[Try[Unit]] = (block: Block) =>
-    Seq(
-      new DifficultyValidator(leaderElection).validate(getDetails)(block),
-      new HeightValidator().validate(getParentHeight)(block),
-      new EligibilityValidator(leaderElection, consensusState(block)).validate(getParent)(block),
-      new SyntaxValidator(consensusState(block)).validate(identity)(block),
-      new TimestampValidator().validate(getParentTimestamp)(block)
-    )
-
-  def main(args: Array[String]): Unit = {
-    exampleChain.tail.map { block =>
-      println(s"height: ${block.height}, validation -> ${validators(block).map(_.isSuccess)}")
-    }
-  }
-=======
->>>>>>> 486d101e
 }