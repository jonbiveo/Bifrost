package co.topl.models

import cats.data.{Chain, NonEmptyChain, NonEmptyList}
import co.topl.models.utility.HasLength.instances._
import co.topl.models.utility.Lengths._
import co.topl.models.utility.StringDataTypes.Latin1Data
import co.topl.models.utility._
import org.scalacheck.rng.Seed
import org.scalacheck.{Arbitrary, Gen}

import scala.collection.immutable.ListSet

trait ModelGenerators {

  def nonEmptyChainOf[T](gen: => Gen[T]): Gen[NonEmptyChain[T]] =
    for {
      tail <- Gen.listOf(gen)
    } yield NonEmptyChain.fromNonEmptyList(NonEmptyList(gen.first, tail))

  /**
   * Similar to Gen.nonEmptyListOf, but without the bug associated with:https://github.com/typelevel/scalacheck/issues/372
   */
  def nonEmptyListOf[T](gen: => Gen[T]): Gen[List[T]] =
    nonEmptyChainOf(gen).map(_.toNonEmptyList.toList)

  def etaGen: Gen[Eta] =
    genSizedStrictBytes[Lengths.`32`.type]()

  def bigIntGen: Gen[BigInt] = Gen.long.map(BigInt(_))

  def ratioGen: Gen[Ratio] =
    for {
      n <- bigIntGen
      d <- bigIntGen
    } yield Ratio(n, d)

  def relativeStakeGen: Gen[Ratio] =
    Gen.chooseNum(1L, 5L).flatMap(denominator => Ratio(1L, denominator))

  def latin1DataGen: Gen[Latin1Data] =
    Gen
      .containerOfN[Array, Byte](32, Gen.choose[Byte](0, 32))
      .map(Latin1Data.fromData(_))

  def vkVrfEd25519Gen: Gen[VerificationKeys.VrfEd25519] =
    genSizedStrictBytes[Lengths.`32`.type]().map(VerificationKeys.VrfEd25519(_))

  def proofVrfEd25519Gen: Gen[Proofs.Knowledge.VrfEd25519] =
    genSizedStrictBytes[Lengths.`80`.type]().map(Proofs.Knowledge.VrfEd25519(_))

  def typedEvidenceGen: Gen[TypedEvidence] =
    for {
      prefix   <- byteGen
      evidence <- genSizedStrictBytes[Lengths.`32`.type]()
    } yield TypedEvidence(prefix, evidence)

  def networkPrefixGen: Gen[NetworkPrefix] =
    byteGen.map(NetworkPrefix(_))

  def eligibilityCertificateGen: Gen[EligibilityCertificate] =
    for {
      vrfProof          <- proofVrfEd25519Gen
      vkVrf             <- vkVrfEd25519Gen
      thresholdEvidence <- genSizedStrictBytes[Lengths.`32`.type]()
      eta               <- etaGen
    } yield EligibilityCertificate(vrfProof, vkVrf, thresholdEvidence, eta)

  def ed25519VkGen: Gen[VerificationKeys.Ed25519] =
    genSizedStrictBytes[Lengths.`32`.type]().map(VerificationKeys.Ed25519(_))

  def extendedEd25519VkGen: Gen[VerificationKeys.ExtendedEd25519] =
    for {
      ed25519   <- ed25519VkGen
      chainCode <- genSizedStrictBytes[VerificationKeys.ExtendedEd25519.ChainCodeLength]()
    } yield VerificationKeys.ExtendedEd25519(ed25519, chainCode)

  def vkKesSumGen: Gen[VerificationKeys.KesSum] =
    for {
      bytes <- genSizedStrictBytes[VerificationKeys.KesSum.Length]()
      step  <- Gen.posNum[Int]
    } yield VerificationKeys.KesSum(bytes, step)

  def witnessGen: Gen[Vector[Sized.Strict[Bytes, Proofs.Knowledge.KesSum.DigestLength]]] =
    Gen.nonEmptyContainerOf[Vector, Sized.Strict[Bytes, Lengths.`32`.type]](genSizedStrictBytes[Lengths.`32`.type]())

  def kesSumProofGen: Gen[Proofs.Knowledge.KesSum] =
    for {
      vkK         <- ed25519VkGen
      ecSignature <- ed25519ProofGen
      witness     <- witnessGen
    } yield Proofs.Knowledge.KesSum(vkK, ecSignature, witness)

  def curve25519ProofGen: Gen[Proofs.Knowledge.Curve25519] =
    genSizedStrictBytes[Proofs.Knowledge.Curve25519.Length]().map(Proofs.Knowledge.Curve25519(_))

  def ed25519ProofGen: Gen[Proofs.Knowledge.Ed25519] =
    genSizedStrictBytes[Proofs.Knowledge.Ed25519.Length]().map(Proofs.Knowledge.Ed25519(_))

  def kesProductProofGen: Gen[Proofs.Knowledge.KesProduct] =
    for {
      superSignature <- kesSumProofGen
      subSignature   <- kesSumProofGen
      subRoot        <- genSizedStrictBytes[Lengths.`32`.type]()
    } yield Proofs.Knowledge.KesProduct(superSignature, subSignature, subRoot)

  def kesVKGen: Gen[VerificationKeys.KesProduct] =
    for {
      bytes <- genSizedStrictBytes[Lengths.`32`.type]()
      idx   <- Gen.posNum[Int]
    } yield VerificationKeys.KesProduct(bytes, idx)

  def skVrfEd25519Gen: Gen[SecretKeys.VrfEd25519] =
    genSizedStrictBytes[SecretKeys.VrfEd25519.Length]().map(SecretKeys.VrfEd25519(_))

  def kesBinaryTreeGen: Gen[KesBinaryTree] =
    Gen.chooseNum[Int](0, 2).flatMap {
      case 0 =>
        for {
          seed         <- Gen.containerOfN[Array, Byte](32, byteGen)
          witnessLeft  <- Gen.containerOfN[Array, Byte](32, byteGen)
          witnessRight <- Gen.containerOfN[Array, Byte](32, byteGen)
          left         <- kesBinaryTreeGen
          right        <- kesBinaryTreeGen
        } yield KesBinaryTree.MerkleNode(seed, witnessLeft, witnessRight, left, right)
      case 1 =>
        for {
          sk <- Gen.containerOfN[Array, Byte](32, byteGen)
          vk <- Gen.containerOfN[Array, Byte](32, byteGen)
        } yield KesBinaryTree.SigningLeaf(sk, vk)
      case 2 => Gen.const(KesBinaryTree.Empty())
    }

  def kesSumSKGen: Gen[SecretKeys.KesSum] =
    for {
      tree   <- kesBinaryTreeGen
      offset <- Gen.long
    } yield SecretKeys.KesSum(tree, offset)

  def kesProductSKGen: Gen[SecretKeys.KesProduct] =
    for {
      superTree   <- kesBinaryTreeGen
      subTree     <- kesBinaryTreeGen
      nextSubSeed <- Gen.containerOfN[Array, Byte](32, byteGen)
      signature   <- kesSumProofGen
      offset      <- Gen.long
    } yield SecretKeys.KesProduct(superTree, subTree, nextSubSeed, signature, offset)

  def partialOperationalCertificateGen: Gen[BlockHeaderV2.Unsigned.PartialOperationalCertificate] =
    for {
      parentVK        <- kesVKGen
      parentSignature <- kesProductProofGen
      childVK         <- ed25519VkGen
    } yield BlockHeaderV2.Unsigned.PartialOperationalCertificate(parentVK, parentSignature, childVK)

  def operationalCertificateGen: Gen[OperationalCertificate] =
    for {
      parentVK        <- kesVKGen
      parentSignature <- kesProductProofGen
      childVK         <- ed25519VkGen
      childSignature  <- ed25519ProofGen
    } yield OperationalCertificate(parentVK, parentSignature, childVK, childSignature)

  def baseAddressGen: Gen[StakingAddresses.Pool] =
    for {
      poolVK <- ed25519VkGen
    } yield StakingAddresses.Pool(poolVK)

  def stakingAddressGen: Gen[StakingAddress] =
    baseAddressGen

  def unsignedHeaderGen(
    parentHeaderIdGen: Gen[TypedIdentifier] =
      genSizedStrictBytes[Lengths.`32`.type]().map(sized => TypedBytes(IdentifierTypes.Block.HeaderV2, sized.data)),
    parentSlotGen:             Gen[Slot] = Gen.chooseNum(0L, 50L),
    txRootGen:                 Gen[TxRoot] = genSizedStrictBytes[Lengths.`32`.type](),
    bloomFilterGen:            Gen[BloomFilter] = genSizedStrictBytes[Lengths.`256`.type](),
    timestampGen:              Gen[Timestamp] = Gen.chooseNum(0L, 50L),
    heightGen:                 Gen[Long] = Gen.chooseNum(0L, 20L),
    slotGen:                   Gen[Slot] = Gen.chooseNum(0L, 50L),
    eligibilityCertificateGen: Gen[EligibilityCertificate] = eligibilityCertificateGen,
    partialOperationalCertificateGen: Gen[BlockHeaderV2.Unsigned.PartialOperationalCertificate] =
      partialOperationalCertificateGen,
    metadataGen: Gen[Option[Sized.Max[Latin1Data, Lengths.`32`.type]]] =
      Gen.option(latin1DataGen.map(Sized.maxUnsafe[Latin1Data, Lengths.`32`.type](_))),
    addressGen: Gen[StakingAddresses.Pool] = baseAddressGen
  ): Gen[BlockHeaderV2.Unsigned] =
    for {
      parentHeaderID <- parentHeaderIdGen
      parentSlot     <- parentSlotGen
      txRoot         <- txRootGen
      bloomFilter    <- bloomFilterGen
      timestamp      <- timestampGen
      height         <- heightGen
      slot           <- slotGen
      vrfCertificate <- eligibilityCertificateGen
      kesCertificate <- partialOperationalCertificateGen
      metadata       <- metadataGen
      address        <- addressGen
    } yield BlockHeaderV2.Unsigned(
      parentHeaderID,
      parentSlot,
      txRoot,
      bloomFilter,
      timestamp,
      height,
      slot,
      vrfCertificate,
      kesCertificate,
      metadata,
      address
    )

  def headerGen(
    parentHeaderIdGen: Gen[TypedIdentifier] =
      genSizedStrictBytes[Lengths.`32`.type]().map(sized => TypedBytes(IdentifierTypes.Block.HeaderV2, sized.data)),
    parentSlotGen:             Gen[Slot] = Gen.chooseNum(0L, 50L),
    txRootGen:                 Gen[TxRoot] = genSizedStrictBytes[Lengths.`32`.type](),
    bloomFilterGen:            Gen[BloomFilter] = genSizedStrictBytes[Lengths.`256`.type](),
    timestampGen:              Gen[Timestamp] = Gen.chooseNum(0L, 50L),
    heightGen:                 Gen[Long] = Gen.chooseNum(0L, 20L),
    slotGen:                   Gen[Slot] = Gen.chooseNum(0L, 50L),
    eligibilityCertificateGen: Gen[EligibilityCertificate] = eligibilityCertificateGen,
    operationalCertificateGen: Gen[OperationalCertificate] = operationalCertificateGen,
    metadataGen: Gen[Option[Sized.Max[Latin1Data, Lengths.`32`.type]]] =
      Gen.option(latin1DataGen.map(Sized.maxUnsafe[Latin1Data, Lengths.`32`.type](_))),
    addressGen: Gen[StakingAddresses.Pool] = baseAddressGen
  ): Gen[BlockHeaderV2] =
    for {
      parentHeaderID <- parentHeaderIdGen
      parentSlot     <- parentSlotGen
      txRoot         <- txRootGen
      bloomFilter    <- bloomFilterGen
      timestamp      <- timestampGen
      height         <- heightGen
      slot           <- slotGen
      vrfCertificate <- eligibilityCertificateGen
      kesCertificate <- operationalCertificateGen
      metadata       <- metadataGen
      address        <- addressGen
    } yield BlockHeaderV2(
      parentHeaderID,
      parentSlot,
      txRoot,
      bloomFilter,
      timestamp,
      height,
      slot,
      vrfCertificate,
      kesCertificate,
      metadata,
      address
    )

  def byteGen: Gen[Byte] = Gen.choose[Byte](Byte.MinValue, Byte.MaxValue)

  def genSizedMaxBytes[L <: Length](
    byteGen:    Gen[Byte] = Gen.choose[Byte](0, 32)
  )(implicit l: L): Gen[Sized.Max[Bytes, L]] =
    Gen
      .containerOfN[Array, Byte](l.value, byteGen)
      .map(Bytes(_))
      .map(Sized.max[Bytes, L](_).toOption.get)

  def genSizedStrictBytes[L <: Length](
    byteGen:    Gen[Byte] = Gen.choose[Byte](0, 32)
  )(implicit l: L): Gen[Sized.Strict[Bytes, L]] =
    Gen
      .containerOfN[Array, Byte](l.value, byteGen)
      .map(Bytes(_))
      .map(Sized.strict[Bytes, L](_).toOption.get)

  implicit val arbitraryBytes: Arbitrary[Bytes] =
    Arbitrary(implicitly[Arbitrary[Array[Byte]]].arbitrary.map(Bytes(_)))

  implicit val arbitraryCurve25519VK: Arbitrary[VerificationKeys.Curve25519] =
    Arbitrary(
      genSizedStrictBytes[VerificationKeys.Curve25519.Length]().map(VerificationKeys.Curve25519(_))
    )

  implicit val arbitraryEd25519VK: Arbitrary[VerificationKeys.Ed25519] =
    Arbitrary(
      genSizedStrictBytes[VerificationKeys.Ed25519.Length]().map(VerificationKeys.Ed25519(_))
    )

  implicit val arbitraryExtendedEd25519VK: Arbitrary[VerificationKeys.ExtendedEd25519] =
    Arbitrary(extendedEd25519VkGen)

  implicit val arbitraryCurve25519SK: Arbitrary[SecretKeys.Curve25519] =
    Arbitrary(
      genSizedStrictBytes[SecretKeys.Curve25519.Length]().map(SecretKeys.Curve25519(_))
    )

  implicit val arbitraryEdSK: Arbitrary[SecretKeys.Ed25519] =
    Arbitrary(
      genSizedStrictBytes[SecretKeys.Ed25519.Length]().map(SecretKeys.Ed25519(_))
    )

  implicit val arbitraryKesProductSK: Arbitrary[SecretKeys.KesProduct] =
    Arbitrary(kesProductSKGen)

  implicit val arbitraryExtendedEdSK: Arbitrary[SecretKeys.ExtendedEd25519] =
    Arbitrary(
      for {
        l <- genSizedStrictBytes[SecretKeys.ExtendedEd25519.LeftLength]()
        r <- genSizedStrictBytes[SecretKeys.ExtendedEd25519.RightLength]()
        c <- genSizedStrictBytes[SecretKeys.ExtendedEd25519.ChainCodeLength]()
      } yield SecretKeys.ExtendedEd25519(l, r, c)
    )

  implicit def arbitrarySpendingAddress: Arbitrary[SpendingAddress] =
    Arbitrary(
      for {
        typedEvidence <- typedEvidenceGen
      } yield SpendingAddress(typedEvidence)
    )

  implicit val arbitraryFullAddress: Arbitrary[FullAddress] =
    Arbitrary(
      for {
        prefix   <- networkPrefixGen
        spending <- arbitrarySpendingAddress.arbitrary
        staking  <- stakingAddressGen
        binding  <- arbitraryProofsKnowledgeEd25519.arbitrary
      } yield FullAddress(prefix, spending, staking, binding)
    )

  implicit val arbitraryInt128: Arbitrary[Int128] =
    Arbitrary(Gen.long.map(BigInt(_)).map(Sized.maxUnsafe[BigInt, Lengths.`128`.type](_)))

  val arbitraryPositiveInt128: Arbitrary[Int128] =
    Arbitrary(Gen.posNum[Long].map(BigInt(_)).map(Sized.maxUnsafe[BigInt, Lengths.`128`.type](_)))

  implicit val arbitraryAssetCode: Arbitrary[Box.Values.Asset.Code] =
    Arbitrary(
      for {
<<<<<<< HEAD
        version   <- byteGen
        issuer    <- arbitrarySpendingAddress.arbitrary
=======
        version   <- Gen.const(1.toByte)
        issuer    <- arbitraryDionAddress.arbitrary
>>>>>>> ac78443c
        shortName <- latin1DataGen.map(data => Latin1Data.unsafe(data.value.take(8)))
        code = Box.Values.Asset.Code(version, issuer, Sized.maxUnsafe(shortName))
      } yield code
    )

  implicit val arbitraryAssetBox: Arbitrary[Box.Values.Asset] =
    Arbitrary(
      for {
        quantity <- arbitraryPositiveInt128.arbitrary
        code     <- arbitraryAssetCode.arbitrary
        root     <- genSizedStrictBytes[Lengths.`32`.type]().map(_.data)
        metadata <-
          Gen.option(
            latin1DataGen
              .map(data => Latin1Data.unsafe(data.value.take(127)))
              .map(data => Sized.maxUnsafe[Latin1Data, Lengths.`127`.type](data))
          )
        box = Box.Values.Asset(quantity, code, root, None)
      } yield box
    )

  implicit val arbitraryBoxValue: Arbitrary[Box.Value] =
    Arbitrary(
      Gen.oneOf(
        Gen.const(Box.Values.Empty),
        arbitraryPositiveInt128.arbitrary.map(Box.Values.Poly),
        arbitraryPositiveInt128.arbitrary.map(Box.Values.Arbit),
        arbitraryAssetBox.arbitrary
      )
    )

  implicit val arbitraryBox: Arbitrary[Box] =
    Arbitrary(
      for {
        evidence <- typedEvidenceGen
        value    <- arbitraryBoxValue.arbitrary
      } yield Box(evidence, value)
    )

  implicit val arbitraryTransactionOutput: Arbitrary[Transaction.Output] =
    Arbitrary(
      for {
        address <- arbitraryFullAddress.arbitrary
        value   <- arbitraryBoxValue.arbitrary
        minting <- Gen.prob(0.5)
      } yield Transaction.Output(address, value, minting)
    )

  implicit val arbitraryPropositionsPermanentlyLocked: Arbitrary[Propositions.PermanentlyLocked.type] =
    Arbitrary(Gen.const(Propositions.PermanentlyLocked))

  implicit val arbitraryPropositionsKnowledgeCurve25519: Arbitrary[Propositions.Knowledge.Curve25519] =
    Arbitrary(arbitraryCurve25519VK.arbitrary.map(Propositions.Knowledge.Curve25519))

  implicit val arbitraryPropositionsKnowledgeEd25519: Arbitrary[Propositions.Knowledge.Ed25519] =
    Arbitrary(arbitraryEd25519VK.arbitrary.map(Propositions.Knowledge.Ed25519))

  implicit val arbitraryPropositionsKnowledgeExtendedEd25519: Arbitrary[Propositions.Knowledge.ExtendedEd25519] =
    Arbitrary(arbitraryExtendedEd25519VK.arbitrary.map(Propositions.Knowledge.ExtendedEd25519))

  implicit def arbitraryStrictSizedBytes[L <: Length](implicit l: L): Arbitrary[Sized.Strict[Bytes, L]] =
    Arbitrary(genSizedStrictBytes[L]())

  implicit val arbitraryPropositionsKnowledgeHashLock: Arbitrary[Propositions.Knowledge.HashLock] =
    Arbitrary(implicitly[Arbitrary[Digest32]].arbitrary.map(Propositions.Knowledge.HashLock))

  implicit val arbitraryPropositionsCompositionalThreshold: Arbitrary[Propositions.Compositional.Threshold] =
    Arbitrary(
      Gen
        .chooseNum[Int](1, 5)
        .flatMap(threshold =>
          Gen
            .containerOfN[ListSet, Proposition](threshold + 1, Gen.delay(arbitraryProposition.arbitrary))
            .map(propositions => Propositions.Compositional.Threshold(threshold, propositions))
        )
    )

  implicit val arbitraryPropositionsCompositionalAnd: Arbitrary[Propositions.Compositional.And] =
    Arbitrary(
      for {
        a <- Gen.delay(arbitraryProposition.arbitrary)
        b <- Gen.delay(arbitraryProposition.arbitrary)
      } yield Propositions.Compositional.And(a, b)
    )

  implicit val arbitraryPropositionsCompositionalOr: Arbitrary[Propositions.Compositional.Or] =
    Arbitrary(
      for {
        a <- Gen.delay(arbitraryProposition.arbitrary)
        b <- Gen.delay(arbitraryProposition.arbitrary)
      } yield Propositions.Compositional.Or(a, b)
    )

  implicit val arbitraryPropositionsCompositionalNot: Arbitrary[Propositions.Compositional.Not] =
    Arbitrary(Gen.delay(arbitraryProposition.arbitrary).map(Propositions.Compositional.Not))

  implicit val arbitraryPropositionsContextualHeightLock: Arbitrary[Propositions.Contextual.HeightLock] =
    Arbitrary(Gen.posNum[Long].map(Propositions.Contextual.HeightLock))

  implicit val arbitraryBoxLocation: Arbitrary[BoxLocation] =
    Arbitrary(Gen.oneOf(BoxLocations.Input, BoxLocations.Output))

  implicit val arbitraryPropositionsContextualRequiredBoxState: Arbitrary[Propositions.Contextual.RequiredBoxState] =
    Arbitrary(
      for {
        location <- arbitraryBoxLocation.arbitrary
        boxes <- Gen.nonEmptyListOf(
          Gen.zip(
            Gen.chooseNum[Int](0, 5),
            arbitraryBox.arbitrary
          )
        )
      } yield Propositions.Contextual.RequiredBoxState(location, boxes)
    )

  implicit val arbitraryPropositionsScriptJs: Arbitrary[Propositions.Script.JS] =
    Arbitrary(
      Gen.asciiPrintableStr
        .map(Propositions.Script.JS.JSScript(_))
        .map(Propositions.Script.JS(_))
    )

  implicit val arbitraryTypedIdentifier: Arbitrary[TypedIdentifier] =
    Arbitrary(
      for {
        byte <- byteGen
        data <- arbitraryBytes.arbitrary
      } yield TypedBytes(byte, data)
    )

  implicit val arbitraryProposition: Arbitrary[Proposition] =
    Arbitrary(
      Gen.oneOf(
        implicitly[Arbitrary[Propositions.PermanentlyLocked.type]].arbitrary,
        implicitly[Arbitrary[Propositions.Knowledge.Curve25519]].arbitrary,
        implicitly[Arbitrary[Propositions.Knowledge.Ed25519]].arbitrary,
        implicitly[Arbitrary[Propositions.Knowledge.ExtendedEd25519]].arbitrary,
        implicitly[Arbitrary[Propositions.Knowledge.HashLock]].arbitrary,
        implicitly[Arbitrary[Propositions.Compositional.Threshold]].arbitrary,
        implicitly[Arbitrary[Propositions.Compositional.And]].arbitrary,
        implicitly[Arbitrary[Propositions.Compositional.Or]].arbitrary,
        implicitly[Arbitrary[Propositions.Compositional.Not]].arbitrary,
        implicitly[Arbitrary[Propositions.Contextual.HeightLock]].arbitrary,
        implicitly[Arbitrary[Propositions.Contextual.RequiredBoxState]].arbitrary,
        implicitly[Arbitrary[Propositions.Script.JS]].arbitrary
      )
    )

  implicit val arbitraryProofsFalse: Arbitrary[Proofs.False.type] =
    Arbitrary(Gen.const(Proofs.False))

  implicit val arbitraryProofsKnowledgeCurve25519: Arbitrary[Proofs.Knowledge.Curve25519] =
    Arbitrary(curve25519ProofGen)

  implicit val arbitraryProofsKnowledgeEd25519: Arbitrary[Proofs.Knowledge.Ed25519] =
    Arbitrary(ed25519ProofGen)

  implicit val arbitraryProofsKnowledgeVrfEd25519: Arbitrary[Proofs.Knowledge.VrfEd25519] =
    Arbitrary(proofVrfEd25519Gen)

  implicit val arbitraryProofsKnowledgeKesSum: Arbitrary[Proofs.Knowledge.KesSum] =
    Arbitrary(kesSumProofGen)

  implicit val arbitraryProofsKnowledgeKesProduct: Arbitrary[Proofs.Knowledge.KesProduct] =
    Arbitrary(kesProductProofGen)

  implicit val arbitraryProofsKnowledgeHashLock: Arbitrary[Proofs.Knowledge.HashLock] =
    Arbitrary(
      for {
        salt  <- genSizedStrictBytes[Lengths.`32`.type]()
        value <- byteGen
      } yield Proofs.Knowledge.HashLock(salt, value)
    )

  implicit val arbitraryProofsCompositionalThreshold: Arbitrary[Proofs.Compositional.Threshold] =
    Arbitrary(
      Gen
        .chooseNum[Int](1, 4)
        .flatMap(count => Gen.listOfN(count, Gen.delay(arbitraryProof.arbitrary)))
        .map(Proofs.Compositional.Threshold)
    )

  implicit val arbitraryProofsCompositionalAnd: Arbitrary[Proofs.Compositional.And] =
    Arbitrary(
      for {
        a <- Gen.delay(arbitraryProof.arbitrary)
        b <- Gen.delay(arbitraryProof.arbitrary)
      } yield Proofs.Compositional.And(a, b)
    )

  implicit val arbitraryProofsCompositionalOr: Arbitrary[Proofs.Compositional.Or] =
    Arbitrary(
      for {
        a <- Gen.delay(arbitraryProof.arbitrary)
        b <- Gen.delay(arbitraryProof.arbitrary)
      } yield Proofs.Compositional.Or(a, b)
    )

  implicit val arbitraryProofsCompositionalNot: Arbitrary[Proofs.Compositional.Not] =
    Arbitrary(
      Gen.delay(arbitraryProof.arbitrary).map(Proofs.Compositional.Not)
    )

  implicit val arbitraryProofsContextualHeightLock: Arbitrary[Proofs.Contextual.HeightLock] =
    Arbitrary(
      Gen.const(Proofs.Contextual.HeightLock())
    )

  implicit val arbitraryProofsContextualRequiredBoxState: Arbitrary[Proofs.Contextual.RequiredBoxState] =
    Arbitrary(
      Gen.const(Proofs.Contextual.RequiredBoxState())
    )

  implicit val arbitraryProofsScriptJs: Arbitrary[Proofs.Script.JS] =
    Arbitrary(
      Gen.asciiStr.map(Proofs.Script.JS(_))
    )

  implicit val arbitraryProof: Arbitrary[Proof] =
    Arbitrary(
      Gen.oneOf(
        arbitraryProofsFalse.arbitrary,
        arbitraryProofsKnowledgeCurve25519.arbitrary,
        arbitraryProofsKnowledgeEd25519.arbitrary,
        arbitraryProofsKnowledgeVrfEd25519.arbitrary,
        arbitraryProofsKnowledgeHashLock.arbitrary,
        arbitraryProofsCompositionalThreshold.arbitrary,
        arbitraryProofsCompositionalAnd.arbitrary,
        arbitraryProofsCompositionalOr.arbitrary,
        arbitraryProofsCompositionalNot.arbitrary,
        arbitraryProofsContextualHeightLock.arbitrary,
        arbitraryProofsContextualRequiredBoxState.arbitrary,
        arbitraryProofsScriptJs.arbitrary
      )
    )

  implicit val arbitraryTransactionInput: Arbitrary[Transaction.Input] =
    Arbitrary(
      for {
        transactionId          <- arbitraryTypedIdentifier.arbitrary
        transactionOutputIndex <- Gen.posNum[Short]
        proposition            <- arbitraryProposition.arbitrary
        proof                  <- arbitraryProof.arbitrary
        value                  <- arbitraryBoxValue.arbitrary
      } yield Transaction.Input(transactionId, transactionOutputIndex, proposition, proof, value)
    )

  implicit val arbitraryTransactionUnprovenInput: Arbitrary[Transaction.Unproven.Input] =
    Arbitrary(
      for {
        transactionId          <- arbitraryTypedIdentifier.arbitrary
        transactionOutputIndex <- Gen.posNum[Short]
        proposition            <- arbitraryProposition.arbitrary
        value                  <- arbitraryBoxValue.arbitrary
      } yield Transaction.Unproven.Input(transactionId, transactionOutputIndex, proposition, value)
    )

  implicit val arbitraryUnprovenTransaction: Arbitrary[Transaction.Unproven] =
    Arbitrary(
      for {
        inputs <- Gen
          .listOf(arbitraryTransactionUnprovenInput.arbitrary)
          .map(Chain.fromSeq)
        outputs <- Gen
          .nonEmptyListOf(arbitraryTransactionOutput.arbitrary)
          .map(Chain.fromSeq)
        timestamp <- Gen.chooseNum[Long](0L, 100000L)
        data = None
      } yield Transaction.Unproven(inputs, outputs, timestamp, data)
    )

  implicit val arbitraryTransaction: Arbitrary[Transaction] =
    Arbitrary(
      for {
        inputs <- Gen
          .listOf(arbitraryTransactionInput.arbitrary)
          .map(Chain.fromSeq)
        outputs <- Gen
          .nonEmptyListOf(arbitraryTransactionOutput.arbitrary)
          .map(Chain.fromSeq)
        timestamp <- Gen.chooseNum[Long](0L, 100000L)
        data = None
      } yield Transaction(inputs, outputs, timestamp, data)
    )

  implicit val arbitraryHeader: Arbitrary[BlockHeaderV2] =
    Arbitrary(headerGen())

  implicit val arbitraryEta: Arbitrary[Eta] =
    Arbitrary(etaGen)

  implicit val arbitraryTaktikosAddress: Arbitrary[StakingAddress] =
    Arbitrary(stakingAddressGen)

  implicit class GenHelper[T](gen: Gen[T]) {
    def first: T = gen.pureApply(Gen.Parameters.default, Seed.random())
  }
}

object ModelGenerators extends ModelGenerators<|MERGE_RESOLUTION|>--- conflicted
+++ resolved
@@ -333,13 +333,8 @@
   implicit val arbitraryAssetCode: Arbitrary[Box.Values.Asset.Code] =
     Arbitrary(
       for {
-<<<<<<< HEAD
         version   <- byteGen
         issuer    <- arbitrarySpendingAddress.arbitrary
-=======
-        version   <- Gen.const(1.toByte)
-        issuer    <- arbitraryDionAddress.arbitrary
->>>>>>> ac78443c
         shortName <- latin1DataGen.map(data => Latin1Data.unsafe(data.value.take(8)))
         code = Box.Values.Asset.Code(version, issuer, Sized.maxUnsafe(shortName))
       } yield code
