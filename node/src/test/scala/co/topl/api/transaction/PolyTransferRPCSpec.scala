--- conflicted
+++ resolved
@@ -36,11 +36,8 @@
            |     "recipients": [["$address", "1"]],
            |     "sender": ["$address"],
            |     "changeAddress": "$address",
-<<<<<<< HEAD
            |     "consolidationAddress": "$address",
-=======
            |     "minting": "false",
->>>>>>> 82f16720
            |     "fee": "1",
            |     "data": ""
            |   }]
