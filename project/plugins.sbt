// Comment to get more information during initialization
logLevel := Level.Error

addDependencyTreePlugin

Seq(
  "com.eed3si9n"       % "sbt-assembly"              % "1.1.0",
  "org.scalastyle"    %% "scalastyle-sbt-plugin"     % "1.0.0",
  "org.scoverage"      % "sbt-scoverage"             % "1.9.3",
  "com.github.sbt"     % "sbt-release"               % "1.1.0",
  "io.kamon"           % "sbt-kanela-runner"         % "2.0.12",
  "com.github.cb372"   % "sbt-explicit-dependencies" % "0.2.16",
  "pl.project13.scala" % "sbt-jmh"                   % "0.4.3",
  "org.scalameta"      % "sbt-scalafmt"              % "2.4.6",
  "ch.epfl.scala"      % "sbt-scalafix"              % "0.9.34",
  "org.wartremover"    % "sbt-wartremover"           % "2.4.16",
<<<<<<< HEAD
  "com.github.sbt"   % "sbt-native-packager"       % "1.9.7",
=======
  "com.github.sbt"     % "sbt-native-packager"       % "1.9.0",
>>>>>>> d0964b07
  "com.eed3si9n"       % "sbt-buildinfo"             % "0.10.0",
  "com.geirsson"       % "sbt-ci-release"            % "1.5.7",
  "net.bzzt"           % "sbt-reproducible-builds"   % "0.30"
).map(addSbtPlugin)<|MERGE_RESOLUTION|>--- conflicted
+++ resolved
@@ -14,11 +14,7 @@
   "org.scalameta"      % "sbt-scalafmt"              % "2.4.6",
   "ch.epfl.scala"      % "sbt-scalafix"              % "0.9.34",
   "org.wartremover"    % "sbt-wartremover"           % "2.4.16",
-<<<<<<< HEAD
-  "com.github.sbt"   % "sbt-native-packager"       % "1.9.7",
-=======
-  "com.github.sbt"     % "sbt-native-packager"       % "1.9.0",
->>>>>>> d0964b07
+  "com.github.sbt"     % "sbt-native-packager"       % "1.9.7",
   "com.eed3si9n"       % "sbt-buildinfo"             % "0.10.0",
   "com.geirsson"       % "sbt-ci-release"            % "1.5.7",
   "net.bzzt"           % "sbt-reproducible-builds"   % "0.30"
