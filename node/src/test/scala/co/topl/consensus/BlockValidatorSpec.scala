package co.topl.consensus

<<<<<<< HEAD
import co.topl.consensus.ConsensusVariables.ConsensusParams
=======
import co.topl.consensus.NxtConsensus.State
>>>>>>> 6089e909
import co.topl.nodeView.history.{BlockProcessor, History}
import co.topl.utils.NodeGenerators
import org.scalatest.matchers.must.Matchers
import org.scalatest.matchers.should.Matchers.convertToAnyShouldWrapper
import org.scalatest.propspec.AnyPropSpec
import org.scalatestplus.scalacheck.ScalaCheckDrivenPropertyChecks

class BlockValidatorSpec extends AnyPropSpec with ScalaCheckDrivenPropertyChecks with Matchers with NodeGenerators {

  var history: History = _

  override def beforeAll(): Unit = {
    super.beforeAll()
    history = generateHistory()
  }

  property("A block with a timestamp older than its parent should never result in a hit") {
    forAll(blockCurve25519Gen) { blockTemp =>
      val block = blockTemp.copy(parentId = history.bestBlockId)
      val nextBlock = block.copy(timestamp = block.timestamp - 1, parentId = block.id)
      val newHistory = history
<<<<<<< HEAD
        .append(block, ConsensusParams(10000000, history.bestBlock.difficulty, 0L, history.bestBlock.height))
=======
        .append(
          block,
          NxtConsensus.View(
            NxtConsensus.State(10000000, history.bestBlock.difficulty, 0L, history.bestBlock.height),
            nxtLeaderElection,
            protocolVersioner
          )
        )
>>>>>>> 6089e909
        .get
        ._1
      val blockProcessor = BlockProcessor(1024)
      val validator = new DifficultyBlockValidator(newHistory.storage, blockProcessor)
      validator
<<<<<<< HEAD
        .validate(nextBlock, ConsensusParams(10000000, history.bestBlock.difficulty, 0L, history.bestBlock.height))
=======
        .validate(
          nextBlock,
          NxtConsensus.View(
            NxtConsensus.State(10000000, history.bestBlock.difficulty, 0L, history.bestBlock.height),
            nxtLeaderElection,
            protocolVersioner
          )
        )
>>>>>>> 6089e909
        .isSuccess shouldBe false
    }
  }
}<|MERGE_RESOLUTION|>--- conflicted
+++ resolved
@@ -1,10 +1,6 @@
 package co.topl.consensus
 
-<<<<<<< HEAD
-import co.topl.consensus.ConsensusVariables.ConsensusParams
-=======
 import co.topl.consensus.NxtConsensus.State
->>>>>>> 6089e909
 import co.topl.nodeView.history.{BlockProcessor, History}
 import co.topl.utils.NodeGenerators
 import org.scalatest.matchers.must.Matchers
@@ -26,9 +22,6 @@
       val block = blockTemp.copy(parentId = history.bestBlockId)
       val nextBlock = block.copy(timestamp = block.timestamp - 1, parentId = block.id)
       val newHistory = history
-<<<<<<< HEAD
-        .append(block, ConsensusParams(10000000, history.bestBlock.difficulty, 0L, history.bestBlock.height))
-=======
         .append(
           block,
           NxtConsensus.View(
@@ -37,15 +30,11 @@
             protocolVersioner
           )
         )
->>>>>>> 6089e909
         .get
         ._1
       val blockProcessor = BlockProcessor(1024)
       val validator = new DifficultyBlockValidator(newHistory.storage, blockProcessor)
       validator
-<<<<<<< HEAD
-        .validate(nextBlock, ConsensusParams(10000000, history.bestBlock.difficulty, 0L, history.bestBlock.height))
-=======
         .validate(
           nextBlock,
           NxtConsensus.View(
@@ -54,7 +43,6 @@
             protocolVersioner
           )
         )
->>>>>>> 6089e909
         .isSuccess shouldBe false
     }
   }
